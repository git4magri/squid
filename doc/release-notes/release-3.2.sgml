<!doctype linuxdoc system>
<article>
<title>Squid 3.2.0.4 release notes</title>
<author>Squid Developers</author>

<abstract>
This document contains the release notes for version 3.2 of Squid.
Squid is a WWW Cache application developed by the National Laboratory
for Applied Network Research and members of the Web Caching community.
</abstract>

<toc>

<sect>Notice
<p>
The Squid Team are pleased to announce the release of Squid-3.2.0.4 for testing.

This new release is available for download from <url url="http://www.squid-cache.org/Versions/v3/3.2/"> or the <url url="http://www.squid-cache.org/Mirrors/http-mirrors.html" name="mirrors">.

While this release is not deemed ready for production use, we believe it is ready for wider testing by the community.

We welcome feedback and bug reports. If you find a bug, please see <url url="http://wiki.squid-cache.org/SquidFaq/TroubleShooting#head-7067fc0034ce967e67911becaabb8c95a34d576d"> for how to submit a report with a stack trace.

<sect1>Known issues
<p>
Although this release is deemed good enough for use in many setups, please note the existence of <url url="http://bugs.squid-cache.org/buglist.cgi?query_format=advanced&amp;short_desc_type=allwordssubstr&amp;short_desc=&amp;target_milestone=3.2&amp;long_desc_type=allwordssubstr&amp;long_desc=&amp;bug_file_loc_type=allwordssubstr&amp;bug_file_loc=&amp;status_whiteboard_type=allwordssubstr&amp;status_whiteboard=&amp;bug_status=NEW&amp;bug_status=ASSIGNED&amp;bug_status=REOPENED&amp;emailtype1=substring&amp;email1=&amp;emailtype2=substring&amp;email2=&amp;bugidtype=include&amp;bug_id=&amp;votes=&amp;chfieldfrom=&amp;chfieldto=Now&amp;chfieldvalue=&amp;cmdtype=doit&amp;order=bugs.bug_severity&amp;field0-0-0=noop&amp;type0-0-0=noop&amp;value0-0-0=" name="open bugs against Squid-3.2">.

<sect1>Changes since earlier releases of Squid-3.2
<p>
The 3.2 change history can be <url url="http://www.squid-cache.org/Versions/v3/3.2/changesets/" name="viewed here">.

<sect>Major new features since Squid-3.1
<p>Squid 3.2 represents a new feature release above 3.1.

<p>The most important of these new features are:
<itemize>
	<item>SMP scalability
	<item>Helper Multiplexer and On-Demand
	<item>Helper Name Changes
	<item>Multi-Lingual manuals
	<item>Solaris 10 pthreads Support (Experimental)
	<item>Surrogate/1.0 protocol extensions to HTTP
	<item>Logging Infrastructure Updated
	<item>Client Bandwidth Limits
        <item> Dynamic SSL Certificate Generation
</itemize>

Most user-facing changes are reflected in squid.conf (see below).


<sect1>SMP scalability
<p>The new "workers" squid.conf option can be used to launch multiple worker
   processes and utilize multiple CPU cores. The overall intent is to make
   multiple workers look like one to an outside observer, while providing
   knobs to customize each worker behavior if needed.

<p>By default, all worker processes are configured identically and do what a
   single Squid instance would have done. Squid.conf macro substitutions and
   conditionals (see below) can be used to customize individual worker
   configurations. In the paragraphs below, "can share" implies "will share by
   default".

<p>Workers can share HTTP, HTTPS, SNMP, ICP, and HTCP listening addresses.
   Configuration related to ICP and HTCP clients must be adjusted to avoid
   source address conflicts: Modify the IP address and/or the port used for
   the protocol. Workers do not share DNS addresses by default because the OS
   assigns each worker a unique DNS port.

<p>Workers can share logs.

<p>Workers cannot share caches, for now. Cache_dir options must be adjusted to
   point each disk-caching worker to its own disk area. ICP and HTCP responses
   are based on the responding worker cache state. Overall, SMP Squid behaves
   as a Squid farm behind a load-balancer with no cache affinity awareness.
   This is perfect for non-caching Squids but inappropriate for Squids that
   must coordinate caching activities (in-between environments are in a gray
   area requiring case-by-case analysis).

<p>Cache manager and SNMP statistics are reported from a worker point of
   view, for now.

<p>Startup, reconfiguration, shutdown, and log rotation are handled as for a
   monolithic Squid. Abnormally terminated workers are restarted while
   other workers continue serving traffic.

<sect2>Squid.conf macros and conditionals
<p>Added support for process_name and process_number macros as well as simple
   if-statement conditionals in squid.conf. These features allow individual
   worker customization in SMP mode. For details, search for "Conditional
   configuration" and "SMP-Related Macros" sections in squid.conf.documented.


<sect1>Helper Multiplexer
<p>The helper multiplexer's purpose is to relieve some of the burden
   Squid has when dealing with slow helpers. It does so by acting as a
   middleman between squid and the actual helpers, talking to Squid via
   the multiplexed concurrent variant of the helper protocol and to the
   helpers via the non-concurrent variant.

<p>Helpers are started on demand, and in theory the muxer can handle up to
   1k helpers per instance. It's up to squid to decide how many helpers
   to start.

<p>The muxer knows nothing about the actual messages being passed around,
   and as such can't really (yet?) compensate for broken helpers.
   It is not yet able to manage dying helpers, but it will.

<p>To configure the multiplexer add its binary name (usually /usr/share/libexec/helper-mux.pl)
   in front of the name of whichever helper is being multiplexed. It takes the helper binary
   path and parameters as its own command parameters. The <em>concurrency</em> setting already
   existing in Squid is used to configure how many child helpers it may run.

<p>For example, a traditional configration is
   <verb>
	url_rewrite_program /your/redirector.sh
	url_rewrite_children 5
   </verb>
   the alternative multiplexer configuration is:
   <verb>
	url_rewrite_program /usr/share/libexec/helper-mux.pl /your/redirector.sh
	url_rewrite_children 1 concurrency=5
   </verb>

<p>Helpers which are already concurrent protocol enabled gain little benefit from the multiplexer
   on most systems. However on some systems where Squid spawning helpers causes excess memory usage
   the reduction in direct helper spawned by Squid can result in a great reduction in resource use.

<p>The helper can be controlled using various signals:
   <itemize>
	<item>SIGHUP: dump the state of all helpers to STDERR
   </itemize>


<sect1>Helpers On-Demand
<p>Traditionally Squid has been configured with a fixed number of helpers and started them during
  it's start and reconfigure phases. This forces the hard configuration problem of how many helpers
  will be needed to be solved before starting Squid in production use.

<p>The on-demand helpers feature allows greater flexibility and resolves this problem by allowing
  maximum, initial and idle thresholds to be configured. Squid will start the initial set during
  start and reconfigure phases. However over the operational use new helpers up to the maxium will
  be started as load demands. The idle threshold determins how many more helpers to start if the
  currently running set is not enough to handle current request loads.

<p>For example, a traditional configration is
   <verb>
	auth_param ntlm /usr/libexec/squid/ntlm_auth
	auth_param ntlm children 200
   </verb>
   the alternative on-demand configuration could be:
   <verb>
	auth_param ntlm /usr/libexec/squid/ntlm_auth
	auth_param ntlm children 200 startup=10 idle=2
   </verb>

<p>The example still permits up to 200 helpers to be running at once under peak traffic loads.
  But only starts 10 when Squid is initialized resulting in a faster boot up.
  When client requests threaten to overload the running helpers an additional 2 will be started.

<p>NOTE: if no <em>startup</em> and <em>idle</em> values are specified the traditional behaviour
  of starting the maximum number of helpers will occur.


<sect1>Helper Name Changes
<p>To improve the understanding of what each helper does and where it should be used the helper binaries
   which are bundled with Squid have undergone a naming change in this release.

<p>Below is a list of the old helper names and what their names have changed to.
   For several helpers the directory name used in --enable-X-helpers configure option has also changed.

<sect2>Basic Authentication protocol helpers
<p><itemize>
	<item>squid_db_auth - basic_db_auth - Retrieve authentication details from a simple SQL database table.
	<item>getpwnam_auth - basic_getpwname_auth - Authenticate with local system user accounts.
	<item>squid_ldap_auth - basic_ldap_auth - Authenticate with LDAP user accounts.
	<item>MSNT-multi-domain - basic_msnt_multi_domain_auth - Authenticate with any one of multiple Windows Domain Controllers.
	<item>msnt_auth - basic_msnt_auth - Authenticate with Windows Domain Controllers selected by username.
	<item>ncsa_auth - basic_ncsa_auth - Authenticate with NCSA httpd-style password file.
	<item>yp_auth - basic_nis_auth - Authenticate with NIS security system.
	<item>pam_auth - basic_pam_auth - Authenticate with the system PAM infrastructure.
	<item>pop3.pl - basic_pop3_auth - Authenticate with a mail server POP3/SMTP credentials.
	<item>squid_radius_auth - basic_radius_auth - Authenticate with RADIUS.
	<item>squid_sasl_auth - basic_sasl_auth - Authenticate with SASL.
	<item>smb_auth - basic_smb_auth - Authenticate with Samba SMB.
	<item>mswin_sspi - basic_sspi_auth - Authenticate with a Windows Domain Controller using SSPI.
</itemize>

<sect2>Digest Authentication protocol helpers
<p><itemize>
	<item>digest_pw_auth - digest_file_auth - Authenticate against credentials stored in a simple text file.
</itemize>

<sect2>External ACL helpers
<p><itemize>
	<item>mswin_check_ad_group - ext_ad_group_acl - Check logged in users Group membership using Active Directory.
	<item>ip_user_check - ext_file_userip_acl - Restrict users to cetain IP addresses, using a text file backend.
	<item>squid_kerb_ldap - ext_kerberos_ldap_group_acl - Check logged in Kerberos or NTLM users Group membership using LDAP.
	<item>squid_ldap_group - ext_ldap_group_acl - Check logged in users Group membership using LDAP.
	<item>mswin_check_lm_group - ext_lm_group_acl - Check logged in users Group membership using LanManager.
	<item>squid_session - ext_session_acl - Maintain a session cache of client identifiers (usually IP address).
	<item>squid_unix_group - ext_unix_group_acl - Check logged in users Group membership using local UNIX groups.
	<item>wbinfo_group.pl - ext_wbinfo_group_acl - Check logged in users Group membership using wbinfo.
</itemize>

<sect2>Negotiate Authentication protocol helpers
<p><itemize>
	<item>squid_kerb_auth - negotiate_kerberos_auth - Authenticate with Kerberos servers.
	<item>mswin_sspi - negotiate_sspi_auth - Authenticate with a Windows Domain Controller using SSPI.
</itemize>

<sect2>NTLM Authentication protocol helpers
<p><itemize>
	<item>no_check.pl - Deprecated. - Use the faster and less easily decrypted ntlm_fake_auth instead.
	<item>fakeauth_auth - ntlm_fake_auth - Perform NTLMSSP to recover the username but don't verify the password.
	<item>ntlm_auth - ntlm_smb_lm_auth - Perform SMB LanManager domain-less authentication over NTLM protocol.
	<item>mswin_ntlm_auth - ntlm_sspi_auth - Perform NTLMSSP authentication using Windows native Security Support Provider Interface API.
</itemize>

<sect2>URL re-write helpers
<p>This group of helpers have been bundled to demonstrate how to code URL re-writers:
<itemize>
	<item>url_fake_rewrite - Accept various url_rewrite details and log the input.
</itemize>


<sect1>Multi-Lingual manuals
<p>The man(8) and man(1) pages bundled with Squid are now provided online for all
   versions and beginning with 3.2 they are available in languages other than english.

<p>Details in <url url="http://wiki.squid-cache.org/Features/QualityOfService" name="The Squid wiki">

<p>3.1 began the Internationalization of Squid with the public facing error pages.
   This move begins the Localization of the internal administrator facing manuals.


<sect1>Solaris 10 pthreads Support (Experimental)
<p>Automatic detection and use of the pthreads library available from Solaris 10

<p>The result of this addition means that faster more efficient AUFS cache storage mechanisims
  are now available in Solaris 10.

<p>Support is experimental at this stage due to lack of feedback on the results of enabling it.
  We recommend giving AUFS a try for faster disk storage and encourage feedback.


<sect1>Surrogate/1.0 protocol extensions to HTTP
<p>The <em>Surrogate</em> extensions to HTTP protocol enable an origin web server to specify separate
  cache controls for a reverse proxy acting on its behalf. Previously this was closely tied with the ESI
  feature support in Squid. This release opens Surrogate support to all reverse proxies.

<p>Reverse proxy requests sent on to the web server include the HTTP header <em>Surrogate-Capabilities:</em>
  specifying the capabilities of the reverse proxy along with an ID which can be used to target reponses with
  a <em>Surrogate-Control:</em> HTTP header used instead of the <em>Cache-Control:</em> header.

<p>The default surrogate ID is generated automatically from the Squid site-unique hostname as found by the
  automatic detection or manual configuration of <em>visible_hostname</em> although can be configured
  separately with the <em>httpd_accel_surrogate_id</em> option.

<p><em>Security Considerations:</em> Websites sould be careful of accepting any surrogate ID.
  Older releases of Squid leak the Surrogate-Control headers to external servers.
  This 3.2 series of Squid will now prevent this leakage of its own ID destined responses, however it is possible
  and for some uses desirable to receive external reverse-proxies <em>Surrogate-Capabilities:</em> headers.

<p><em>NOTE:</em> Several operating system distributions historically package Squid with a forced value of
  <em>visible_hostname localhost</em>. If this is done on a Surrogate enabled install a manual re-configuration
  is required to prevent an unacceptable surrogate ID of 'localhost' being generated.


<sect1>Logging Infrastructure Updated
<p>The advanced logging modules introduced in Squid-2.7 are now available from Squid-3.2.

<p>This feature is documented at http://wiki.squid-cache.org/Features/LogModules

<p>The new infrastructure currently supports several different channels types (modules) ranging from
  direct filesystem logging (stdio, daemon) to network logging (syslog, UDP and TCP). The daemon logging
  interface allows for a custom helper to be written to process logs in real-time.

<p>Upgrading: the <em>access_log</em> was previously logge via what is now called the <em>stdio</em> module.
  This is still supported and used by default if no module is named. For best performance particularly in SMP
  environments we recommend the <em>daemon</em> be used. The provided <em>log_file_daemon</em> helper
  performs the traditional logging to local filesystem.

<p>Additional to this the cache.log can now be limited to a smaller number of files stored.
  Traditionally cache.log.N has been fixed at the same number of rotated files as access.log.N through the
  <em>logfile_rotate</em> setting. The <em>debug_options</em> setting can now be used to configure the number
  of debug cache.log files to rotate through with a <em>rotate=N</em> option. This is particularly useful for
  logging a single cache.log at relatively high debug levels on a high-traffic system. Or one which is
  required to store a long period of access.log and needs to conserve disk space.

<p>The referer_log and useragent_log directives have been converted to built-in log formats.
  These logs are now created using an access_log line with the format "referrer" or "useragent".

<sect1> Client Bandwidth Limits
<p>In mobile environments, Squid may need to limit Squid-to-client bandwidth
   available to individual users, identified by their IP addresses. The IP
   address pool can be as large as a /10 IPv4 network (4 million unique IP
   addresses) and even larger in IPv6 environments. On the other hand, the code
   should support thousands of connections coming from a single IP (e.g.,
   a child proxy).

<p>The implementation is based on storing bandwidth-related "bucket" information
   in the existing "client database" hash (client_db.cc). The old code already
   assigned each client IP a single ClientInfo object, which satisfies the
   client-side IP-based bandwidth pooling requirements. The old hash size is
   increased to support up to 32K concurrent clients if needed.

<p>Client-side pools are configured similarly to server-side ones, but there is
   only one pool class. See client_delay_pools,
   client_delay_initial_bucket_level, client_delay_parameters, and
   client_delay_access in squid.conf. The client_delay_access matches the client
   with delay parameters. It does not pool clients from different IP addresses
   together.

<p>Special care is taken to provide fair distribution of bandwidth among clients
   sharing the same bucket (i.e., clients coming from the same IP address).
   Multiple same-IP clients competing for bandwidth are queued using FIFO
   algorithm. If a bucket becomes empty, the first client among those sharing 
   the bucket is delayed by 1 second before it can attempt to receive more
   response data from Squid.  This delay may need to be lowered in 
   high-bandwidth environments.

<sect1> Dynamic SSL Certificate Generation
<p> SslBump users know how many certificate warnings a single complex site 
(using dedicated image, style, and/or advertisement servers for embedded content)
can generate. The warnings are legitimate and are caused by Squid-provided site
certificate. Two things may be wrong with that certificate:
<itemize>
   <item> Squid certificate is not signed by a trusted authority.
   <item> Squid certificate name does not match the site domain name. 
</itemize>
Squid can do nothing about (A), but in most targeted environments, users will 
trust the "man in the middle" authority and install the corresponding root
certificate.

<p>To avoid mismatch (B), the DynamicSslCert feature concentrates on generating
site certificates that match the requested site domain name. Please note that
the browser site name check does not really add much security in an SslBump
environment where the user already trusts the "man in the middle". The check
only adds warnings and creates page rendering problems in browsers that try to
reduce the number of warnings by blocking some embedded content. 

<sect>Changes to squid.conf since Squid-3.1
<p>
There have been changes to Squid's configuration file since Squid-3.1.

This section gives a thorough account of those changes in three categories:

<itemize>
	<item><ref id="newtags" name="New tags">
	<item><ref id="modifiedtags" name="Changes to existing tags">
	<item><ref id="removedtags" name="Removed tags">
</itemize>
<p>

<sect1>New tags<label id="newtags">
<p>
<descrip>
	<tag>client_delay_pools</tag>
	<p>New setting for client bandwith limits to specifies the number 
	  of client delay pools used.

	<tag>client_delay_initial_bucket_level</tag>
	<p>New setting for client bandwith limits to determine the initial 
	  bucket size as a percentage of  max_bucket_size from 
	  client_delay_parameters.
            
	<tag>client_delay_parameters</tag>
	<p>New setting for client bandwith limits to configures client-side 
	   bandwidth limits.

	<tag>client_delay_access</tag>
	<p>New setting for client bandwith limits to determines the 
	  client-side delay pool for the request.

	<tag>cpu_affinity_map</tag>
	<p>New setting for SMP support to map Squid processes onto specific CPU cores.

	<tag>connect_retries</tag>
	<p>Replacement for <em>maximum_single_addr_tries</em>, but instead of only applying to hosts with single addresses.
	   This directive applies to all hosts, extending the number of connection attempts to each IP address. =======

	<tag>dns_packet_max</tag>
	<p>New setting to configure maximum number of bytes packet size to advertise via EDNS.
	   Set to "none" (the initial default) to disable EDNS large packet support.

	<tag>else</tag>
	<p>Part of conditional SMP support syntax. see <em>if</em>

	<tag>endif</tag>
	<p>Part of conditional SMP support syntax. see <em>if</em>

	<tag>eui_lookup</tag>
	<p>Whether to lookup the EUI or MAC address of a connected client.

	<tag>icap_206_enable</tag>
	<p>New option to toggle whether the ICAP 206 (Partial Content) responses extension.
	   Default is on.

	<tag>if</tag>
	<p>New conditional syntax for SMP multiple-worker. 
	If-statements can be used to make configuration directives depend on conditions.
	<p>The else part is optional. The keywords <em>if</em>, <em>else</em> and <em>endif</em> 
	must be typed on their own lines, as if they were regular configuration directives.

	<tag>max_stale</tag>
	<p>Places an upper limit on how stale content Squid will serve from the cache if cache validation fails

	<tag>memory_cache_mode</tag>
	<p>Controls which objects to keep in the memory cache (cache_mem)
	<verb>
	'always'  Keep most recently fetched objects in memory (default)
	
	'disk'    Only disk cache hits are kept in memory, which means
	          an object must first be cached on disk and then hit
	          a second time before cached in memory.
	
	network   Only objects fetched from network is kept in memory
	</verb>

	<tag>logfile_daemon</tag>
	<p>Ported from 2.7. Specify the file I/O daemon helper to run for logging.

	<tag>tproxy_uses_indirect_client</tag>
	<p>Controls whether the indirect client address found in the X-Forwarded-For
	header is used for spoofing instead of the directly connected client address.
	Requires both <em>--enable-follow-x-forwarded-for</em> and <em>--enable-linux-netfilter</em>

	<tag>workers</tag>
	<p>Number of main Squid processes or "workers" to fork and maintain.
	In SMP mode, each worker does nearly all what a single Squid daemon
	does (e.g., listen on http_port and forward HTTP requests).
	<verb>
	0: "no daemon" mode, like running "squid -N ..."
	1: "no SMP" mode, start one main Squid process daemon (default)
	N: start N main Squid process daemons (i.e., SMP mode)
	</verb>

	<tag>write_timeout</tag>
	<p>New setting to limit time spent waiting for data writes to be confirmed.

        <tag>sslcrtd_program</tag>
        <p>Specify the location and options of the executable for ssl_crtd process.

        <tag>sslcrtd_children</tag>
        <p> Configures the number of sslcrtd processes to spawn
</descrip>

<sect1>Changes to existing tags<label id="modifiedtags">
<p>
<descrip>
	<tag>access_log</tag>
	<p>New <em>stdio</em> module to send log data directly from Squid to a disk file.
	This is the historic behaviour of Squid before logging modules were introduced, and
	remains the default used when no module is selected.
	It is recommended to upgrade logging to the faster <em>daemon:</em> module.
	<p>New <em>daemon</em> module to send each log line as text data to a file I/O daemon handling the slow disk I/O.
	New installs, or installs with no logs configured explicitly will use this module by default.
	<p>New <em>tcp</em> module to send each log line as text data to a TCP receiver.
	<p>New <em>udp</em> module to send each log line as text data to a UDP receiver.
	<p>New format <em>referrer</em> to log with the format prevously used by referer_log directive.
	<p>New format <em>useragent</em> to log with the format prevously used by useragent_log directive.

	<tag>acl random</tag>
	<p>New type <em>random</em>. Pseudo-randomly match requests based on a configured probability.

	<tag>auth_param</tag>
	<p>New options for Basic, Digest, NTLM, Negotiate <em>children</em> settings.
	   <em>startup=N</em> determins minimum number of helper processes used.
	   <em>idle=N</em> determines how many helper to retain as buffer against sudden traffic loads.
	   <em>concurrency=N</em> previously called <em>auth_param ... concurrency</em> as a separate option.
	<p>Removed Basic, Digest, NTLM, Negotiate <em>auth_param ... concurrency</em> setting option.

	<tag>cache_dir</tag>
	<p><em>min-size</em> option ported from Squid-2

	<tag>cache_peer</tag>
	<p><em>htcp-*</em> options collapsed into <em>htcp=</em> taking an optional comma-separated list of flags.
	   The old form is deprecated but still accepted.

	<tag>clientside_mark</tag>
	<p>New configuration parameter <em>clientside_mark</em>
	<p>Allows packets leaving Squid on the client side to be marked with a Netfilter mark value in the same way as the existing clientside_tos feature.
	<p>This feature is only available for Netfilter environments.

	<tag>deny_info</tag>
	<p>Support URL format tags. For dynamically generated URL in denial redirect.

	<tag>external_acl_type</tag>
	<p>New format tags and option parameters:
	<p><em>%SRCEUI48</em> EUI-48 / MAC address of client from ARP lookup.
	<p><em>%SRCEUI64</em> EUI-64 of clients with SLAAC address.
	<p><em>children-max=N</em> determins maximum number of helper processes used.
	<p><em>children-startup=N</em> determins minimum number of helper processes used.
	<p><em>children-idle=N</em> determines how many helper to retain as buffer against sudden traffic loads.
	<p>Deprecated <em>children=N</em> in favor of <em>children-max=N</em>.

	<tag>logformat</tag>
        <p><em>%&gt;bs</em> Number of HTTP-equivalent message body bytes received from the next hop.
        <p><em>icap::%&gt;bs</em> Number of message body bytes received from the ICAP server.
	<p><em>%&gt;lp</em> Local TCP port used by transactions with http servers.
	<p><em>%sn</em> Unique sequence number per log line. Ported from 2.7
	<p><em>%&gt;eui</em> EUI logging (EUI-48 / MAC address for IPv4, EUI-64 for IPv6)
	   Both EUI forms are logged in the same field. Type can be identified by length or byte delimiter.
        <p><em>%err_code</em> The ID of an error response served by Squid or
          a similar internal error identifier
        <p><em>%err_detail</em> Additional err_code-dependent error information.

	<tag>memory_pools_limit</tag>
	<p>Memory limits have been revised and corrected from 3.1.4 onwards.
	<p>Please check and update your squid.conf to use the text <em>none</em> for no limit instead of the old 0 (zero).
	<p>All users upgrading need to be aware that from Squid-3.3 setting this option to 0 (zero) will mean zero bytes of memory get pooled.

	<tag>qos_flows</tag>
	<p>New options <em>mark</em> and <em>tos</em> and <em>miss</em>
	<p><em>tos</em> retains the original QOS functionality of the IP header TOS field.
	<p><em>mark</em> offers the same functionality, but with a netfilter mark value.
	<p>These options should be placed immediately after qos_flows.
	<p>The <em>tos</em> value is optional in order to maintain backwards compatability.
	<p>The preserve-miss functionality is available with the <em>mark</em> option and requires no kernel patching.
	   It does, however, require libnetfilter_conntrack.
	   This will be included by default if available (see the --without-netfilter-conntrack configure option for more details).
	<p><em>miss</em> sets a value for a cache miss. It is available for both the tos and mark options and takes precedence over the preserve-miss feature.

	<tag>refresh_pattern</tag>
	<p>New option <em>max-stale=</em> to provide a maximum staleness factor. Squid won't
	   serve objects more stale than this even if it failed to validate the object.

	<tag>tcp_outgoing_mark</tag>
	<p>New configuration parameter <em>tcp_outgoing_mark</em>
	<p>Allows packets leaving Squid on the server side to be marked with a Netfilter mark value in the same way as the existing tcp_outgoing_tos feature.
	<p>This feature is only available for Netfilter environments.

	<tag>tcp_outgoing_tos</tag>
	<p>This parameter is now compatible with persistent server connections.

	<tag>windows_ipaddrchangemonitor</tag>
	<p>Now only available to be set in Windows builds.

	<tag>url_rewrite_children</tag>
	<p>New options <em>startup=N</em>, <em>idle=N</em>, <em>concurrency=N</em>
	<itemize>
		<item>startup=N allow finer tuning of how many helpers are started initially.
		<item>idle=N allow fine tuning of how many helper to retain as buffer against sudden traffic loads.
		<item>concurrency=N was previously called url_rewrite_concurrency as a distinct directive.
	</itemize>

</descrip>


<sect1>Removed tags<label id="removedtags">
<p>
<descrip>
	<tag>emulate_httpd_log</tag>
	<p>Replaced by <em>common</em> format option on an <em>access_log</em> directive.

	<tag>forward_log</tag>
	<p>Obsolete.

	<tag>ftp_list_width</tag>
	<p>Obsolete.

	<tag>ignore_expect_100</tag>
	<p>Obsolete.

	<tag>log_fqdn</tag>
	<p>Obsolete. Replaced by automatic detection of the %>A logformat tag.

<<<<<<< HEAD
	<tag>maximum_single_addr_tries</tag>
	<p>The behaviour controlled by this directive is no longer possible.
	   It has been replaced by <em>connect_retries</em> option which operates a little differently.
=======
	<tag>referer_log</tag>
	<p>Replaced by the <em>referrer</em> format option on an <em>access_log</em> directive.
>>>>>>> a3abddfd

	<tag>url_rewrite_concurrency</tag>
	<p>Replaced by url_rewrite_children ... concurrency=N option.

	<tag>useragent_log</tag>
	<p>Replaced by the <em>useragent</em> format option on an <em>access_log</em> directive.
</descrip>


<sect>Changes to ./configure options since Squid-3.1
<p>
There have been some changes to Squid's build configuration since Squid-3.1.

This section gives an account of those changes in three categories:

<itemize>
	<item><ref id="newoptions" name="New options">
	<item><ref id="modifiedoptions" name="Changes to existing options">
	<item><ref id="removedoptions" name="Removed options">
</itemize>


<sect1>New options<label id="newoptions">
<p>
<descrip>
	<tag>--enable-auth-basic[=HELPERS]</tag>
	<p>Specified without any parameters all helpers will be auto-built.
	<p>With an explicit empty list <em>=""</em> protocol support will be built but no helpers.
	<p>With an explicit list protocol support and just those helpers will be built.

	<tag>--enable-auth-digest[=HELPERS]</tag>
	<p>Specified without any parameters all helpers will be auto-built.
	<p>With an explicit empty list <em>=""</em> protocol support will be built but no helpers.
	<p>With an explicit list protocol support and just those helpers will be built.

	<tag>--enable-auth-negotiate</tag>
	<p>Specified without any parameters all helpers will be auto-built.
	<p>With an explicit empty list <em>=""</em> protocol support will be built but no helpers.
	<p>With an explicit list protocol support and just those helpers will be built.

	<tag>--enable-auth-ntlm</tag>
	<p>Specified without any parameters all helpers will be auto-built.
	<p>With an explicit empty list <em>=""</em> protocol support will be built but no helpers.
	<p>With an explicit list protocol support and just those helpers will be built.

	<tag>--enable-build-info</tag>
	<p>Add an additional string in the output of "squid -v".

	<tag>--enable-eui</tag>
	<p>Enable Support for handling EUI operations.
	   This includes ARP lookups for MAC (EUI-48) addresses and the ACL arp type tests.

	<tag>--enable-log-daemon-helpers</tag>
	<p>Build helpers for logging I/O.

	<tag>--enable-url-rewrite-helpers</tag>
	<p>Build helpers for some basic URL-rewrite actions. For use by url_rewrite_program.
	   If omitted or set to =all then all bundled helpers that are able to build will be built.
	   If set to a specific list of helpers then only those helpers will build.
	   Currently one demo helper <em>fake</em> is provided in shell and C++ forms to demonstrate
	   the helper protocol usage and provide exemplar code.

	<tag>--with-swapdir=PATH</tag>
	<p>Location to display in documentation for the default cache.
	   Updated to indicate /var/cache/squid in accordance with the filesystem layout standards.
	   Squid-3 no longer builds an implicit disk cache at this location, so the change is not expected
	   to have any effect on existing builds other than fixing some mysterious lack of core dumps.
	   The old /var/cache location was often non-writable which blocked core dumps creation.

	<tag>--without-netfiler-conntrack</tag>
	<p>Disables the libnetfilter_conntrack library being used for the new qos_flows option <em>mark</em>.
	   default is to auto-detect the library and use where available.

        <tag>--enable-ssl-crtd</tag>
        <p>  Prevent Squid from directly generation of SSL private key and 
        certificate request and instead enables the ssl_crtd processes.
</descrip>

<sect1>Changes to existing options<label id="modifiedoptions">
<p>
<descrip>
	<tag>--enable-auth</tag>
	<p>No longer takes a list of arguments. This option now is restricted to building with or without for authentication.
	<p>The new <em>--enable-auth-X</em>/<em>--disable-auth-X</em> parameters determine which authentication protocols and helpers are built.

</descrip>
</p>

<sect1>Removed options<label id="removedoptions">
<p>
<descrip>
	<tag>--enable-arp-acl</tag>
	<p>Replaced by --enable-eui

	<tag>--enable-auth-basic-helpers</tag>
	<p>replaced by <em>--enable-auth-basic</em>.

	<tag>--enable-auth-digest-helpers</tag>
	<p>replaced by <em>--enable-auth-digest</em>.

	<tag>--enable-auth-negotiate-helpers</tag>
	<p>replaced by <em>--enable-auth-negotiate</em>.

	<tag>--enable-auth-ntlm-helpers</tag>
	<p>replaced by <em>--enable-auth-ntlm</em>.

	<tag>--enable-referer-log</tag>
	<p>Obsolete.

	<tag>--enable-useragent-log</tag>
	<p>Obsolete.

</descrip>


<sect>Options Removed since Squid-2

<p>Some squid.conf and ./configure options which were available in Squid-2.6 and Squid-2.7 are made obsolete in Squid-3.2.

<sect1>Removed squid.conf options since Squid-2.7
<p>
<descrip>
	<tag>auth_param</tag>
	<p><em>blankpassword</em> option for basic scheme removed.

	<tag>cache_peer</tag>
	<p><em>http11</em> Obsolete.

	<tag>external_acl_type</tag>
	<p>Format tag <em>%{Header}</em> replaced by <em>%>{Header}</em>
	<p>Format tag <em>%{Header:member}</em> replaced by <em>%>{Header:member}</em>

	<tag>header_access</tag>
	<p>Replaced by <em>request_header_access</em> and <em>reply_header_access</em>

	<tag>http_port</tag>
	<p><em>no-connection-auth</em> replaced by <em>connection-auth=[on|off]</em>. Default is ON.
	<p><em>transparent</em> option replaced by <em>intercept</em>
	<p><em>http11</em> obsolete.

	<tag>http_access2</tag>
	<p>Replaced by <em>adapted_http_access</em>

	<tag>httpd_accel_no_pmtu_disc</tag>
	<p>Replaced by <em>http_port disable-pmtu-discovery=</em> option

	<tag>incoming_rate</tag>
	<p>Obsolete.

	<tag>redirector_bypass</tag>
	<p>Replaced by <em>url_rewrite_bypass</em>

	<tag>server_http11</tag>
	<p>Obsolete.

	<tag>upgrade_http0.9</tag>
	<p>Obsolete.

	<tag>zph_local</tag>
	<p>Replaced by <em>qos_flows local-hit=</em>

	<tag>zph_mode</tag>
	<p>Obsolete.

	<tag>zph_option</tag>
	<p>Obsolete.

	<tag>zph_parent</tag>
	<p>Replaced by <em>qos_flows parent-hit=</em>

	<tag>zph_sibling</tag>
	<p>Replaced by <em>qos_flows sibling-hit=</em>

</descrip>

<sect1>Removed squid.conf options since Squid-2.6
<p>
<descrip>
	<tag>cache_dir</tag>
	<p><em>read-only</em> option replaced by <em>no-store</em>.

</descrip>

<sect1>Removed ./configure options since Squid-2.7
<p>
<descrip>
	<tag>--enable-coss-aio-ops</tag>
	<p>Obsolete.

	<tag>--enable-devpoll</tag>
	<p>Replaced by automatic detection.

	<tag>--enable-dlmalloc=LIB</tag>
	<p>Obsolete.

	<tag>--enable-epoll</tag>
	<p>Replaced by automatic detection.

	<tag>--enable-forward-log</tag>
	<p>Obsolete.

	<tag>--enable-heap-replacement</tag>
	<p>Obsolete.

	<tag>--enable-htcp</tag>
	<p>Obsolete. Enabled by default.

	<tag>--enable-large-cache-files</tag>
	<p>Obsolete.

	<tag>--enable-mempool-debug</tag>
	<p>Obsolete.

	<tag>--enable-multicast-miss</tag>
	<p>Obsolete.

	<tag>--enable-poll</tag>
	<p>Replaced by automatic detection.

	<tag>--enable-select</tag>
	<p>Replaced by automatic detection.

	<tag>--enable-select-simple</tag>
	<p>Replaced by automatic detection.

	<tag>--enable-snmp</tag>
	<p>Obsolete. Enabled by default.

	<tag>--enable-truncate</tag>
	<p>Obsolete.

	<tag>--disable-kqueue</tag>
	<p>Obsolete. Disabled by default.

</descrip>


<sect>Regressions since Squid-2.7

<p>Some squid.conf and ./configure options which were available in Squid-2.7 are not yet available in Squid-3.2

<p>If you need something to do then porting one of these from Squid-2 to Squid-3 is most welcome.

<sect1>Missing squid.conf options available in Squid-2.7
<p>
<descrip>
	<tag>acl</tag>
	<p><em>urllogin</em> option not yet ported from 2.6
	<p><em>urlgroup</em> option not yet ported from 2.6

	<tag>authenticate_ip_shortcircuit_access</tag>
	<p>Not yet ported from 2.7

	<tag>authenticate_ip_shortcircuit_ttl</tag>
	<p>Not yet ported from 2.7

	<tag>broken_vary_encoding</tag>
	<p>Not yet ported from 2.6

	<tag>cache_dir</tag>
	<p><em>COSS</em> storage type is lacking stability fixes from 2.6
	<p>COSS <em>overwrite-percent=</em> option not yet ported from 2.6
	<p>COSS <em>max-stripe-waste=</em> option not yet ported from 2.6
	<p>COSS <em>membufs=</em> option not yet ported from 2.6
	<p>COSS <em>maxfullbufs=</em> option not yet ported from 2.6

	<tag>cache_peer</tag>
	<p><em>idle=</em> not yet ported from 2.7
	<p><em>monitorinterval=</em> not yet ported from 2.6
	<p><em>monitorsize=</em> not yet ported from 2.6
	<p><em>monitortimeout=</em> not yet ported from 2.6
	<p><em>monitorurl=</em> not yet ported from 2.6

	<tag>cache_vary</tag>
	<p>Not yet ported from 2.6

	<tag>collapsed_forwarding</tag>
	<p>Not yet ported from 2.6

	<tag>error_map</tag>
	<p>Not yet ported from 2.6

	<tag>external_acl_type</tag>
	<p><em>%ACL</em> format tag not yet ported from 2.6
	<p><em>%DATA</em> format tag not yet ported from 2.6

	<tag>external_refresh_check</tag>
	<p>Not yet ported from 2.7

	<tag>http_port</tag>
	<p><em>act-as-origin</em> not yet ported from 2.7
	<p><em>urlgroup=</em> not yet ported from 2.6

	<tag>ignore_ims_on_miss</tag>
	<p>Not yet ported from 2.7

	<tag>location_rewrite_access</tag>
	<p>Not yet ported from 2.6

	<tag>location_rewrite_children</tag>
	<p>Not yet ported from 2.6

	<tag>location_rewrite_concurrency</tag>
	<p>Not yet ported from 2.6

	<tag>location_rewrite_program</tag>
	<p>Not yet ported from 2.6

	<tag>logformat</tag>
	<p><em>%oa</em> tag not yet ported from 2.7

	<tag>refresh_pattern</tag>
	<p><em>stale-while-revalidate=</em> not yet ported from 2.7
	<p><em>ignore-stale-while-revalidate=</em> not yet ported from 2.7
	<p><em>negative-ttl=</em> not yet ported from 2.7

	<tag>refresh_stale_hit</tag>
	<p>Not yet ported from 2.7

	<tag>storeurl_access</tag>
	<p>Not yet ported from 2.7

	<tag>storeurl_rewrite_children</tag>
	<p>Not yet ported from 2.7

	<tag>storeurl_rewrite_concurrency</tag>
	<p>Not yet ported from 2.7

	<tag>storeurl_rewrite_program</tag>
	<p>Not yet ported from 2.7
	
	<tag>update_headers</tag>
	<p>Not yet ported from 2.7

	<tag>zero_buffers</tag>
	<p>Not yet ported from 2.7

</descrip>

<sect1>Missing ./configure options available in Squid-2.7
<p>
<descrip>
	<tag>--without-system-md5</tag>

</descrip>

</article><|MERGE_RESOLUTION|>--- conflicted
+++ resolved
@@ -565,14 +565,12 @@
 	<tag>log_fqdn</tag>
 	<p>Obsolete. Replaced by automatic detection of the %>A logformat tag.
 
-<<<<<<< HEAD
 	<tag>maximum_single_addr_tries</tag>
 	<p>The behaviour controlled by this directive is no longer possible.
 	   It has been replaced by <em>connect_retries</em> option which operates a little differently.
-=======
+
 	<tag>referer_log</tag>
 	<p>Replaced by the <em>referrer</em> format option on an <em>access_log</em> directive.
->>>>>>> a3abddfd
 
 	<tag>url_rewrite_concurrency</tag>
 	<p>Replaced by url_rewrite_children ... concurrency=N option.
