<!doctype linuxdoc system>
<article>
<title>Squid 3.5.0.0 release notes</title>
<author>Squid Developers</author>

<abstract>
This document contains the release notes for version 3.5 of Squid.
Squid is a WWW Cache application developed by the National Laboratory
for Applied Network Research and members of the Web Caching community.
</abstract>

<toc>

<sect>Notice
<p>
The Squid Team are pleased to announce the release of Squid-3.5.0.0 for testing.

This new release is available for download from <url url="http://www.squid-cache.org/Versions/v3/3.5/"> or the
 <url url="http://www.squid-cache.org/Mirrors/http-mirrors.html" name="mirrors">.

While this release is not deemed ready for production use, we believe it is ready for wider testing by the community.

We welcome feedback and bug reports. If you find a bug, please see <url url="http://wiki.squid-cache.org/SquidFaq/BugReporting">
 for how to submit a report with a stack trace.

<sect1>Known issues
<p>
Although this release is deemed good enough for use in many setups, please note the existence of 
<url url="http://bugs.squid-cache.org/buglist.cgi?query_format=advanced&amp;product=Squid&amp;bug_status=UNCONFIRMED&amp;bug_status=NEW&amp;bug_status=ASSIGNED&amp;bug_status=REOPENED&amp;version=3.5" name="open bugs against Squid-3.5">.

<sect1>Changes since earlier releases of Squid-3.5
<p>
The 3.5 change history can be <url url="http://www.squid-cache.org/Versions/v3/3.5/changesets/" name="viewed here">.


<sect>Major new features since Squid-3.4
<p>Squid 3.5 represents a new feature release above 3.4.

<p>The most important of these new features are:
<itemize>
	<item>Support libecap v1.0
	<item>Authentication helper query extensions
	<item>Support named services
	<item>Upgraded squidclient tool
	<item>Helper support for concurrency channels
	<item>Receive PROXY protocol, Versions 1 & 2
</itemize>

Most user-facing changes are reflected in squid.conf (see below).


<sect1>Support libecap v1.0
<p>Details at <url url="http://wiki.squid-cache.org/Features/BLAH">.

<p>The new libecap version allows Squid to better check the version of
  the eCAP adapter being loaded as well as the version of the eCAP library
  being used.

<p>Squid-3.5 can support eCAP adapters built with libecap v1.0,
   but no longer supports adapters built with earlier libecap versions
   due to API changes.


<sect1>Authentication helper query extensions
<p>Details at <url url="http://www.squid-cache.org/Doc/config/auth_param/">.

<p>The new <em>key_extras</em> parameter allows sending of additional
  details to the authentication helper beyond the minimum required for
  the HTTP authentication. This is primarily intended to allow switching
  of authentication databases based on criteria such as client IP subnet,
  Squid receiving port, or in reverse-proxy the requested domain name.

<p>In theory any <em>logformat</em> code may be used, however only the
  codes which have available details at the time of authentication
  will send any meaningful detail.


<sect1>Support named services
<p>Details at <url url="http://wiki.squid-cache.org/MultipleInstances">.
<p>Terminology details at <url url="http://wiki.squid-cache.org/Features/SmpScale#Terminology">.

<p>The command line option <em>-n</em> assigns a name to the Squid service
   instance to be used as a unique identifier for all SMP processes run as
   part of that instance. This allows multiple instances of Squid service to
   be run on a single machine without background SMP systems such as shared
   memory and inter-process communication becoming confused or requiring
   additional configuration.

<p>A service name is always used. When the <em>-n</em> option is missing
   from the command line the default service name is <em>squid</em>.

<p>When multiple instances are being run the <em>-n</em> service name is
   required to target all other options such as <em>-z</em> or <em>-k</em>
   commands at the correct service.

<p>The squid.conf macro ${service_name} is added to provide the service name
   of the process parsing the config.


<sect1>Upgraded squidclient tool
<p>The <em>squidclient</em> has begun the process of upgrading to support
   protocols other than HTTP.

<sect2>Debug levels
<p>The tool displays the server response message on STDOUT unless the <em>-q</em>
   command line option is used. Error messages will be output to STDERR.
   All other possible output is considered debug and output to STDERR using
   a range of debug verbosity levels (currently 1, 2 and 3).

<p>When the <em>-v</em> command line option is used debugging is enabled.
   The level of debug display is raised for each repetition of the option.

<sect2>PING
<p>When <em>--ping</em> is given the tool will send its message repeatedly
   using whichever protocol that message has been formatted for.
   Optional parameters to limit the number of pings and their frequency are
   available.

<p>Older tool versions also provide this feature but require the loop count
   parameter to be set to enable use of the feature.

<sect2>HTTPS
<p>When Squid is built with the GnuTLS encryption library the tool is able
   to open TLS (or SSL/3.0) connections to servers.

<p>The <em>--https</em> option enables TLS using default values.

<p>The <em>--cert</em> option specifies a file containing X.509 client
   certificate and private key in PEM format to be loaded for use. Multiple
   certificates are supported and the option may be used multiple times to
   load certificates.
   The default is not to use a client certificate.

<p>The <em>--params</em> option specifies a library specific set of parameters
   to be sent to the library for configuring the security context.
   See <url url="http://gnutls.org/manual/html_node/Priority-Strings.html"> for
   available GnuTLS parameters.

<p>The <em>--trusted-ca</em> option specifies a file in PEM format containing
   one or more Certificate Authority (CA) certificates used to verify the
   remote server. This option may be used multiple times to load additional
   CA certificate lists.
   The default is not to use any CA, nor trust any server.

<p>Anonymous TLS (using non-authenticated Diffi-Hellman or Elliptic Curve
   encryption) is available with the <em>--anonymous-tls</em> option.
   The default is to use X.509 certificate encryption instead.

<p>When performing TLS/SSL server certificates are always verified, the
   results shown at debug level 3. The encrypted type is displayed at debug
   level 2 and the connection is used to send and receive the messages
   regardless of verification results.


<sect1>Helper support for concurrency channels
<p>Helper concurrency greatly reduces the communication lag between Squid
   and its helpers allowing faster transaction speeds even on sequential
   helpers.

<p>The Digest authentication, Store-ID, and URL-rewrite helpers packaged
   with Squid have been updated to support concurrency channels. They will
   auto-detect the <em>channel-ID</em> field and will produce the appropriate
   response format.
   With these helpers concurrency may now be set to 0 or any higher number as desired.


<sect1>Receive PROXY protocol, Versions 1 & 2
<p>More info at <url url="http://www.haproxy.org/download/1.5/doc/proxy-protocol.txt">

<p>PROXY protocol provides a simple way for proxies and tunnels of any kind to
   relay the original client source details without having to alter or understand
   the protocol being relayed on the connection.

<p>Squid currently supports receiving HTTP traffic from a client proxy using this protocol.
   An http_port which has been configured to receive this protocol may only be used to
   receive traffic from client software sending in this protocol.
   HTTP traffic without the PROXY header is not accepted on such a port.

<p>The <em>accel</em> and <em>intercept</em> options are still used to identify the
   traffic syntax being delivered by the client proxy.

<p>Squid can be configured by adding an <em>http_port</em>
   with the <em>require-proxy-header</em> mode flag. The <em>proxy_protocol_access</em>
   must also be configured with <em>src</em> ACLs to whitelist proxies which are
   trusted to send correct client details.

<p>Forward-proxy traffic from a client proxy:
<verbatim>
 http_port 3128 require-proxy-header
 proxy_protocol_access allow localhost
</verbatim>

<p>Intercepted traffic from a client proxy or tunnel:
<verbatim>
 http_port 3128 intercept require-proxy-header
 proxy_protocol_access allow localhost
</verbatim>

<p><em>Known Issue:</em>
   Use of <em>require-proxy-header</em> on <em>https_port</em> is not supported.


<sect>Changes to squid.conf since Squid-3.4
<p>
There have been changes to Squid's configuration file since Squid-3.4.

<p>Squid supports reading configuration option parameters from external
   files using the syntax <em>parameters("/path/filename")</em>. For example:
<verb>
    acl whitelist dstdomain parameters("/etc/squid/whitelist.txt")
</verb>

<p>The squid.conf macro ${service_name} is added to provide the service name
   of the process parsing the config.

<p>There have also been changes to individual directives in the config file.

This section gives a thorough account of those changes in three categories:

<itemize>
	<item><ref id="newtags" name="New tags">
	<item><ref id="modifiedtags" name="Changes to existing tags">
	<item><ref id="removedtags" name="Removed tags">
</itemize>
<p>

<sect1>New tags<label id="newtags">
<p>
<descrip>
	<tag>collapsed_forwarding</tag>
	<p>Ported from Squid-2 with no configuration or visible behaviour changes.
           Collapsing of requests is performed across SMP workers.

	<tag>proxy_protocol_access</tag>
	<p>New directive to control which clients are permitted to open PROXY
	   protocol connections on a port flagged with <em>require-proxy-header</em>.

	<tag>send_hit</tag>
	<p>New configuration directive to enable/disable sending cached content
	   based on ACL selection. ACL can be based on client request or cached
	   response details.

	<tag>sslproxy_session_cache_size</tag>
	<p>New directive which sets the cache size to use for TLS/SSL sessions cache.

	<tag>sslproxy_session_ttl</tag>
	<p>New directive to specify the time in seconds the TLS/SSL session is valid.

	<tag>store_id_extras</tag>
	<p>New directive to send additional lookup parameters to the configured
	   Store-ID helper program. It takes a string which may contain logformat %macros.
	<p>The Store-ID helper input format is now:
	<verb>
         [channel-ID] url [extras]
	</verb>
	<p>The default value for extras is: "%&gt;a/%>A %un %>rm myip=%la myport=%lp"

	<tag>store_miss</tag>
	<p>New configuration directive to enable/disable caching of MISS responses.
	   ACL can be based on any request or response details.

	<tag>url_rewrite_extras</tag>
	<p>New directive to send additional lookup parameters to the configured
	   URL-rewriter/redirector helper program. It takes a string which may
	   contain logformat %macros.
	<p>The url rewrite and redirector helper input format is now:
	<verb>
         [channel-ID] url [extras]
	</verb>
	<p>The default value for extras is: "%>a/%>A %un %>rm myip=%la myport=%lp"

</descrip>

<sect1>Changes to existing tags<label id="modifiedtags">
<p>
<descrip>
	<tag>acl</tag>
	<p>New type <em>adaptation_service</em> to match the name of any
	   icap_service, ecap_service, adaptation_service_set, or
	   adaptation_service_chain that Squid has used (or attempted to use)
	   for the HTTP transaction so far.

	<tag>auth_param</tag>
	<p>New parameter <em>key_extras</em> to send additional parameters to
	   the authentication helper.

	<tag>cache_dir</tag>
	<p>New support for larger than 32KB objects in both <em>rock</em> type
	   cache and shared memory cache.
	<p>New <em>slot-size=N</em> option for rock cache to specify the database
	   slot/page size when small slot sizes are desired. The default and
	   maximum slot size is 32KB.
	<p>Removal of old rock cache dir followed by <em>squid -z</em> is required
	   when upgrading from earlier versions of Squid.

	<tag>cache_peer</tag>
	<p>New <em>standby=N</em> option to retain a set of N open and unused
	   connections to the peer at virtually all times to reduce TCP handshake
	   delays.
	<p>These connections differ from HTTP persistent connections in that they
	   have not been used for HTTP messaging (and may never be). They may be
	   turned into persistent connections after their first use subject to the
	   same keep-alive critera any HTTP connection is checked for.

	<tag>forward_max_tries</tag>
	<p>Default value increased to <em>25 destinations</em> to allow better
	   contact and IPv4 failover with domains using long lists of IPv6
	   addresses.

	<tag>ftp_epsv</tag>
	<p>Converted into an Access List with allow/deny value driven by ACLs
	   using Squid standard first line wins matching basis.
	<p>The old values of <em>on</em> and <em>off</em> imply <em>allow all</em>
	    and <em>deny all</em> respectively and are now deprecated.
	   Do not combine use of on/off values with ACL configuration.

	<tag>http_port</tag>
	<p><em>protocol=</em> option altered to accept protocol version details.
	   Currently supported values are: HTTP, HTTP/1.1, HTTPS, HTTPS/1.1
	<p><em>New option <em>require-proxy-header</em> to mark ports receiving PROXY
	   protocol version 1 or 2 traffic.

	<tag>https_port</tag>
	<p><em>protocol=</em> option altered to accept protocol version details.
	   Currently supported values are: HTTP, HTTP/1.1, HTTPS, HTTPS/1.1

	<tag>logformat</tag>
	<p>New format code <em>%credentials</em> to log the client credentials
	   token.
	<p>New format code <em>%tS</em> to log transaction start time in
	   "seconds.milliseconds" format, similar to the existing access.log
	   "current time" field (%ts.%03tu) which logs the corresponding
	   transaction finish time.

</descrip>

<sect1>Removed tags<label id="removedtags">
<p>
<descrip>
	<tag>cache_dir</tag>
	<p><em>COSS</em> storage type is formally replaced by Rock storage type.

	<tag>cache_dns_program</tag>
	<p>DNS external helper interface has been removed. It was no longer
	   able to provide high performance service and the internal DNS
	   client library with multicast DNS cover all modern use-cases.

	<tag>cache_peer</tag>
	<p><em>idle=</em> replaced by <em>standby=</em>.
	<p>NOTE that standby connections are started earlier and available in
	   more circumstances than squid-2 idle connections were. They are
	   also spread over all IPs of the peer.

	<tag>dns_children</tag>
	<p>DNS external helper interface has been removed.
<<<<<<< HEAD
=======

	<tag>hierarchy_stoplist</tag>
	<p>Removed. The old directive values prohibiting CGI and dynamic content
	   going to cache_peer are no longer relevant.
	<p>The functionality provided by this directive can be configured
	   using <em>always_direct allow</em> if still needed.

>>>>>>> 6884ec40
</descrip>


<sect>Changes to ./configure options since Squid-3.4
<p>
There have been some changes to Squid's build configuration since Squid-3.4.

This section gives an account of those changes in three categories:

<itemize>
	<item><ref id="newoptions" name="New options">
	<item><ref id="modifiedoptions" name="Changes to existing options">
	<item><ref id="removedoptions" name="Removed options">
</itemize>


<sect1>New options<label id="newoptions">
<p>
<descrip>
	<tag>BUILDCXX=</tag>
	<p>Used when cross-compiling Squid.
	<p>The path and name of a compiler for building cf_gen and related
	   tools used in the compile process.

	<tag>BUILDCXXFLAGS=</tag>
	<p>Used when cross-compiling Squid.
	<p>C++ compiler flags used for building cf_gen and related
	   tools used in the compile process.

	<tag>--without-gnutls</tag>
	<p>New option to explicitly disable use of GnuTLS encryption library.
	   Use of this library is auto-enabled if v3.1.5 or later is available.
	<p>It is currently only used by the squidclient tool.

</descrip>

<sect1>Changes to existing options<label id="modifiedoptions">
<p>
<descrip>
	<tag>--enable-icap-client</tag>
	<p>Deprecated. ICAP client is now auto-enabled.
	   Use --disable-icap-client to disable if you need to.

</descrip>
</p>

<sect1>Removed options<label id="removedoptions">
<p>
<descrip>
	<tag>--disable-internal-dns</tag>
	<p>DNS external helper interface has been removed. It was no longer
	   able to provide high performance service and the internal DNS
	   client library with multicast DNS cover all modern use-cases.

	<tag>--enable-ssl</tag>
	<p>Removed. Use <em>--with-openssl</em> to enable OpenSSL library support.

	<tag>--with-coss-membuf-size</tag>
	<p>The COSS cache type has been removed.
	   It has been replaced by <em>rock</em> cache type.

</descrip>


<sect>Regressions since Squid-2.7

<p>Some squid.conf options which were available in Squid-2.7 are not yet available in Squid-3.5

<p>If you need something to do then porting one of these from Squid-2 to Squid-3 is most welcome.

<sect1>Missing squid.conf options available in Squid-2.7
<p>
<descrip>
	<tag>broken_vary_encoding</tag>
	<p>Not yet ported from 2.6

	<tag>cache_peer</tag>
	<p><em>monitorinterval=</em> not yet ported from 2.6
	<p><em>monitorsize=</em> not yet ported from 2.6
	<p><em>monitortimeout=</em> not yet ported from 2.6
	<p><em>monitorurl=</em> not yet ported from 2.6

	<tag>cache_vary</tag>
	<p>Not yet ported from 2.6

	<tag>error_map</tag>
	<p>Not yet ported from 2.6

	<tag>external_refresh_check</tag>
	<p>Not yet ported from 2.7

	<tag>location_rewrite_access</tag>
	<p>Not yet ported from 2.6

	<tag>location_rewrite_children</tag>
	<p>Not yet ported from 2.6

	<tag>location_rewrite_concurrency</tag>
	<p>Not yet ported from 2.6

	<tag>location_rewrite_program</tag>
	<p>Not yet ported from 2.6

	<tag>refresh_pattern</tag>
	<p><em>stale-while-revalidate=</em> not yet ported from 2.7
	<p><em>ignore-stale-while-revalidate=</em> not yet ported from 2.7
	<p><em>negative-ttl=</em> not yet ported from 2.7

	<tag>refresh_stale_hit</tag>
	<p>Not yet ported from 2.7

	<tag>update_headers</tag>
	<p>Not yet ported from 2.7

</descrip>

</article><|MERGE_RESOLUTION|>--- conflicted
+++ resolved
@@ -353,8 +353,6 @@
 
 	<tag>dns_children</tag>
 	<p>DNS external helper interface has been removed.
-<<<<<<< HEAD
-=======
 
 	<tag>hierarchy_stoplist</tag>
 	<p>Removed. The old directive values prohibiting CGI and dynamic content
@@ -362,7 +360,6 @@
 	<p>The functionality provided by this directive can be configured
 	   using <em>always_direct allow</em> if still needed.
 
->>>>>>> 6884ec40
 </descrip>
 
 
