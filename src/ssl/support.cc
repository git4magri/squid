--- conflicted
+++ resolved
@@ -654,15 +654,7 @@
     if (!ctx)
         return false;
 
-<<<<<<< HEAD
-#if defined(SSL3_FLAGS_NO_RENEGOTIATE_CIPHERS)
-    SSL_CTX_set_info_callback(ctx.get(), ssl_info_cb);
-#endif
-=======
-    SSL_CTX_set_options(ctx.get(), options);
-
     maybeDisableRenegotiate(ctx);
->>>>>>> 144cdb0a
 
     if (!peer.sslCipher.isEmpty()) {
         debugs(83, 5, "Using chiper suite " << peer.sslCipher << ".");
