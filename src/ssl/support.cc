--- conflicted
+++ resolved
@@ -633,12 +633,6 @@
     if (!ctx)
         return false;
 
-<<<<<<< HEAD
-    SSL_CTX_set_options(ctx.get(), options);
-=======
-    maybeDisableRenegotiate(ctx);
->>>>>>> dfe70a1b
-
     if (!peer.sslCipher.isEmpty()) {
         debugs(83, 5, "Using chiper suite " << peer.sslCipher << ".");
 
