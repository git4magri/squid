
/*
 * AUTHOR: Benno Rice
 * DEBUG: section 83    SSL accelerator support
 *
 * SQUID Internet Object Cache  http://squid.nlanr.net/Squid/
 * ----------------------------------------------------------
 *
 *  Squid is the result of efforts by numerous individuals from the
 *  Internet community.  Development is led by Duane Wessels of the
 *  National Laboratory for Applied Network Research and funded by the
 *  National Science Foundation.  Squid is Copyrighted (C) 1998 by
 *  Duane Wessels and the University of California San Diego.  Please
 *  see the COPYRIGHT file for full details.  Squid incorporates
 *  software developed and/or copyrighted by other sources.  Please see
 *  the CREDITS file for full details.
 *
 *  This program is free software; you can redistribute it and/or modify
 *  it under the terms of the GNU General Public License as published by
 *  the Free Software Foundation; either version 2 of the License, or
 *  (at your option) any later version.
 *
 *  This program is distributed in the hope that it will be useful,
 *  but WITHOUT ANY WARRANTY; without even the implied warranty of
 *  MERCHANTABILITY or FITNESS FOR A PARTICULAR PURPOSE.  See the
 *  GNU General Public License for more details.
 *
 *  You should have received a copy of the GNU General Public License
 *  along with this program; if not, write to the Free Software
 *  Foundation, Inc., 59 Temple Place, Suite 330, Boston, MA 02111, USA.
 *
 */

#include "squid.h"

/* MS Visual Studio Projects are monolithic, so we need the following
 * #if to exclude the SSL code from compile process when not needed.
 */
#if USE_OPENSSL

#include "acl/FilledChecklist.h"
#include "anyp/PortCfg.h"
#include "fd.h"
#include "fde.h"
#include "globals.h"
#include "ipc/MemMap.h"
#include "SquidConfig.h"
<<<<<<< HEAD
#include "ssl/bio.h"
=======
#include "SquidTime.h"
>>>>>>> 4e3f4dc7
#include "ssl/Config.h"
#include "ssl/ErrorDetail.h"
#include "ssl/gadgets.h"
#include "ssl/support.h"
#include "URL.h"

#if HAVE_ERRNO_H
#include <errno.h>
#endif

static void setSessionCallbacks(SSL_CTX *ctx);
Ipc::MemMap *SslSessionCache = NULL;
const char *SslSessionCacheName = "ssl_session_cache";

const char *Ssl::BumpModeStr[] = {
    "none",
    "client-first",
    "server-first",
    "peek-and-splice",
    NULL
};

/**
 \defgroup ServerProtocolSSLInternal Server-Side SSL Internals
 \ingroup ServerProtocolSSLAPI
 */

/// \ingroup ServerProtocolSSLInternal
static int
ssl_ask_password_cb(char *buf, int size, int rwflag, void *userdata)
{
    FILE *in;
    int len = 0;
    char cmdline[1024];

    snprintf(cmdline, sizeof(cmdline), "\"%s\" \"%s\"", Config.Program.ssl_password, (const char *)userdata);
    in = popen(cmdline, "r");

    if (fgets(buf, size, in))

        len = strlen(buf);

    while (len > 0 && (buf[len - 1] == '\n' || buf[len - 1] == '\r'))
        --len;

    buf[len] = '\0';

    pclose(in);

    return len;
}

/// \ingroup ServerProtocolSSLInternal
static void
ssl_ask_password(SSL_CTX * context, const char * prompt)
{
    if (Config.Program.ssl_password) {
        SSL_CTX_set_default_passwd_cb(context, ssl_ask_password_cb);
        SSL_CTX_set_default_passwd_cb_userdata(context, (void *)prompt);
    }
}

/// \ingroup ServerProtocolSSLInternal
static RSA *
ssl_temp_rsa_cb(SSL * ssl, int anInt, int keylen)
{
    static RSA *rsa_512 = NULL;
    static RSA *rsa_1024 = NULL;
    RSA *rsa = NULL;
    int newkey = 0;

    switch (keylen) {

    case 512:

        if (!rsa_512) {
            rsa_512 = RSA_generate_key(512, RSA_F4, NULL, NULL);
            newkey = 1;
        }

        rsa = rsa_512;
        break;

    case 1024:

        if (!rsa_1024) {
            rsa_1024 = RSA_generate_key(1024, RSA_F4, NULL, NULL);
            newkey = 1;
        }

        rsa = rsa_1024;
        break;

    default:
        debugs(83, DBG_IMPORTANT, "ssl_temp_rsa_cb: Unexpected key length " << keylen);
        return NULL;
    }

    if (rsa == NULL) {
        debugs(83, DBG_IMPORTANT, "ssl_temp_rsa_cb: Failed to generate key " << keylen);
        return NULL;
    }

    if (newkey) {
        if (do_debug(83, 5))
            PEM_write_RSAPrivateKey(debug_log, rsa, NULL, NULL, 0, NULL, NULL);

        debugs(83, DBG_IMPORTANT, "Generated ephemeral RSA key of length " << keylen);
    }

    return rsa;
}

int Ssl::asn1timeToString(ASN1_TIME *tm, char *buf, int len)
{
    BIO *bio;
    int write = 0;
    bio = BIO_new(BIO_s_mem());
    if (bio) {
        if (ASN1_TIME_print(bio, tm))
            write = BIO_read(bio, buf, len-1);
        BIO_free(bio);
    }
    buf[write]='\0';
    return write;
}

int Ssl::matchX509CommonNames(X509 *peer_cert, void *check_data, int (*check_func)(void *check_data,  ASN1_STRING *cn_data))
{
    assert(peer_cert);

    X509_NAME *name = X509_get_subject_name(peer_cert);

    for (int i = X509_NAME_get_index_by_NID(name, NID_commonName, -1); i >= 0; i = X509_NAME_get_index_by_NID(name, NID_commonName, i)) {

        ASN1_STRING *cn_data = X509_NAME_ENTRY_get_data(X509_NAME_get_entry(name, i));

        if ( (*check_func)(check_data, cn_data) == 0)
            return 1;
    }

    STACK_OF(GENERAL_NAME) * altnames;
    altnames = (STACK_OF(GENERAL_NAME)*)X509_get_ext_d2i(peer_cert, NID_subject_alt_name, NULL, NULL);

    if (altnames) {
        int numalts = sk_GENERAL_NAME_num(altnames);
        for (int i = 0; i < numalts; ++i) {
            const GENERAL_NAME *check = sk_GENERAL_NAME_value(altnames, i);
            if (check->type != GEN_DNS) {
                continue;
            }
            ASN1_STRING *cn_data = check->d.dNSName;

            if ( (*check_func)(check_data, cn_data) == 0) {
                sk_GENERAL_NAME_pop_free(altnames, GENERAL_NAME_free);
                return 1;
            }
        }
        sk_GENERAL_NAME_pop_free(altnames, GENERAL_NAME_free);
    }
    return 0;
}

static int check_domain( void *check_data, ASN1_STRING *cn_data)
{
    char cn[1024];
    const char *server = (const char *)check_data;

    if (cn_data->length > (int)sizeof(cn) - 1) {
        return 1; //if does not fit our buffer just ignore
    }
    memcpy(cn, cn_data->data, cn_data->length);
    cn[cn_data->length] = '\0';
    debugs(83, 4, "Verifying server domain " << server << " to certificate name/subjectAltName " << cn);
    return matchDomainName(server, cn[0] == '*' ? cn + 1 : cn);
}

bool Ssl::checkX509ServerValidity(X509 *cert, const char *server)
{
    return matchX509CommonNames(cert, (void *)server, check_domain);
}

/// \ingroup ServerProtocolSSLInternal
static int
ssl_verify_cb(int ok, X509_STORE_CTX * ctx)
{
    // preserve original ctx->error before SSL_ calls can overwrite it
    Ssl::ssl_error_t error_no = ok ? SSL_ERROR_NONE : ctx->error;

    char buffer[256] = "";
    SSL *ssl = (SSL *)X509_STORE_CTX_get_ex_data(ctx, SSL_get_ex_data_X509_STORE_CTX_idx());
    SSL_CTX *sslctx = SSL_get_SSL_CTX(ssl);
    const char *server = (const char *)SSL_get_ex_data(ssl, ssl_ex_index_server);
    void *dont_verify_domain = SSL_CTX_get_ex_data(sslctx, ssl_ctx_ex_index_dont_verify_domain);
    ACLChecklist *check = (ACLChecklist*)SSL_get_ex_data(ssl, ssl_ex_index_cert_error_check);
    X509 *peeked_cert = (X509 *)SSL_get_ex_data(ssl, ssl_ex_index_ssl_peeked_cert);
    X509 *peer_cert = ctx->cert;

    X509_NAME_oneline(X509_get_subject_name(peer_cert), buffer,
                      sizeof(buffer));

    // detect infinite loops
    uint32_t *validationCounter = static_cast<uint32_t *>(SSL_get_ex_data(ssl, ssl_ex_index_ssl_validation_counter));
    if (!validationCounter) {
        validationCounter = new uint32_t(1);
        SSL_set_ex_data(ssl, ssl_ex_index_ssl_validation_counter, validationCounter);
    } else {
        // overflows allowed if SQUID_CERT_VALIDATION_ITERATION_MAX >= UINT32_MAX
        (*validationCounter)++;
    }

    if ((*validationCounter) >= SQUID_CERT_VALIDATION_ITERATION_MAX) {
        ok = 0; // or the validation loop will never stop
        error_no = SQUID_X509_V_ERR_INFINITE_VALIDATION;
        debugs(83, 2, "SQUID_X509_V_ERR_INFINITE_VALIDATION: " <<
               *validationCounter << " iterations while checking " << buffer);
    }

    if (ok) {
        debugs(83, 5, "SSL Certificate signature OK: " << buffer);

        // Check for domain mismatch only if the current certificate is the peer certificate.
        if (server && peer_cert == X509_STORE_CTX_get_current_cert(ctx)) {
            if (!Ssl::checkX509ServerValidity(peer_cert, server)) {
                debugs(83, 2, "SQUID_X509_V_ERR_DOMAIN_MISMATCH: Certificate " << buffer << " does not match domainname " << server);
                ok = 0;
                error_no = SQUID_X509_V_ERR_DOMAIN_MISMATCH;
            }
        }
    }

    if (ok && peeked_cert) {
        // Check whether the already peeked certificate matches the new one.
        if (X509_cmp(peer_cert, peeked_cert) != 0) {
            debugs(83, 2, "SQUID_X509_V_ERR_CERT_CHANGE: Certificate " << buffer << " does not match peeked certificate");
            ok = 0;
            error_no =  SQUID_X509_V_ERR_CERT_CHANGE;
        }
    }

    if (!ok) {
        X509 *broken_cert =  X509_STORE_CTX_get_current_cert(ctx);
        if (!broken_cert)
            broken_cert = peer_cert;

        Ssl::CertErrors *errs = static_cast<Ssl::CertErrors *>(SSL_get_ex_data(ssl, ssl_ex_index_ssl_errors));
        if (!errs) {
            errs = new Ssl::CertErrors(Ssl::CertError(error_no, broken_cert));
            if (!SSL_set_ex_data(ssl, ssl_ex_index_ssl_errors,  (void *)errs)) {
                debugs(83, 2, "Failed to set ssl error_no in ssl_verify_cb: Certificate " << buffer);
                delete errs;
                errs = NULL;
            }
        } else // remember another error number
            errs->push_back_unique(Ssl::CertError(error_no, broken_cert));

        if (const char *err_descr = Ssl::GetErrorDescr(error_no))
            debugs(83, 5, err_descr << ": " << buffer);
        else
            debugs(83, DBG_IMPORTANT, "SSL unknown certificate error " << error_no << " in " << buffer);

        // Check if the certificate error can be bypassed.
        // Infinity validation loop errors can not bypassed.
        if (error_no != SQUID_X509_V_ERR_INFINITE_VALIDATION) {
            if (check) {
                ACLFilledChecklist *filledCheck = Filled(check);
                assert(!filledCheck->sslErrors);
                filledCheck->sslErrors = new Ssl::CertErrors(Ssl::CertError(error_no, broken_cert));
                filledCheck->serverCert.resetAndLock(peer_cert);
                if (check->fastCheck() == ACCESS_ALLOWED) {
                    debugs(83, 3, "bypassing SSL error " << error_no << " in " << buffer);
                    ok = 1;
                } else {
                    debugs(83, 5, "confirming SSL error " << error_no);
                }
                delete filledCheck->sslErrors;
                filledCheck->sslErrors = NULL;
                filledCheck->serverCert.reset(NULL);
            }
            // If the certificate validator is used then we need to allow all errors and
            // pass them to certficate validator for more processing
            else if (Ssl::TheConfig.ssl_crt_validator) {
                ok = 1;
                // Check if we have stored certificates chain. Store if not.
                if (!SSL_get_ex_data(ssl, ssl_ex_index_ssl_cert_chain)) {
                    STACK_OF(X509) *certStack = X509_STORE_CTX_get1_chain(ctx);
                    if (certStack && !SSL_set_ex_data(ssl, ssl_ex_index_ssl_cert_chain, certStack))
                        sk_X509_pop_free(certStack, X509_free);
                }
            }
        }
    }

    if (!dont_verify_domain && server) {}

    if (!ok && !SSL_get_ex_data(ssl, ssl_ex_index_ssl_error_detail) ) {

        // Find the broken certificate. It may be intermediate.
        X509 *broken_cert = peer_cert; // reasonable default if search fails
        // Our SQUID_X509_V_ERR_DOMAIN_MISMATCH implies peer_cert is at fault.
        if (error_no != SQUID_X509_V_ERR_DOMAIN_MISMATCH) {
            if (X509 *last_used_cert = X509_STORE_CTX_get_current_cert(ctx))
                broken_cert = last_used_cert;
        }

        Ssl::ErrorDetail *errDetail =
            new Ssl::ErrorDetail(error_no, peer_cert, broken_cert);

        if (!SSL_set_ex_data(ssl, ssl_ex_index_ssl_error_detail,  errDetail)) {
            debugs(83, 2, "Failed to set Ssl::ErrorDetail in ssl_verify_cb: Certificate " << buffer);
            delete errDetail;
        }
    }

    return ok;
}

/// \ingroup ServerProtocolSSLInternal
static struct ssl_option {
    const char *name;
    long value;
}

ssl_options[] = {

#if SSL_OP_MICROSOFT_SESS_ID_BUG
    {
        "MICROSOFT_SESS_ID_BUG", SSL_OP_MICROSOFT_SESS_ID_BUG
    },
#endif
#if SSL_OP_NETSCAPE_CHALLENGE_BUG
    {
        "NETSCAPE_CHALLENGE_BUG", SSL_OP_NETSCAPE_CHALLENGE_BUG
    },
#endif
#if SSL_OP_NETSCAPE_REUSE_CIPHER_CHANGE_BUG
    {
        "NETSCAPE_REUSE_CIPHER_CHANGE_BUG", SSL_OP_NETSCAPE_REUSE_CIPHER_CHANGE_BUG
    },
#endif
#if SSL_OP_SSLREF2_REUSE_CERT_TYPE_BUG
    {
        "SSLREF2_REUSE_CERT_TYPE_BUG", SSL_OP_SSLREF2_REUSE_CERT_TYPE_BUG
    },
#endif
#if SSL_OP_MICROSOFT_BIG_SSLV3_BUFFER
    {
        "MICROSOFT_BIG_SSLV3_BUFFER", SSL_OP_MICROSOFT_BIG_SSLV3_BUFFER
    },
#endif
#if SSL_OP_MSIE_SSLV2_RSA_PADDING
    {
        "MSIE_SSLV2_RSA_PADDING", SSL_OP_MSIE_SSLV2_RSA_PADDING
    },
#endif
#if SSL_OP_SSLEAY_080_CLIENT_DH_BUG
    {
        "SSLEAY_080_CLIENT_DH_BUG", SSL_OP_SSLEAY_080_CLIENT_DH_BUG
    },
#endif
#if SSL_OP_TLS_D5_BUG
    {
        "TLS_D5_BUG", SSL_OP_TLS_D5_BUG
    },
#endif
#if SSL_OP_TLS_BLOCK_PADDING_BUG
    {
        "TLS_BLOCK_PADDING_BUG", SSL_OP_TLS_BLOCK_PADDING_BUG
    },
#endif
#if SSL_OP_TLS_ROLLBACK_BUG
    {
        "TLS_ROLLBACK_BUG", SSL_OP_TLS_ROLLBACK_BUG
    },
#endif
#if SSL_OP_ALL
    {
        "ALL", (long)SSL_OP_ALL
    },
#endif
#if SSL_OP_SINGLE_DH_USE
    {
        "SINGLE_DH_USE", SSL_OP_SINGLE_DH_USE
    },
#endif
#if SSL_OP_EPHEMERAL_RSA
    {
        "EPHEMERAL_RSA", SSL_OP_EPHEMERAL_RSA
    },
#endif
#if SSL_OP_PKCS1_CHECK_1
    {
        "PKCS1_CHECK_1", SSL_OP_PKCS1_CHECK_1
    },
#endif
#if SSL_OP_PKCS1_CHECK_2
    {
        "PKCS1_CHECK_2", SSL_OP_PKCS1_CHECK_2
    },
#endif
#if SSL_OP_NETSCAPE_CA_DN_BUG
    {
        "NETSCAPE_CA_DN_BUG", SSL_OP_NETSCAPE_CA_DN_BUG
    },
#endif
#if SSL_OP_NON_EXPORT_FIRST
    {
        "NON_EXPORT_FIRST", SSL_OP_NON_EXPORT_FIRST
    },
#endif
#if SSL_OP_CIPHER_SERVER_PREFERENCE
    {
        "CIPHER_SERVER_PREFERENCE", SSL_OP_CIPHER_SERVER_PREFERENCE
    },
#endif
#if SSL_OP_NETSCAPE_DEMO_CIPHER_CHANGE_BUG
    {
        "NETSCAPE_DEMO_CIPHER_CHANGE_BUG", SSL_OP_NETSCAPE_DEMO_CIPHER_CHANGE_BUG
    },
#endif
#if SSL_OP_NO_SSLv2
    {
        "NO_SSLv2", SSL_OP_NO_SSLv2
    },
#endif
#if SSL_OP_NO_SSLv3
    {
        "NO_SSLv3", SSL_OP_NO_SSLv3
    },
#endif
#if SSL_OP_NO_TLSv1
    {
        "NO_TLSv1", SSL_OP_NO_TLSv1
    },
#endif
#if SSL_OP_NO_TLSv1_1
    {
        "NO_TLSv1_1", SSL_OP_NO_TLSv1_1
    },
#endif
#if SSL_OP_NO_TLSv1_2
    {
        "NO_TLSv1_2", SSL_OP_NO_TLSv1_2
    },
#endif
#if SSL_OP_NO_COMPRESSION
    {
        "No_Compression", SSL_OP_NO_COMPRESSION
    },
#endif
    {
        "", 0
    },
    {
        NULL, 0
    }
};

/// \ingroup ServerProtocolSSLInternal
long
Ssl::parse_options(const char *options)
{
    long op = 0;
    char *tmp;
    char *option;

    if (!options)
        goto no_options;

    tmp = xstrdup(options);

    option = strtok(tmp, ":,");

    while (option) {

        struct ssl_option *opt = NULL, *opttmp;
        long value = 0;
        enum {
            MODE_ADD, MODE_REMOVE
        } mode;

        switch (*option) {

        case '!':

        case '-':
            mode = MODE_REMOVE;
            ++option;
            break;

        case '+':
            mode = MODE_ADD;
            ++option;
            break;

        default:
            mode = MODE_ADD;
            break;
        }

        for (opttmp = ssl_options; opttmp->name; ++opttmp) {
            if (strcmp(opttmp->name, option) == 0) {
                opt = opttmp;
                break;
            }
        }

        if (opt)
            value = opt->value;
        else if (strncmp(option, "0x", 2) == 0) {
            /* Special case.. hex specification */
            value = strtol(option + 2, NULL, 16);
        } else {
            fatalf("Unknown SSL option '%s'", option);
            value = 0;		/* Keep GCC happy */
        }

        switch (mode) {

        case MODE_ADD:
            op |= value;
            break;

        case MODE_REMOVE:
            op &= ~value;
            break;
        }

        option = strtok(NULL, ":,");
    }

    safe_free(tmp);

no_options:
    return op;
}

/// \ingroup ServerProtocolSSLInternal
#define SSL_FLAG_NO_DEFAULT_CA		(1<<0)
/// \ingroup ServerProtocolSSLInternal
#define SSL_FLAG_DELAYED_AUTH		(1<<1)
/// \ingroup ServerProtocolSSLInternal
#define SSL_FLAG_DONT_VERIFY_PEER	(1<<2)
/// \ingroup ServerProtocolSSLInternal
#define SSL_FLAG_DONT_VERIFY_DOMAIN	(1<<3)
/// \ingroup ServerProtocolSSLInternal
#define SSL_FLAG_NO_SESSION_REUSE	(1<<4)
/// \ingroup ServerProtocolSSLInternal
#define SSL_FLAG_VERIFY_CRL		(1<<5)
/// \ingroup ServerProtocolSSLInternal
#define SSL_FLAG_VERIFY_CRL_ALL		(1<<6)

/// \ingroup ServerProtocolSSLInternal
long
Ssl::parse_flags(const char *flags)
{
    long fl = 0;
    char *tmp;
    char *flag;

    if (!flags)
        return 0;

    tmp = xstrdup(flags);

    flag = strtok(tmp, ":,");

    while (flag) {
        if (strcmp(flag, "NO_DEFAULT_CA") == 0)
            fl |= SSL_FLAG_NO_DEFAULT_CA;
        else if (strcmp(flag, "DELAYED_AUTH") == 0)
            fl |= SSL_FLAG_DELAYED_AUTH;
        else if (strcmp(flag, "DONT_VERIFY_PEER") == 0)
            fl |= SSL_FLAG_DONT_VERIFY_PEER;
        else if (strcmp(flag, "DONT_VERIFY_DOMAIN") == 0)
            fl |= SSL_FLAG_DONT_VERIFY_DOMAIN;
        else if (strcmp(flag, "NO_SESSION_REUSE") == 0)
            fl |= SSL_FLAG_NO_SESSION_REUSE;

#if X509_V_FLAG_CRL_CHECK

        else if (strcmp(flag, "VERIFY_CRL") == 0)
            fl |= SSL_FLAG_VERIFY_CRL;
        else if (strcmp(flag, "VERIFY_CRL_ALL") == 0)
            fl |= SSL_FLAG_VERIFY_CRL_ALL;

#endif

        else
            fatalf("Unknown ssl flag '%s'", flag);

        flag = strtok(NULL, ":,");
    }

    safe_free(tmp);
    return fl;
}

// "dup" function for SSL_get_ex_new_index("cert_err_check")
static int
ssl_dupAclChecklist(CRYPTO_EX_DATA *, CRYPTO_EX_DATA *, void *,
                    int, long, void *)
{
    // We do not support duplication of ACLCheckLists.
    // If duplication is needed, we can count copies with cbdata.
    assert(false);
    return 0;
}

// "free" function for SSL_get_ex_new_index("cert_err_check")
static void
ssl_freeAclChecklist(void *, void *ptr, CRYPTO_EX_DATA *,
                     int, long, void *)
{
    delete static_cast<ACLChecklist *>(ptr); // may be NULL
}

// "free" function for SSL_get_ex_new_index("ssl_error_detail")
static void
ssl_free_ErrorDetail(void *, void *ptr, CRYPTO_EX_DATA *,
                     int, long, void *)
{
    Ssl::ErrorDetail  *errDetail = static_cast <Ssl::ErrorDetail *>(ptr);
    delete errDetail;
}

static void
ssl_free_SslErrors(void *, void *ptr, CRYPTO_EX_DATA *,
                   int, long, void *)
{
    Ssl::CertErrors *errs = static_cast <Ssl::CertErrors*>(ptr);
    delete errs;
}

// "free" function for SSL_get_ex_new_index("ssl_ex_index_ssl_validation_counter")
static void
ssl_free_int(void *, void *ptr, CRYPTO_EX_DATA *,
             int, long, void *)
{
    uint32_t *counter = static_cast <uint32_t *>(ptr);
    delete counter;
}

/// \ingroup ServerProtocolSSLInternal
/// Callback handler function to release STACK_OF(X509) "ex" data stored
/// in an SSL object.
static void
ssl_free_CertChain(void *, void *ptr, CRYPTO_EX_DATA *,
                   int, long, void *)
{
    STACK_OF(X509) *certsChain = static_cast <STACK_OF(X509) *>(ptr);
    sk_X509_pop_free(certsChain,X509_free);
}

// "free" function for X509 certificates
static void
ssl_free_X509(void *, void *ptr, CRYPTO_EX_DATA *,
              int, long, void *)
{
    X509  *cert = static_cast <X509 *>(ptr);
    X509_free(cert);
}

/// \ingroup ServerProtocolSSLInternal
static void
ssl_initialize(void)
{
    static int ssl_initialized = 0;

    if (!ssl_initialized) {
        ssl_initialized = 1;
        SSL_load_error_strings();
        SSLeay_add_ssl_algorithms();
#if HAVE_OPENSSL_ENGINE_H

        if (Config.SSL.ssl_engine) {
            ENGINE *e;

            if (!(e = ENGINE_by_id(Config.SSL.ssl_engine))) {
                fatalf("Unable to find SSL engine '%s'\n", Config.SSL.ssl_engine);
            }

            if (!ENGINE_set_default(e, ENGINE_METHOD_ALL)) {
                int ssl_error = ERR_get_error();
                fatalf("Failed to initialise SSL engine: %s\n",
                       ERR_error_string(ssl_error, NULL));
            }
        }

#else
        if (Config.SSL.ssl_engine) {
            fatalf("Your OpenSSL has no SSL engine support\n");
        }

#endif
    }

    ssl_ex_index_server = SSL_get_ex_new_index(0, (void *) "server", NULL, NULL, NULL);
    ssl_ctx_ex_index_dont_verify_domain = SSL_CTX_get_ex_new_index(0, (void *) "dont_verify_domain", NULL, NULL, NULL);
    ssl_ex_index_cert_error_check = SSL_get_ex_new_index(0, (void *) "cert_error_check", NULL, &ssl_dupAclChecklist, &ssl_freeAclChecklist);
    ssl_ex_index_ssl_error_detail = SSL_get_ex_new_index(0, (void *) "ssl_error_detail", NULL, NULL, &ssl_free_ErrorDetail);
    ssl_ex_index_ssl_peeked_cert  = SSL_get_ex_new_index(0, (void *) "ssl_peeked_cert", NULL, NULL, &ssl_free_X509);
    ssl_ex_index_ssl_errors =  SSL_get_ex_new_index(0, (void *) "ssl_errors", NULL, NULL, &ssl_free_SslErrors);
    ssl_ex_index_ssl_cert_chain = SSL_get_ex_new_index(0, (void *) "ssl_cert_chain", NULL, NULL, &ssl_free_CertChain);
    ssl_ex_index_ssl_validation_counter = SSL_get_ex_new_index(0, (void *) "ssl_validation_counter", NULL, NULL, &ssl_free_int);
}

/// \ingroup ServerProtocolSSLInternal
static int
ssl_load_crl(SSL_CTX *sslContext, const char *CRLfile)
{
    X509_STORE *st = SSL_CTX_get_cert_store(sslContext);
    X509_CRL *crl;
    BIO *in = BIO_new_file(CRLfile, "r");
    int count = 0;

    if (!in) {
        debugs(83, 2, "WARNING: Failed to open CRL file '" << CRLfile << "'");
        return 0;
    }

    while ((crl = PEM_read_bio_X509_CRL(in,NULL,NULL,NULL))) {
        if (!X509_STORE_add_crl(st, crl))
            debugs(83, 2, "WARNING: Failed to add CRL from file '" << CRLfile << "'");
        else
            ++count;

        X509_CRL_free(crl);
    }

    BIO_free(in);
    return count;
}

STACK_OF(X509_CRL) *
Ssl::loadCrl(const char *CRLFile, long &flags)
{
    X509_CRL *crl;
    BIO *in = BIO_new_file(CRLFile, "r");
    if (!in) {
        debugs(83, 2, "WARNING: Failed to open CRL file '" << CRLFile << "'");
        return NULL;
    }

    STACK_OF(X509_CRL) *CRLs = sk_X509_CRL_new_null();
    if (!CRLs) {
        debugs(83, 2, "WARNING: Failed to allocate X509_CRL stack  to load file '" << CRLFile << "'");
        return NULL;
    }

    int count = 0;
    while ((crl = PEM_read_bio_X509_CRL(in,NULL,NULL,NULL))) {
        if (!sk_X509_CRL_push(CRLs, crl))
            debugs(83, 2, "WARNING: Failed to add CRL from file '" << CRLFile << "'");
        else
            ++count;
    }
    BIO_free(in);

    if (count)
        flags |= SSL_FLAG_VERIFY_CRL;

    return CRLs;
}

DH *
Ssl::readDHParams(const char *dhfile)
{
    FILE *in = fopen(dhfile, "r");
    DH *dh = NULL;
    int codes;

    if (in) {
        dh = PEM_read_DHparams(in, NULL, NULL, NULL);
        fclose(in);
    }

    if (!dh)
        debugs(83, DBG_IMPORTANT, "WARNING: Failed to read DH parameters '" << dhfile << "'");
    else if (dh && DH_check(dh, &codes) == 0) {
        if (codes) {
            debugs(83, DBG_IMPORTANT, "WARNING: Failed to verify DH parameters '" << dhfile  << "' (" << std::hex << codes  << ")");
            DH_free(dh);
            dh = NULL;
        }
    }
    return dh;
}

static bool
configureSslContext(SSL_CTX *sslContext, AnyP::PortCfg &port)
{
    int ssl_error;
    SSL_CTX_set_options(sslContext, port.sslOptions);

    if (port.sslContextSessionId)
        SSL_CTX_set_session_id_context(sslContext, (const unsigned char *)port.sslContextSessionId, strlen(port.sslContextSessionId));

    if (port.sslContextFlags & SSL_FLAG_NO_SESSION_REUSE) {
        SSL_CTX_set_session_cache_mode(sslContext, SSL_SESS_CACHE_OFF);
    }

    if (Config.SSL.unclean_shutdown) {
        debugs(83, 5, "Enabling quiet SSL shutdowns (RFC violation).");

        SSL_CTX_set_quiet_shutdown(sslContext, 1);
    }

    if (port.cipher) {
        debugs(83, 5, "Using chiper suite " << port.cipher << ".");

        if (!SSL_CTX_set_cipher_list(sslContext, port.cipher)) {
            ssl_error = ERR_get_error();
            debugs(83, DBG_CRITICAL, "ERROR: Failed to set SSL cipher suite '" << port.cipher << "': " << ERR_error_string(ssl_error, NULL));
            return false;
        }
    }

    debugs(83, 9, "Setting RSA key generation callback.");
    SSL_CTX_set_tmp_rsa_callback(sslContext, ssl_temp_rsa_cb);

    debugs(83, 9, "Setting CA certificate locations.");

    const char *cafile = port.cafile ? port.cafile : port.clientca;
    if ((cafile || port.capath) && !SSL_CTX_load_verify_locations(sslContext, cafile, port.capath)) {
        ssl_error = ERR_get_error();
        debugs(83, DBG_IMPORTANT, "WARNING: Ignoring error setting CA certificate locations: " << ERR_error_string(ssl_error, NULL));
    }

    if (!(port.sslContextFlags & SSL_FLAG_NO_DEFAULT_CA) &&
            !SSL_CTX_set_default_verify_paths(sslContext)) {
        ssl_error = ERR_get_error();
        debugs(83, DBG_IMPORTANT, "WARNING: Ignoring error setting default CA certificate location: " << ERR_error_string(ssl_error, NULL));
    }

    if (port.clientCA.get()) {
        ERR_clear_error();
        SSL_CTX_set_client_CA_list(sslContext, port.clientCA.get());

        if (port.sslContextFlags & SSL_FLAG_DELAYED_AUTH) {
            debugs(83, 9, "Not requesting client certificates until acl processing requires one");
            SSL_CTX_set_verify(sslContext, SSL_VERIFY_NONE, NULL);
        } else {
            debugs(83, 9, "Requiring client certificates.");
            SSL_CTX_set_verify(sslContext, SSL_VERIFY_PEER | SSL_VERIFY_FAIL_IF_NO_PEER_CERT, ssl_verify_cb);
        }

        if (port.clientVerifyCrls.get()) {
            X509_STORE *st = SSL_CTX_get_cert_store(sslContext);
            for (int i = 0; i < sk_X509_CRL_num(port.clientVerifyCrls.get()); ++i) {
                X509_CRL *crl = sk_X509_CRL_value(port.clientVerifyCrls.get(), i);
                if (!X509_STORE_add_crl(st, crl))
                    debugs(83, 2, "WARNING: Failed to add CRL");
            }
        }

#if X509_V_FLAG_CRL_CHECK
        if (port.sslContextFlags & SSL_FLAG_VERIFY_CRL_ALL)
            X509_STORE_set_flags(SSL_CTX_get_cert_store(sslContext), X509_V_FLAG_CRL_CHECK|X509_V_FLAG_CRL_CHECK_ALL);
        else if (port.sslContextFlags & SSL_FLAG_VERIFY_CRL)
            X509_STORE_set_flags(SSL_CTX_get_cert_store(sslContext), X509_V_FLAG_CRL_CHECK);
#endif

    } else {
        debugs(83, 9, "Not requiring any client certificates");
        SSL_CTX_set_verify(sslContext, SSL_VERIFY_NONE, NULL);
    }

    if (port.dhParams.get()) {
        SSL_CTX_set_tmp_dh(sslContext, port.dhParams.get());
    }

    if (port.sslContextFlags & SSL_FLAG_DONT_VERIFY_DOMAIN)
        SSL_CTX_set_ex_data(sslContext, ssl_ctx_ex_index_dont_verify_domain, (void *) -1);

    setSessionCallbacks(sslContext);

    return true;
}

SSL_CTX *
sslCreateServerContext(AnyP::PortCfg &port)
{
    int ssl_error;
    SSL_CTX *sslContext;
    const char *keyfile, *certfile;
    certfile = port.cert;
    keyfile = port.key;

    ssl_initialize();

    if (!keyfile)
        keyfile = certfile;

    if (!certfile)
        certfile = keyfile;

    sslContext = SSL_CTX_new(port.contextMethod);

    if (sslContext == NULL) {
        ssl_error = ERR_get_error();
        debugs(83, DBG_CRITICAL, "ERROR: Failed to allocate SSL context: " << ERR_error_string(ssl_error, NULL));
        return NULL;
    }

    if (!SSL_CTX_use_certificate(sslContext, port.signingCert.get())) {
        ssl_error = ERR_get_error();
        debugs(83, DBG_CRITICAL, "ERROR: Failed to acquire SSL certificate '" << certfile << "': " << ERR_error_string(ssl_error, NULL));
        SSL_CTX_free(sslContext);
        return NULL;
    }

    if (!SSL_CTX_use_PrivateKey(sslContext, port.signPkey.get())) {
        ssl_error = ERR_get_error();
        debugs(83, DBG_CRITICAL, "ERROR: Failed to acquire SSL private key '" << keyfile << "': " << ERR_error_string(ssl_error, NULL));
        SSL_CTX_free(sslContext);
        return NULL;
    }

    Ssl::addChainToSslContext(sslContext, port.certsToChain.get());

    /* Alternate code;
        debugs(83, DBG_IMPORTANT, "Using certificate in " << certfile);

        if (!SSL_CTX_use_certificate_chain_file(sslContext, certfile)) {
            ssl_error = ERR_get_error();
            debugs(83, DBG_CRITICAL, "ERROR: Failed to acquire SSL certificate '" << certfile << "': " << ERR_error_string(ssl_error, NULL));
            SSL_CTX_free(sslContext);
            return NULL;
        }

        debugs(83, DBG_IMPORTANT, "Using private key in " << keyfile);
        ssl_ask_password(sslContext, keyfile);

        if (!SSL_CTX_use_PrivateKey_file(sslContext, keyfile, SSL_FILETYPE_PEM)) {
            ssl_error = ERR_get_error();
            debugs(83, DBG_CRITICAL, "ERROR: Failed to acquire SSL private key '" << keyfile << "': " << ERR_error_string(ssl_error, NULL));
            SSL_CTX_free(sslContext);
            return NULL;
        }

        debugs(83, 5, "Comparing private and public SSL keys.");

        if (!SSL_CTX_check_private_key(sslContext)) {
            ssl_error = ERR_get_error();
            debugs(83, DBG_CRITICAL, "ERROR: SSL private key '" << certfile << "' does not match public key '" <<
                   keyfile << "': " << ERR_error_string(ssl_error, NULL));
            SSL_CTX_free(sslContext);
            return NULL;
        }
    */

    if (!configureSslContext(sslContext, port)) {
        debugs(83, DBG_CRITICAL, "ERROR: Configuring static SSL context");
        SSL_CTX_free(sslContext);
        return NULL;
    }

    return sslContext;
}

int Ssl::OpenSSLtoSquidSSLVersion(int sslVersion)
{
<<<<<<< HEAD
    if(sslVersion == SSL2_VERSION)
        return 2;
    else if(sslVersion == SSL3_VERSION)
        return 3;
    else if(sslVersion == TLS1_VERSION)
        return 4;
#if OPENSSL_VERSION_NUMBER >= 0x10001000L
    else if(sslVersion == TLS1_1_VERSION)
        return 5;
    else if(sslVersion == TLS1_2_VERSION)
        return 6;
#endif
    else
        return 1;
}


#if OPENSSL_VERSION_NUMBER < 0x00909000L
SSL_METHOD *
#else
const SSL_METHOD *
#endif
Ssl::method(int version)
{
    switch (version) {
=======
    int ssl_error;
    Ssl::ContextMethod method;
    SSL_CTX * sslContext;
    long fl = Ssl::parse_flags(flags);
>>>>>>> 4e3f4dc7

    case 2:
#ifndef OPENSSL_NO_SSL2
        debugs(83, 5, "Using SSLv2.");
        return SSLv2_client_method();
#else
        debugs(83, DBG_IMPORTANT, "SSLv2 is not available in this Proxy.");
        return NULL;
#endif
        break;

    case 3:
        debugs(83, 5, "Using SSLv3.");
        return SSLv3_client_method();
        break;

    case 4:
        debugs(83, 5, "Using TLSv1.");
        return TLSv1_client_method();
        break;

    case 5:
#if OPENSSL_VERSION_NUMBER >= 0x10001000L  // NP: not sure exactly which sub-version yet.
        debugs(83, 5, "Using TLSv1.1.");
        return TLSv1_1_client_method();
#else
        debugs(83, DBG_IMPORTANT, "TLSv1.1 is not available in this Proxy.");
        return NULL;
#endif
        break;

    case 6:
#if OPENSSL_VERSION_NUMBER >= 0x10001000L // NP: not sure exactly which sub-version yet.
        debugs(83, 5, "Using TLSv1.2");
        return TLSv1_2_client_method();
#else
        debugs(83, DBG_IMPORTANT, "TLSv1.2 is not available in this Proxy.");
        return NULL;
#endif
        break;

    case 1:

    default:
        debugs(83, 5, "Using SSLv2/SSLv3.");
        return SSLv23_client_method();
        break;
    }

    //Not reached
    return NULL;
}

const SSL_METHOD *
Ssl::serverMethod(int version)
{
    switch (version) {

    case 2:
#ifndef OPENSSL_NO_SSL2
        debugs(83, 5, "Using SSLv2.");
        return SSLv2_server_method();
#else
        debugs(83, DBG_IMPORTANT, "SSLv2 is not available in this Proxy.");
        return NULL;
#endif
        break;

    case 3:
        debugs(83, 5, "Using SSLv3.");
        return SSLv3_server_method();
        break;

    case 4:
        debugs(83, 5, "Using TLSv1.");
        return TLSv1_server_method();
        break;

    case 5:
#if OPENSSL_VERSION_NUMBER >= 0x10001000L  // NP: not sure exactly which sub-version yet.
        debugs(83, 5, "Using TLSv1.1.");
        return TLSv1_1_server_method();
#else
        debugs(83, DBG_IMPORTANT, "TLSv1.1 is not available in this Proxy.");
        return NULL;
#endif
        break;

    case 6:
#if OPENSSL_VERSION_NUMBER >= 0x10001000L // NP: not sure exactly which sub-version yet.
        debugs(83, 5, "Using TLSv1.2");
        return TLSv1_2_server_method();
#else
        debugs(83, DBG_IMPORTANT, "TLSv1.2 is not available in this Proxy.");
        return NULL;
#endif
        break;

    case 1:

    default:
        debugs(83, 5, "Using SSLv2/SSLv3.");
        return SSLv23_server_method();
        break;
    }

    //Not reached
    return NULL;
}

SSL_CTX *
sslCreateClientContext(const char *certfile, const char *keyfile, int version, const char *cipher, const char *options, const char *flags, const char *CAfile, const char *CApath, const char *CRLfile)
{
    int ssl_error;
#if OPENSSL_VERSION_NUMBER < 0x00909000L
    SSL_METHOD *method;
#else
    const SSL_METHOD *method;
#endif
    SSL_CTX *sslContext;
    long fl = Ssl::parse_flags(flags);

    ssl_initialize();

    if (!keyfile)
        keyfile = certfile;

    if (!certfile)
        certfile = keyfile;

    if (!(method = Ssl::method(version)))
        return NULL;
        
    sslContext = SSL_CTX_new(method);

    if (sslContext == NULL) {
        ssl_error = ERR_get_error();
        fatalf("Failed to allocate SSL context: %s\n",
               ERR_error_string(ssl_error, NULL));
    }

    SSL_CTX_set_options(sslContext, Ssl::parse_options(options));

    if (cipher) {
        debugs(83, 5, "Using chiper suite " << cipher << ".");

        if (!SSL_CTX_set_cipher_list(sslContext, cipher)) {
            ssl_error = ERR_get_error();
            fatalf("Failed to set SSL cipher suite '%s': %s\n",
                   cipher, ERR_error_string(ssl_error, NULL));
        }
    }

    if (certfile) {
        debugs(83, DBG_IMPORTANT, "Using certificate in " << certfile);

        if (!SSL_CTX_use_certificate_chain_file(sslContext, certfile)) {
            ssl_error = ERR_get_error();
            fatalf("Failed to acquire SSL certificate '%s': %s\n",
                   certfile, ERR_error_string(ssl_error, NULL));
        }

        debugs(83, DBG_IMPORTANT, "Using private key in " << keyfile);
        ssl_ask_password(sslContext, keyfile);

        if (!SSL_CTX_use_PrivateKey_file(sslContext, keyfile, SSL_FILETYPE_PEM)) {
            ssl_error = ERR_get_error();
            fatalf("Failed to acquire SSL private key '%s': %s\n",
                   keyfile, ERR_error_string(ssl_error, NULL));
        }

        debugs(83, 5, "Comparing private and public SSL keys.");

        if (!SSL_CTX_check_private_key(sslContext)) {
            ssl_error = ERR_get_error();
            fatalf("SSL private key '%s' does not match public key '%s': %s\n",
                   certfile, keyfile, ERR_error_string(ssl_error, NULL));
        }
    }

    debugs(83, 9, "Setting RSA key generation callback.");
    SSL_CTX_set_tmp_rsa_callback(sslContext, ssl_temp_rsa_cb);

    if (fl & SSL_FLAG_DONT_VERIFY_PEER) {
        debugs(83, 2, "NOTICE: Peer certificates are not verified for validity!");
        SSL_CTX_set_verify(sslContext, SSL_VERIFY_NONE, NULL);
    } else {
        debugs(83, 9, "Setting certificate verification callback.");
        SSL_CTX_set_verify(sslContext, SSL_VERIFY_PEER | SSL_VERIFY_FAIL_IF_NO_PEER_CERT, ssl_verify_cb);
    }

    debugs(83, 9, "Setting CA certificate locations.");

    if ((CAfile || CApath) && !SSL_CTX_load_verify_locations(sslContext, CAfile, CApath)) {
        ssl_error = ERR_get_error();
        debugs(83, DBG_IMPORTANT, "WARNING: Ignoring error setting CA certificate locations: " << ERR_error_string(ssl_error, NULL));
    }

    if (CRLfile) {
        ssl_load_crl(sslContext, CRLfile);
        fl |= SSL_FLAG_VERIFY_CRL;
    }

#if X509_V_FLAG_CRL_CHECK
    if (fl & SSL_FLAG_VERIFY_CRL_ALL)
        X509_STORE_set_flags(SSL_CTX_get_cert_store(sslContext), X509_V_FLAG_CRL_CHECK|X509_V_FLAG_CRL_CHECK_ALL);
    else if (fl & SSL_FLAG_VERIFY_CRL)
        X509_STORE_set_flags(SSL_CTX_get_cert_store(sslContext), X509_V_FLAG_CRL_CHECK);

#endif

    if (!(fl & SSL_FLAG_NO_DEFAULT_CA) &&
            !SSL_CTX_set_default_verify_paths(sslContext)) {
        ssl_error = ERR_get_error();
        debugs(83, DBG_IMPORTANT, "WARNING: Ignoring error setting default CA certificate location: " << ERR_error_string(ssl_error, NULL));
    }

    return sslContext;
}

/// \ingroup ServerProtocolSSLInternal
int
ssl_read_method(int fd, char *buf, int len)
{
    SSL *ssl = fd_table[fd].ssl;
    int i;

#if DONT_DO_THIS

    if (!SSL_is_init_finished(ssl)) {
        errno = ENOTCONN;
        return -1;
    }

#endif

    i = SSL_read(ssl, buf, len);

    if (i > 0 && SSL_pending(ssl) > 0) {
        debugs(83, 2, "SSL FD " << fd << " is pending");
        fd_table[fd].flags.read_pending = true;
    } else
        fd_table[fd].flags.read_pending = false;

    return i;
}

/// \ingroup ServerProtocolSSLInternal
int
ssl_write_method(int fd, const char *buf, int len)
{
    SSL *ssl = fd_table[fd].ssl;
    int i;

    if (!SSL_is_init_finished(ssl)) {
        errno = ENOTCONN;
        return -1;
    }

    i = SSL_write(ssl, buf, len);

    return i;
}

void
ssl_shutdown_method(SSL *ssl)
{
    SSL_shutdown(ssl);
}

/// \ingroup ServerProtocolSSLInternal
static const char *
ssl_get_attribute(X509_NAME * name, const char *attribute_name)
{
    static char buffer[1024];
    int nid;

    buffer[0] = '\0';

    if (strcmp(attribute_name, "DN") == 0) {
        X509_NAME_oneline(name, buffer, sizeof(buffer));
        goto done;
    }

    nid = OBJ_txt2nid((char *) attribute_name);

    if (nid == 0) {
        debugs(83, DBG_IMPORTANT, "WARNING: Unknown SSL attribute name '" << attribute_name << "'");
        return NULL;
    }

    X509_NAME_get_text_by_NID(name, nid, buffer, sizeof(buffer));

done:
    return *buffer ? buffer : NULL;
}

/// \ingroup ServerProtocolSSLInternal
const char *
Ssl::GetX509UserAttribute(X509 * cert, const char *attribute_name)
{
    X509_NAME *name;
    const char *ret;

    if (!cert)
        return NULL;

    name = X509_get_subject_name(cert);

    ret = ssl_get_attribute(name, attribute_name);

    return ret;
}

const char *
Ssl::GetX509Fingerprint(X509 * cert, const char *)
{
    static char buf[1024];
    if (!cert)
        return NULL;

    unsigned int n;
    unsigned char md[EVP_MAX_MD_SIZE];
    if (!X509_digest(cert, EVP_sha1(), md, &n))
        return NULL;

    assert(3 * n + 1 < sizeof(buf));

    char *s = buf;
    for (unsigned int i=0; i < n; ++i, s += 3) {
        const char term = (i + 1 < n) ? ':' : '\0';
        snprintf(s, 4, "%02X%c", md[i], term);
    }

    return buf;
}

/// \ingroup ServerProtocolSSLInternal
const char *
Ssl::GetX509CAAttribute(X509 * cert, const char *attribute_name)
{

    X509_NAME *name;
    const char *ret;

    if (!cert)
        return NULL;

    name = X509_get_issuer_name(cert);

    ret = ssl_get_attribute(name, attribute_name);

    return ret;
}

const char *sslGetUserAttribute(SSL *ssl, const char *attribute_name)
{
    if (!ssl)
        return NULL;

    X509 *cert = SSL_get_peer_certificate(ssl);

    const char *attr = Ssl::GetX509UserAttribute(cert, attribute_name);

    X509_free(cert);
    return attr;
}

const char *sslGetCAAttribute(SSL *ssl, const char *attribute_name)
{
    if (!ssl)
        return NULL;

    X509 *cert = SSL_get_peer_certificate(ssl);

    const char *attr = Ssl::GetX509CAAttribute(cert, attribute_name);

    X509_free(cert);
    return attr;
}

const char *
sslGetUserEmail(SSL * ssl)
{
    return sslGetUserAttribute(ssl, "emailAddress");
}

const char *
sslGetUserCertificatePEM(SSL *ssl)
{
    X509 *cert;
    BIO *mem;
    static char *str = NULL;
    char *ptr;
    long len;

    safe_free(str);

    if (!ssl)
        return NULL;

    cert = SSL_get_peer_certificate(ssl);

    if (!cert)
        return NULL;

    mem = BIO_new(BIO_s_mem());

    PEM_write_bio_X509(mem, cert);

    len = BIO_get_mem_data(mem, &ptr);

    str = (char *)xmalloc(len + 1);

    memcpy(str, ptr, len);

    str[len] = '\0';

    X509_free(cert);

    BIO_free(mem);

    return str;
}

const char *
sslGetUserCertificateChainPEM(SSL *ssl)
{
    STACK_OF(X509) *chain;
    BIO *mem;
    static char *str = NULL;
    char *ptr;
    long len;
    int i;

    safe_free(str);

    if (!ssl)
        return NULL;

    chain = SSL_get_peer_cert_chain(ssl);

    if (!chain)
        return sslGetUserCertificatePEM(ssl);

    mem = BIO_new(BIO_s_mem());

    for (i = 0; i < sk_X509_num(chain); ++i) {
        X509 *cert = sk_X509_value(chain, i);
        PEM_write_bio_X509(mem, cert);
    }

    len = BIO_get_mem_data(mem, &ptr);

    str = (char *)xmalloc(len + 1);
    memcpy(str, ptr, len);
    str[len] = '\0';

    BIO_free(mem);

    return str;
}

Ssl::ContextMethod
Ssl::contextMethod(int version)
{
    Ssl::ContextMethod method;

    switch (version) {

    case 2:
#ifndef OPENSSL_NO_SSL2
        debugs(83, 5, "Using SSLv2.");
        method = SSLv2_server_method();
#else
        debugs(83, DBG_IMPORTANT, "SSLv2 is not available in this Proxy.");
        return NULL;
#endif
        break;

    case 3:
        debugs(83, 5, "Using SSLv3.");
        method = SSLv3_server_method();
        break;

    case 4:
        debugs(83, 5, "Using TLSv1.");
        method = TLSv1_server_method();
        break;

    case 5:
#if OPENSSL_VERSION_NUMBER >= 0x10001000L  // NP: not sure exactly which sub-version yet.
        debugs(83, 5, "Using TLSv1.1.");
        method = TLSv1_1_server_method();
#else
        debugs(83, DBG_IMPORTANT, "TLSv1.1 is not available in this Proxy.");
        return NULL;
#endif
        break;

    case 6:
#if OPENSSL_VERSION_NUMBER >= 0x10001000L // NP: not sure exactly which sub-version yet.
        debugs(83, 5, "Using TLSv1.2");
        method = TLSv1_2_server_method();
#else
        debugs(83, DBG_IMPORTANT, "TLSv1.2 is not available in this Proxy.");
        return NULL;
#endif
        break;

    case 1:

    default:
        debugs(83, 5, "Using SSLv2/SSLv3.");
        method = SSLv23_server_method();
        break;
    }
    return method;
}

/// \ingroup ServerProtocolSSLInternal
/// Create SSL context and apply ssl certificate and private key to it.
SSL_CTX *
Ssl::createSSLContext(Ssl::X509_Pointer & x509, Ssl::EVP_PKEY_Pointer & pkey, AnyP::PortCfg &port)
{
    Ssl::SSL_CTX_Pointer sslContext(SSL_CTX_new(port.contextMethod));

    if (!SSL_CTX_use_certificate(sslContext.get(), x509.get()))
        return NULL;

    if (!SSL_CTX_use_PrivateKey(sslContext.get(), pkey.get()))
        return NULL;

    if (!configureSslContext(sslContext.get(), port))
        return NULL;

    return sslContext.release();
}

SSL_CTX *
Ssl::generateSslContextUsingPkeyAndCertFromMemory(const char * data, AnyP::PortCfg &port)
{
    Ssl::X509_Pointer cert;
    Ssl::EVP_PKEY_Pointer pkey;
    if (!readCertAndPrivateKeyFromMemory(cert, pkey, data))
        return NULL;

    if (!cert || !pkey)
        return NULL;

    return createSSLContext(cert, pkey, port);
}

SSL_CTX *
Ssl::generateSslContext(CertificateProperties const &properties, AnyP::PortCfg &port)
{
    Ssl::X509_Pointer cert;
    Ssl::EVP_PKEY_Pointer pkey;
    if (!generateSslCertificate(cert, pkey, properties))
        return NULL;

    if (!cert)
        return NULL;

    if (!pkey)
        return NULL;

    return createSSLContext(cert, pkey, port);
}

bool
Ssl::configureSSL(SSL *ssl, CertificateProperties const &properties, AnyP::PortCfg &port)
{
    Ssl::X509_Pointer cert;
    Ssl::EVP_PKEY_Pointer pkey;
    if (!generateSslCertificate(cert, pkey, properties))
        return false;

    if (!cert)
        return false;

    if (!pkey)
        return false;

    if (!SSL_use_certificate(ssl, cert.get()))
        return false;

    if (!SSL_use_PrivateKey(ssl, pkey.get()))
        return false;

    return true;
}

bool
Ssl::configureSSLUsingPkeyAndCertFromMemory(SSL *ssl, const char *data, AnyP::PortCfg &port)
{
    Ssl::X509_Pointer cert;
    Ssl::EVP_PKEY_Pointer pkey;
    if (!readCertAndPrivateKeyFromMemory(cert, pkey, data))
        return false;

    if (!cert || !pkey)
        return false;

    if (!SSL_use_certificate(ssl, cert.get()))
        return false;

    if (!SSL_use_PrivateKey(ssl, pkey.get()))
        return false;

    return true;
}

bool Ssl::verifySslCertificate(SSL_CTX * sslContext, CertificateProperties const &properties)
{
    // SSL_get_certificate is buggy in openssl versions 1.0.1d and 1.0.1e
    // Try to retrieve certificate directly from SSL_CTX object
#if SQUID_USE_SSLGETCERTIFICATE_HACK
    X509 ***pCert = (X509 ***)sslContext->cert;
    X509 * cert = pCert && *pCert ? **pCert : NULL;
#elif SQUID_SSLGETCERTIFICATE_BUGGY
    X509 * cert = NULL;
    assert(0);
#else
    // Temporary ssl for getting X509 certificate from SSL_CTX.
    Ssl::SSL_Pointer ssl(SSL_new(sslContext));
    X509 * cert = SSL_get_certificate(ssl.get());
#endif
    if (!cert)
        return false;
    ASN1_TIME * time_notBefore = X509_get_notBefore(cert);
    ASN1_TIME * time_notAfter = X509_get_notAfter(cert);
    bool ret = (X509_cmp_current_time(time_notBefore) < 0 && X509_cmp_current_time(time_notAfter) > 0);
    if (!ret)
        return false;

    return certificateMatchesProperties(cert, properties);
}

bool
Ssl::setClientSNI(SSL *ssl, const char *fqdn)
{
    //The SSL_CTRL_SET_TLSEXT_HOSTNAME is a openssl macro which indicates
    // if the TLS servername extension (SNI) is enabled in openssl library.
#if defined(SSL_CTRL_SET_TLSEXT_HOSTNAME)
    if (!SSL_set_tlsext_host_name(ssl, fqdn)) {
        const int ssl_error = ERR_get_error();
        debugs(83, 3,  "WARNING: unable to set TLS servername extension (SNI): " <<
               ERR_error_string(ssl_error, NULL) << "\n");
        return false;
    }
    return true;
#else
    debugs(83, 7,  "no support for TLS servername extension (SNI)\n");
    return false;
#endif
}

void Ssl::addChainToSslContext(SSL_CTX *sslContext, STACK_OF(X509) *chain)
{
    if (!chain)
        return;

    for (int i = 0; i < sk_X509_num(chain); ++i) {
        X509 *cert = sk_X509_value(chain, i);
        if (SSL_CTX_add_extra_chain_cert(sslContext, cert)) {
            // increase the certificate lock
            CRYPTO_add(&(cert->references),1,CRYPTO_LOCK_X509);
        } else {
            const int ssl_error = ERR_get_error();
            debugs(83, DBG_IMPORTANT, "WARNING: can not add certificate to SSL context chain: " << ERR_error_string(ssl_error, NULL));
        }
    }
}

/**
 \ingroup ServerProtocolSSLInternal
 * Read certificate from file.
 * See also: static readSslX509Certificate function, gadgets.cc file
 */
static X509 * readSslX509CertificatesChain(char const * certFilename,  STACK_OF(X509)* chain)
{
    if (!certFilename)
        return NULL;
    Ssl::BIO_Pointer bio(BIO_new(BIO_s_file_internal()));
    if (!bio)
        return NULL;
    if (!BIO_read_filename(bio.get(), certFilename))
        return NULL;
    X509 *certificate = PEM_read_bio_X509(bio.get(), NULL, NULL, NULL);

    if (certificate && chain) {

        if (X509_check_issued(certificate, certificate) == X509_V_OK)
            debugs(83, 5, "Certificate is self-signed, will not be chained");
        else {
            // and add to the chain any other certificate exist in the file
            while (X509 *ca = PEM_read_bio_X509(bio.get(), NULL, NULL, NULL)) {
                if (!sk_X509_push(chain, ca))
                    debugs(83, DBG_IMPORTANT, "WARNING: unable to add CA certificate to cert chain");
            }
        }
    }

    return certificate;
}

void Ssl::readCertChainAndPrivateKeyFromFiles(X509_Pointer & cert, EVP_PKEY_Pointer & pkey, X509_STACK_Pointer & chain, char const * certFilename, char const * keyFilename)
{
    if (keyFilename == NULL)
        keyFilename = certFilename;

    if (certFilename == NULL)
        certFilename = keyFilename;

    debugs(83, DBG_IMPORTANT, "Using certificate in " << certFilename);

    if (!chain)
        chain.reset(sk_X509_new_null());
    if (!chain)
        debugs(83, DBG_IMPORTANT, "WARNING: unable to allocate memory for cert chain");
    // XXX: ssl_ask_password_cb needs SSL_CTX_set_default_passwd_cb_userdata()
    // so this may not fully work iff Config.Program.ssl_password is set.
    pem_password_cb *cb = ::Config.Program.ssl_password ? &ssl_ask_password_cb : NULL;
    pkey.reset(readSslPrivateKey(keyFilename, cb));
    cert.reset(readSslX509CertificatesChain(certFilename, chain.get()));
    if (!pkey || !cert || !X509_check_private_key(cert.get(), pkey.get())) {
        pkey.reset(NULL);
        cert.reset(NULL);
    }
}

bool Ssl::generateUntrustedCert(X509_Pointer &untrustedCert, EVP_PKEY_Pointer &untrustedPkey, X509_Pointer const  &cert, EVP_PKEY_Pointer const & pkey)
{
    // Generate the self-signed certificate, using a hard-coded subject prefix
    Ssl::CertificateProperties certProperties;
    if (const char *cn = CommonHostName(cert.get())) {
        certProperties.commonName = "Not trusted by \"";
        certProperties.commonName += cn;
        certProperties.commonName += "\"";
    } else if (const char *org = getOrganization(cert.get())) {
        certProperties.commonName =  "Not trusted by \"";
        certProperties.commonName += org;
        certProperties.commonName += "\"";
    } else
        certProperties.commonName =  "Not trusted";
    certProperties.setCommonName = true;
    // O, OU, and other CA subject fields will be mimicked
    // Expiration date and other common properties will be mimicked
    certProperties.signAlgorithm = Ssl::algSignSelf;
    certProperties.signWithPkey.resetAndLock(pkey.get());
    certProperties.mimicCert.resetAndLock(cert.get());
    return Ssl::generateSslCertificate(untrustedCert, untrustedPkey, certProperties);
}

<<<<<<< HEAD
SSL *
SslCreate(SSL_CTX *sslContext, const int fd, Ssl::Bio::Type type, const char *squidCtx)
{
    const char *errAction = NULL;
    int errCode = 0;
    if (SSL *ssl = SSL_new(sslContext)) {
        // without BIO, we would call SSL_set_fd(ssl, fd) instead
        if (BIO *bio = Ssl::Bio::Create(fd, type)) {
            Ssl::Bio::Link(ssl, bio); // cannot fail

            fd_table[fd].ssl = ssl;
            fd_table[fd].read_method = &ssl_read_method;
            fd_table[fd].write_method = &ssl_write_method;
            fd_note(fd, squidCtx);

            return ssl;
        }
        errCode = ERR_get_error();
        errAction = "failed to initialize I/O";
        SSL_free(ssl);
    } else {
        errCode = ERR_get_error();
        errAction = "failed to allocate handle";
    }

    debugs(83, DBG_IMPORTANT, "ERROR: " << squidCtx << ' ' << errAction <<
           ": " << ERR_error_string(errCode, NULL));
    return NULL;
}

SSL *
Ssl::CreateClient(SSL_CTX *sslContext, const int fd, const char *squidCtx)
{
    return SslCreate(sslContext, fd, Ssl::Bio::BIO_TO_SERVER, squidCtx);
}

SSL *
Ssl::CreateServer(SSL_CTX *sslContext, const int fd, const char *squidCtx)
{
    return SslCreate(sslContext, fd, Ssl::Bio::BIO_TO_CLIENT, squidCtx);
}


#endif /* USE_SSL */
=======
Ssl::CertError::CertError(ssl_error_t anErr, X509 *aCert): code(anErr)
{
    cert.resetAndLock(aCert);
}

Ssl::CertError::CertError(CertError const &err): code(err.code)
{
    cert.resetAndLock(err.cert.get());
}

Ssl::CertError &
Ssl::CertError::operator = (const CertError &old)
{
    code = old.code;
    cert.resetAndLock(old.cert.get());
    return *this;
}

bool
Ssl::CertError::operator == (const CertError &ce) const
{
    return code == ce.code && cert.get() == ce.cert.get();
}

bool
Ssl::CertError::operator != (const CertError &ce) const
{
    return code != ce.code || cert.get() != ce.cert.get();
}

static int
store_session_cb(SSL *ssl, SSL_SESSION *session)
{
    if (!SslSessionCache)
        return 0;

    debugs(83, 5, "Request to store SSL Session ");

    SSL_SESSION_set_timeout(session, Config.SSL.session_ttl);

    unsigned char *id = session->session_id;
    unsigned int idlen = session->session_id_length;
    unsigned char key[MEMMAP_SLOT_KEY_SIZE];
    // Session ids are of size 32bytes. They should always fit to a
    // MemMap::Slot::key
    assert(idlen <= MEMMAP_SLOT_KEY_SIZE);
    memset(key, 0, sizeof(key));
    memcpy(key, id, idlen);
    int pos;
    Ipc::MemMap::Slot *slotW = SslSessionCache->openForWriting((const cache_key*)key, pos);
    if (slotW) {
        int lenRequired =  i2d_SSL_SESSION(session, NULL);
        if (lenRequired <  MEMMAP_SLOT_DATA_SIZE) {
            unsigned char *p = (unsigned char *)slotW->p;
            lenRequired = i2d_SSL_SESSION(session, &p);
            slotW->set(key, NULL, lenRequired, squid_curtime + Config.SSL.session_ttl);
        }
        SslSessionCache->closeForWriting(pos);
        debugs(83, 5, "wrote an ssl session entry of size " << lenRequired << " at pos " << pos);
    }
    return 0;
}

static void
remove_session_cb(SSL_CTX *, SSL_SESSION *sessionID)
{
    if (!SslSessionCache)
        return ;

    debugs(83, 5, "Request to remove corrupted or not valid SSL Session ");
    int pos;
    Ipc::MemMap::Slot const *slot = SslSessionCache->openForReading((const cache_key*)sessionID, pos);
    if (slot == NULL)
        return;
    SslSessionCache->closeForReading(pos);
    // TODO:
    // What if we are not able to remove the session?
    // Maybe schedule a job to remove it later?
    // For now we just have an invalid entry in cache until will be expired
    // The openSSL will reject it when we try to use it
    SslSessionCache->free(pos);
}

static SSL_SESSION *
get_session_cb(SSL *, unsigned char *sessionID, int len, int *copy)
{
    if (!SslSessionCache)
        return NULL;

    SSL_SESSION *session = NULL;
    const unsigned int *p;
    p = (unsigned int *)sessionID;
    debugs(83, 5, "Request to search for SSL Session of len:" <<
           len << p[0] << ":" << p[1]);

    int pos;
    Ipc::MemMap::Slot const *slot = SslSessionCache->openForReading((const cache_key*)sessionID, pos);
    if (slot != NULL) {
        if (slot->expire > squid_curtime) {
            const unsigned char *ptr = slot->p;
            session = d2i_SSL_SESSION(NULL, &ptr, slot->pSize);
            debugs(83, 5, "Session retrieved from cache at pos " << pos);
        } else
            debugs(83, 5, "Session in cache expired");
        SslSessionCache->closeForReading(pos);
    }

    if (!session)
        debugs(83, 5, "Failed to retrieved from cache\n");

    // With the parameter copy the callback can require the SSL engine
    // to increment the reference count of the SSL_SESSION object, Normally
    // the reference count is not incremented and therefore the session must
    // not be explicitly freed with SSL_SESSION_free(3).
    *copy = 0;
    return session;
}

static void
setSessionCallbacks(SSL_CTX *ctx)
{
    if (SslSessionCache) {
        SSL_CTX_set_session_cache_mode(ctx, SSL_SESS_CACHE_SERVER|SSL_SESS_CACHE_NO_INTERNAL);
        SSL_CTX_sess_set_new_cb(ctx, store_session_cb);
        SSL_CTX_sess_set_remove_cb(ctx, remove_session_cb);
        SSL_CTX_sess_set_get_cb(ctx, get_session_cb);
    }
}

static bool
isSslServer()
{
    if (Config.Sockaddr.https)
        return true;

    for (AnyP::PortCfg *s = Config.Sockaddr.http; s; s = s->next) {
        if (s->flags.tunnelSslBumping)
            return true;
    }

    return false;
}

#define SSL_SESSION_ID_SIZE 32
#define SSL_SESSION_MAX_SIZE 10*1024

void
Ssl::initialize_session_cache()
{

    if (!isSslServer()) //no need to configure ssl session cache.
        return;

    // Check if the MemMap keys and data are enough big to hold
    // session ids and session data
    assert(SSL_SESSION_ID_SIZE >= MEMMAP_SLOT_KEY_SIZE);
    assert(SSL_SESSION_MAX_SIZE >= MEMMAP_SLOT_DATA_SIZE);

    int configuredItems = ::Config.SSL.sessionCacheSize / sizeof(Ipc::MemMap::Slot);
    if (IamWorkerProcess() && configuredItems)
        SslSessionCache = new Ipc::MemMap(SslSessionCacheName);
    else {
        SslSessionCache = NULL;
        return;
    }

    for (AnyP::PortCfg *s = ::Config.Sockaddr.https; s; s = s->next) {
        if (s->staticSslContext.get() != NULL)
            setSessionCallbacks(s->staticSslContext.get());
    }

    for (AnyP::PortCfg *s = ::Config.Sockaddr.http; s; s = s->next) {
        if (s->staticSslContext.get() != NULL)
            setSessionCallbacks(s->staticSslContext.get());
    }
}

void
destruct_session_cache()
{
    delete SslSessionCache;
}

/// initializes shared memory segments used by MemStore
class SharedSessionCacheRr: public Ipc::Mem::RegisteredRunner
{
public:
    /* RegisteredRunner API */
    SharedSessionCacheRr(): owner(NULL) {}
    virtual void useConfig();
    virtual ~SharedSessionCacheRr();

protected:
    virtual void create();

private:
    Ipc::MemMap::Owner *owner;
};

RunnerRegistrationEntry(SharedSessionCacheRr);

void
SharedSessionCacheRr::useConfig()
{
    Ipc::Mem::RegisteredRunner::useConfig();
}

void
SharedSessionCacheRr::create()
{
    if (!isSslServer()) //no need to configure ssl session cache.
        return;

    int items;
    items = Config.SSL.sessionCacheSize / sizeof(Ipc::MemMap::Slot);
    if (items)
        owner =  Ipc::MemMap::Init(SslSessionCacheName, items);
}

SharedSessionCacheRr::~SharedSessionCacheRr()
{
    delete owner;
}

#endif /* USE_OPENSSL */
>>>>>>> 4e3f4dc7
<|MERGE_RESOLUTION|>--- conflicted
+++ resolved
@@ -45,11 +45,8 @@
 #include "globals.h"
 #include "ipc/MemMap.h"
 #include "SquidConfig.h"
-<<<<<<< HEAD
+#include "SquidTime.h"
 #include "ssl/bio.h"
-=======
-#include "SquidTime.h"
->>>>>>> 4e3f4dc7
 #include "ssl/Config.h"
 #include "ssl/ErrorDetail.h"
 #include "ssl/gadgets.h"
@@ -1013,7 +1010,6 @@
 
 int Ssl::OpenSSLtoSquidSSLVersion(int sslVersion)
 {
-<<<<<<< HEAD
     if(sslVersion == SSL2_VERSION)
         return 2;
     else if(sslVersion == SSL3_VERSION)
@@ -1039,12 +1035,6 @@
 Ssl::method(int version)
 {
     switch (version) {
-=======
-    int ssl_error;
-    Ssl::ContextMethod method;
-    SSL_CTX * sslContext;
-    long fl = Ssl::parse_flags(flags);
->>>>>>> 4e3f4dc7
 
     case 2:
 #ifndef OPENSSL_NO_SSL2
@@ -1159,12 +1149,8 @@
 sslCreateClientContext(const char *certfile, const char *keyfile, int version, const char *cipher, const char *options, const char *flags, const char *CAfile, const char *CApath, const char *CRLfile)
 {
     int ssl_error;
-#if OPENSSL_VERSION_NUMBER < 0x00909000L
-    SSL_METHOD *method;
-#else
-    const SSL_METHOD *method;
-#endif
-    SSL_CTX *sslContext;
+    Ssl::ContextMethod method;
+    SSL_CTX * sslContext;
     long fl = Ssl::parse_flags(flags);
 
     ssl_initialize();
@@ -1800,7 +1786,6 @@
     return Ssl::generateSslCertificate(untrustedCert, untrustedPkey, certProperties);
 }
 
-<<<<<<< HEAD
 SSL *
 SslCreate(SSL_CTX *sslContext, const int fd, Ssl::Bio::Type type, const char *squidCtx)
 {
@@ -1843,9 +1828,6 @@
     return SslCreate(sslContext, fd, Ssl::Bio::BIO_TO_CLIENT, squidCtx);
 }
 
-
-#endif /* USE_SSL */
-=======
 Ssl::CertError::CertError(ssl_error_t anErr, X509 *aCert): code(anErr)
 {
     cert.resetAndLock(aCert);
@@ -2070,5 +2052,4 @@
     delete owner;
 }
 
-#endif /* USE_OPENSSL */
->>>>>>> 4e3f4dc7
+#endif /* USE_OPENSSL */