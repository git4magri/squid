
/*
 * AUTHOR: Benno Rice
 *
 * SQUID Internet Object Cache  http://squid.nlanr.net/Squid/
 * ----------------------------------------------------------
 *
 *  Squid is the result of efforts by numerous individuals from the
 *  Internet community.  Development is led by Duane Wessels of the
 *  National Laboratory for Applied Network Research and funded by the
 *  National Science Foundation.  Squid is Copyrighted (C) 1998 by
 *  Duane Wessels and the University of California San Diego.  Please
 *  see the COPYRIGHT file for full details.  Squid incorporates
 *  software developed and/or copyrighted by other sources.  Please see
 *  the CREDITS file for full details.
 *
 *  This program is free software; you can redistribute it and/or modify
 *  it under the terms of the GNU General Public License as published by
 *  the Free Software Foundation; either version 2 of the License, or
 *  (at your option) any later version.
 *
 *  This program is distributed in the hope that it will be useful,
 *  but WITHOUT ANY WARRANTY; without even the implied warranty of
 *  MERCHANTABILITY or FITNESS FOR A PARTICULAR PURPOSE.  See the
 *  GNU General Public License for more details.
 *
 *  You should have received a copy of the GNU General Public License
 *  along with this program; if not, write to the Free Software
 *  Foundation, Inc., 59 Temple Place, Suite 330, Boston, MA 02111, USA.
 *
 */

#ifndef SQUID_SSL_SUPPORT_H
#define SQUID_SSL_SUPPORT_H

#include "CbDataList.h"
#include "ssl/gadgets.h"

#if HAVE_OPENSSL_SSL_H
#include <openssl/ssl.h>
#endif
#if HAVE_OPENSSL_X509V3_H
#include <openssl/x509v3.h>
#endif
#if HAVE_OPENSSL_ERR_H
#include <openssl/err.h>
#endif
#if HAVE_OPENSSL_ENGINE_H
#include <openssl/engine.h>
#endif

/**
 \defgroup ServerProtocolSSLAPI Server-Side SSL API
 \ingroup ServerProtocol
 */

// Custom SSL errors; assumes all official errors are positive
#define SQUID_X509_V_ERR_INFINITE_VALIDATION -4
#define SQUID_X509_V_ERR_CERT_CHANGE -3
#define SQUID_ERR_SSL_HANDSHAKE -2
#define SQUID_X509_V_ERR_DOMAIN_MISMATCH -1
// All SSL errors range: from smallest (negative) custom to largest SSL error
#define SQUID_SSL_ERROR_MIN SQUID_X509_V_ERR_CERT_CHANGE
#define SQUID_SSL_ERROR_MAX INT_MAX

// Maximum certificate validation callbacks. OpenSSL versions exceeding this
// limit are deemed stuck in an infinite validation loop (OpenSSL bug #3090)
// and will trigger the SQUID_X509_V_ERR_INFINITE_VALIDATION error.
// Can be set to a number up to UINT32_MAX
#ifndef SQUID_CERT_VALIDATION_ITERATION_MAX
#define SQUID_CERT_VALIDATION_ITERATION_MAX 16384
#endif

namespace AnyP
{
class PortCfg;
};

namespace Ssl
{
/// Squid defined error code (<0),  an error code returned by SSL X509 api, or SSL_ERROR_NONE
typedef int ssl_error_t;

typedef CbDataList<Ssl::ssl_error_t> Errors;

<<<<<<< HEAD
/// Creates SSL Client connection structure and initializes SSL I/O (Comm and BIO).
/// On errors, emits DBG_IMPORTANT with details and returns NULL.
SSL *CreateClient(SSL_CTX *sslContext, const int fd, const char *squidCtx);

/// Creates SSL Server connection structure and initializes SSL I/O (Comm and BIO).
/// On errors, emits DBG_IMPORTANT with details and returns NULL.
SSL *CreateServer(SSL_CTX *sslContext, const int fd, const char *squidCtx);
=======
/// An SSL certificate-related error.
/// Pairs an error code with the certificate experiencing the error.
class CertError
{
public:
    ssl_error_t code; ///< certificate error code
    X509_Pointer cert; ///< certificate with the above error code
    CertError(ssl_error_t anErr, X509 *aCert);
    CertError(CertError const &err);
    CertError & operator = (const CertError &old);
    bool operator == (const CertError &ce) const;
    bool operator != (const CertError &ce) const;
};

/// Holds a list of certificate SSL errors
typedef CbDataList<Ssl::CertError> CertErrors;
>>>>>>> 4e3f4dc7

} //namespace Ssl

/// \ingroup ServerProtocolSSLAPI
SSL_CTX *sslCreateServerContext(AnyP::PortCfg &port);

/// \ingroup ServerProtocolSSLAPI
SSL_CTX *sslCreateClientContext(const char *certfile, const char *keyfile, int version, const char *cipher, const char *options, const char *flags, const char *CAfile, const char *CApath, const char *CRLfile);

/// \ingroup ServerProtocolSSLAPI
int ssl_read_method(int, char *, int);

/// \ingroup ServerProtocolSSLAPI
int ssl_write_method(int, const char *, int);

/// \ingroup ServerProtocolSSLAPI
void ssl_shutdown_method(SSL *ssl);

/// \ingroup ServerProtocolSSLAPI
const char *sslGetUserEmail(SSL *ssl);

/// \ingroup ServerProtocolSSLAPI
const char *sslGetUserAttribute(SSL *ssl, const char *attribute_name);

/// \ingroup ServerProtocolSSLAPI
const char *sslGetCAAttribute(SSL *ssl, const char *attribute_name);

/// \ingroup ServerProtocolSSLAPI
const char *sslGetUserCertificatePEM(SSL *ssl);

/// \ingroup ServerProtocolSSLAPI
const char *sslGetUserCertificateChainPEM(SSL *ssl);

namespace Ssl
{
/// \ingroup ServerProtocolSSLAPI
typedef char const *GETX509ATTRIBUTE(X509 *, const char *);

/// \ingroup ServerProtocolSSLAPI
GETX509ATTRIBUTE GetX509UserAttribute;

/// \ingroup ServerProtocolSSLAPI
GETX509ATTRIBUTE GetX509CAAttribute;

/// \ingroup ServerProtocolSSLAPI
GETX509ATTRIBUTE GetX509Fingerprint;

/**
  \ingroup ServerProtocolSSLAPI
 * Supported ssl-bump modes
 */
enum BumpMode {bumpNone = 0, bumpClientFirst, bumpServerFirst, bumpPeekAndSplice, bumpEnd};

/**
 \ingroup  ServerProtocolSSLAPI
 * Short names for ssl-bump modes
 */
extern const char *BumpModeStr[];

/**
 \ingroup ServerProtocolSSLAPI
 * Return the short name of the ssl-bump mode "bm"
 */
inline const char *bumpMode(int bm)
{
    return (0 <= bm && bm < Ssl::bumpEnd) ? Ssl::BumpModeStr[bm] : NULL;
}

/**
 \ingroup ServerProtocolSSLAPI
 * Parses the SSL flags.
 */
long parse_flags(const char *flags);

/**
 \ingroup ServerProtocolSSLAPI
 * Parses the SSL options.
 */
long parse_options(const char *options);

/**
 \ingroup ServerProtocolSSLAPI
 * Load a CRLs list stored in a file
 */
STACK_OF(X509_CRL) *loadCrl(const char *CRLFile, long &flags);

/**
 \ingroup ServerProtocolSSLAPI
 * Load DH params from file
 */
DH *readDHParams(const char *dhfile);

/**
 \ingroup ServerProtocolSSLAPI
 * Compute the Ssl::ContextMethod (SSL_METHOD) from SSL version
 */
ContextMethod contextMethod(int version);

/**
  \ingroup ServerProtocolSSLAPI
  * Generate a certificate to be used as untrusted signing certificate, based on a trusted CA
*/
bool generateUntrustedCert(X509_Pointer & untrustedCert, EVP_PKEY_Pointer & untrustedPkey, X509_Pointer const & cert, EVP_PKEY_Pointer const & pkey);

/**
  \ingroup ServerProtocolSSLAPI
  * Decide on the kind of certificate and generate a CA- or self-signed one
*/
SSL_CTX * generateSslContext(CertificateProperties const &properties, AnyP::PortCfg &port);

/**
  \ingroup ServerProtocolSSLAPI
  * Check if the certificate of the given context is still valid
  \param sslContext The context to check
  \param properties Check if the context certificate matches the given properties
  \return true if the contexts certificate is valid, false otherwise
 */
bool verifySslCertificate(SSL_CTX * sslContext,  CertificateProperties const &properties);

/**
  \ingroup ServerProtocolSSLAPI
  * Read private key and certificate from memory and generate SSL context
  * using their.
 */
SSL_CTX * generateSslContextUsingPkeyAndCertFromMemory(const char * data, AnyP::PortCfg &port);

/**
  \ingroup ServerProtocolSSLAPI
  * Create an SSL context using the provided certificate and key
 */
SSL_CTX * createSSLContext(Ssl::X509_Pointer & x509, Ssl::EVP_PKEY_Pointer & pkey, AnyP::PortCfg &port);

/**
  \ingroup ServerProtocolSSLAPI
  * Generates a certificate and a private key using provided properies and set it
  * to SSL object.
 */
bool configureSSL(SSL *ssl, CertificateProperties const &properties, AnyP::PortCfg &port);

/**
  \ingroup ServerProtocolSSLAPI
  * Read private key and certificate from memory and set it to SSL object
  * using their.
 */
bool configureSSLUsingPkeyAndCertFromMemory(SSL *ssl, const char *data, AnyP::PortCfg &port);


/**
  \ingroup ServerProtocolSSLAPI
  * Adds the certificates in certList to the certificate chain of the SSL context
 */
void addChainToSslContext(SSL_CTX *sslContext, STACK_OF(X509) *certList);

/**
 \ingroup ServerProtocolSSLAPI
 *  Read certificate, private key and any certificates which must be chained from files.
 * See also: Ssl::readCertAndPrivateKeyFromFiles function,  defined in gadgets.h
 * \param certFilename name of file with certificate and certificates which must be chainned.
 * \param keyFilename name of file with private key.
 */
void readCertChainAndPrivateKeyFromFiles(X509_Pointer & cert, EVP_PKEY_Pointer & pkey, X509_STACK_Pointer & chain, char const * certFilename, char const * keyFilename);

/**
   \ingroup ServerProtocolSSLAPI
   * Iterates over the X509 common and alternate names and to see if  matches with given data
   * using the check_func.
   \param peer_cert  The X509 cert to check
   \param check_data The data with which the X509 CNs compared
   \param check_func The function used to match X509 CNs. The CN data passed as ASN1_STRING data
   \return   1 if any of the certificate CN matches, 0 if none matches.
 */
int matchX509CommonNames(X509 *peer_cert, void *check_data, int (*check_func)(void *check_data,  ASN1_STRING *cn_data));

/**
   \ingroup ServerProtocolSSLAPI
   * Check if the certificate is valid for a server
   \param cert  The X509 cert to check.
   \param server The server name.
   \return   true if the certificate is valid for the server or false otherwise.
 */
bool checkX509ServerValidity(X509 *cert, const char *server);

/**
   \ingroup ServerProtocolSSLAPI
   * Convert a given ASN1_TIME to a string form.
   \param tm the time in ASN1_TIME form
   \param buf the buffer to write the output
   \param len write at most len bytes
   \return The number of bytes written
 */
int asn1timeToString(ASN1_TIME *tm, char *buf, int len);

/**
   \ingroup ServerProtocolSSLAPI
   * Sets the hostname for the Server Name Indication (SNI) TLS extension
   * if supported by the used openssl toolkit.
   \return true if SNI set false otherwise
*/
bool setClientSNI(SSL *ssl, const char *fqdn);

<<<<<<< HEAD
int OpenSSLtoSquidSSLVersion(int sslVersion);

#if OPENSSL_VERSION_NUMBER < 0x00909000L
SSL_METHOD *method(int version);
#else
const SSL_METHOD *method(int version);
#endif

const SSL_METHOD *serverMethod(int version);
=======
/**
   \ingroup ServerProtocolSSLAPI
   * Initializes the shared session cache if configured
*/
void initialize_session_cache();

/**
   \ingroup ServerProtocolSSLAPI
   * Destroy the shared session cache if configured
*/
void destruct_session_cache();
>>>>>>> 4e3f4dc7
} //namespace Ssl

#if _SQUID_WINDOWS_

#if defined(__cplusplus)

/** \cond AUTODOCS-IGNORE */
namespace Squid
{
/** \endcond */

/// \ingroup ServerProtocolSSLAPI
inline
int SSL_set_fd(SSL *ssl, int fd)
{
    return ::SSL_set_fd(ssl, _get_osfhandle(fd));
}

/// \ingroup ServerProtocolSSLAPI
#define SSL_set_fd(ssl,fd) Squid::SSL_set_fd(ssl,fd)

} /* namespace Squid */

#else

/// \ingroup ServerProtocolSSLAPI
#define SSL_set_fd(s,f) (SSL_set_fd(s, _get_osfhandle(f)))

#endif /* __cplusplus */

#endif /* _SQUID_WINDOWS_ */

#endif /* SQUID_SSL_SUPPORT_H */<|MERGE_RESOLUTION|>--- conflicted
+++ resolved
@@ -83,7 +83,6 @@
 
 typedef CbDataList<Ssl::ssl_error_t> Errors;
 
-<<<<<<< HEAD
 /// Creates SSL Client connection structure and initializes SSL I/O (Comm and BIO).
 /// On errors, emits DBG_IMPORTANT with details and returns NULL.
 SSL *CreateClient(SSL_CTX *sslContext, const int fd, const char *squidCtx);
@@ -91,7 +90,7 @@
 /// Creates SSL Server connection structure and initializes SSL I/O (Comm and BIO).
 /// On errors, emits DBG_IMPORTANT with details and returns NULL.
 SSL *CreateServer(SSL_CTX *sslContext, const int fd, const char *squidCtx);
-=======
+
 /// An SSL certificate-related error.
 /// Pairs an error code with the certificate experiencing the error.
 class CertError
@@ -108,7 +107,6 @@
 
 /// Holds a list of certificate SSL errors
 typedef CbDataList<Ssl::CertError> CertErrors;
->>>>>>> 4e3f4dc7
 
 } //namespace Ssl
 
@@ -309,7 +307,6 @@
 */
 bool setClientSNI(SSL *ssl, const char *fqdn);
 
-<<<<<<< HEAD
 int OpenSSLtoSquidSSLVersion(int sslVersion);
 
 #if OPENSSL_VERSION_NUMBER < 0x00909000L
@@ -319,7 +316,7 @@
 #endif
 
 const SSL_METHOD *serverMethod(int version);
-=======
+
 /**
    \ingroup ServerProtocolSSLAPI
    * Initializes the shared session cache if configured
@@ -331,7 +328,6 @@
    * Destroy the shared session cache if configured
 */
 void destruct_session_cache();
->>>>>>> 4e3f4dc7
 } //namespace Ssl
 
 #if _SQUID_WINDOWS_
