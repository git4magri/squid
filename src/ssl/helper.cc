/*
 * 2008/11/14
 */

#include "squid.h"
#include "anyp/PortCfg.h"
#include "ssl/Config.h"
#include "ssl/helper.h"
#include "SquidTime.h"
#include "SwapDir.h"

Ssl::Helper * Ssl::Helper::GetInstance()
{
    static Ssl::Helper sslHelper;
    return &sslHelper;
}

Ssl::Helper::Helper()
{
}

Ssl::Helper::~Helper()
{
    Shutdown();
}

void Ssl::Helper::Init()
{
    assert(ssl_crtd == NULL);

<<<<<<< HEAD
    bool found = false;
    for (http_port_list *s = ::Config.Sockaddr.http; s && !found; s = s->next)
        found = s->sslBump;
    for (http_port_list *s = ::Config.Sockaddr.https; s && !found; s = s->next)
        found = s->sslBump;
    if (!found)
=======
    bool useSslBump = false;
    for (AnyP::PortCfg *s = ::Config.Sockaddr.http; s; s = s->next) {
        if (s->sslBump) {
            useSslBump = true;
            break;
        }
    }

    if (!useSslBump)
>>>>>>> b1bcd7da
        return;

    ssl_crtd = new helper("ssl_crtd");
    ssl_crtd->childs.updateLimits(Ssl::TheConfig.ssl_crtdChildren);
    ssl_crtd->ipc_type = IPC_STREAM;
    // The crtd messages may contain the eol ('\n') character. We are
    // going to use the '\1' char as the end-of-message mark.
    ssl_crtd->eom = '\1';
    assert(ssl_crtd->cmdline == NULL);
    {
        char *tmp = xstrdup(Ssl::TheConfig.ssl_crtd);
        char *tmp_begin = tmp;
        char * token = NULL;
        bool db_path_was_found = false;
        bool block_size_was_found = false;
        char buffer[20] = "2048";
        while ((token = strwordtok(NULL, &tmp))) {
            wordlistAdd(&ssl_crtd->cmdline, token);
            if (!strcmp(token, "-b"))
                block_size_was_found = true;
            if (!strcmp(token, "-s")) {
                db_path_was_found = true;
            } else if (db_path_was_found) {
                db_path_was_found = false;
                int fs_block_size = 0;
                storeDirGetBlkSize(token, &fs_block_size);
                snprintf(buffer, sizeof(buffer), "%i", fs_block_size);
            }
        }
        if (!block_size_was_found) {
            wordlistAdd(&ssl_crtd->cmdline, "-b");
            wordlistAdd(&ssl_crtd->cmdline, buffer);
        }
        safe_free(tmp_begin);
    }
    helperOpenServers(ssl_crtd);
}

void Ssl::Helper::Shutdown()
{
    if (!ssl_crtd)
        return;
    helperShutdown(ssl_crtd);
    wordlistDestroy(&ssl_crtd->cmdline);
    delete ssl_crtd;
    ssl_crtd = NULL;
}

void Ssl::Helper::sslSubmit(CrtdMessage const & message, HLPCB * callback, void * data)
{
    static time_t first_warn = 0;
    assert(ssl_crtd);

    if (ssl_crtd->stats.queue_size >= (int)(ssl_crtd->childs.n_running * 2)) {
        if (first_warn == 0)
            first_warn = squid_curtime;
        if (squid_curtime - first_warn > 3 * 60)
            fatal("SSL servers not responding for 3 minutes");
        debugs(34, 1, HERE << "Queue overload, rejecting");
        callback(data, (char *)"error 45 Temporary network problem, please retry later");
        return;
    }

    first_warn = 0;
    std::string msg = message.compose();
    msg += '\n';
    helperSubmit(ssl_crtd, msg.c_str(), callback, data);
}<|MERGE_RESOLUTION|>--- conflicted
+++ resolved
@@ -28,14 +28,6 @@
 {
     assert(ssl_crtd == NULL);
 
-<<<<<<< HEAD
-    bool found = false;
-    for (http_port_list *s = ::Config.Sockaddr.http; s && !found; s = s->next)
-        found = s->sslBump;
-    for (http_port_list *s = ::Config.Sockaddr.https; s && !found; s = s->next)
-        found = s->sslBump;
-    if (!found)
-=======
     bool useSslBump = false;
     for (AnyP::PortCfg *s = ::Config.Sockaddr.http; s; s = s->next) {
         if (s->sslBump) {
@@ -45,7 +37,6 @@
     }
 
     if (!useSslBump)
->>>>>>> b1bcd7da
         return;
 
     ssl_crtd = new helper("ssl_crtd");
