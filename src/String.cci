--- conflicted
+++ resolved
@@ -33,10 +33,6 @@
  */
 
 #include "config.h"
-<<<<<<< HEAD
-=======
-#include "assert.h"
->>>>>>> dd6e6148
 #include <cstring>
 
 #ifdef HAVE_STDINT_H
