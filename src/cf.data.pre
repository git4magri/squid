--- conflicted
+++ resolved
@@ -2514,105 +2514,6 @@
 	would like to use hardware SSL acceleration for example.
 DOC_END
 
-<<<<<<< HEAD
-=======
-NAME: sslproxy_client_certificate
-IFDEF: USE_OPENSSL
-DEFAULT: none
-LOC: Config.ssl_client.cert
-TYPE: string
-DOC_START
-	Client SSL Certificate to use when proxying https:// URLs
-DOC_END
-
-NAME: sslproxy_client_key
-IFDEF: USE_OPENSSL
-DEFAULT: none
-LOC: Config.ssl_client.key
-TYPE: string
-DOC_START
-	Client SSL Key to use when proxying https:// URLs
-DOC_END
-
-NAME: sslproxy_version
-IFDEF: USE_OPENSSL
-DEFAULT: 1
-DEFAULT_DOC: automatic SSL/TLS version negotiation
-LOC: Config.ssl_client.version
-TYPE: int
-DOC_START
-	SSL version level to use when proxying https:// URLs
-
-	The versions of SSL/TLS supported:
-
-	    1	automatic (default)
-	    3	SSLv3 only
-	    4	TLSv1.0 only
-	    5	TLSv1.1 only
-	    6	TLSv1.2 only
-DOC_END
-
-NAME: sslproxy_options
-IFDEF: USE_OPENSSL
-DEFAULT: none
-LOC: Config.ssl_client.options
-TYPE: string
-DOC_START
-	SSL implementation options to use when proxying https:// URLs
-	
-	The most important being:
-
-	    NO_SSLv3    Disallow the use of SSLv3
-	    NO_TLSv1    Disallow the use of TLSv1.0
-	    NO_TLSv1_1  Disallow the use of TLSv1.1
-	    NO_TLSv1_2  Disallow the use of TLSv1.2
-	    SINGLE_DH_USE
-		      Always create a new key when using temporary/ephemeral
-		      DH key exchanges
-	    SSL_OP_NO_TICKET
-		      Disable use of RFC5077 session tickets. Some servers
-		      may have problems understanding the TLS extension due
-		      to ambiguous specification in RFC4507.
-	    ALL       Enable various bug workarounds suggested as "harmless"
-		      by OpenSSL. Be warned that this may reduce SSL/TLS
-		      strength to some attacks.
-	
-	See the OpenSSL SSL_CTX_set_options documentation for a
-	complete list of possible options.
-DOC_END
-
-NAME: sslproxy_cipher
-IFDEF: USE_OPENSSL
-DEFAULT: none
-LOC: Config.ssl_client.cipher
-TYPE: string
-DOC_START
-	SSL cipher list to use when proxying https:// URLs
-
-	Colon separated list of supported ciphers.
-DOC_END
-
-NAME: sslproxy_cafile
-IFDEF: USE_OPENSSL
-DEFAULT: none
-LOC: Config.ssl_client.cafile
-TYPE: string
-DOC_START
-	file containing CA certificates to use when verifying server
-	certificates while proxying https:// URLs
-DOC_END
-
-NAME: sslproxy_capath
-IFDEF: USE_OPENSSL
-DEFAULT: none
-LOC: Config.ssl_client.capath
-TYPE: string
-DOC_START
-	directory containing CA certificates to use when verifying
-	server certificates while proxying https:// URLs
-DOC_END
-
->>>>>>> 91ee0817
 NAME: sslproxy_session_ttl
 IFDEF: USE_OPENSSL
 DEFAULT: 300
