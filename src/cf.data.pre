--- conflicted
+++ resolved
@@ -2900,18 +2900,12 @@
 		'	output as-is
 
 		-	left aligned
-<<<<<<< HEAD
-		width	minimum and/or maximum field width: [min][.max]
-			When minimum starts with 0, the field is zero-padded.
-			String values exceeding maximum width are truncated.
-=======
 
 		width	minimum and/or maximum field width:
 			    [width_min][.width_max]
 			When minimum starts with 0, the field is zero-padded.
 			String values exceeding maximum width are truncated.
 
->>>>>>> 9a5ac93d
 		{arg}	argument such as header name etc
 
 	Format codes:
