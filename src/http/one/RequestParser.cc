/*
 * Copyright (C) 1996-2015 The Squid Software Foundation and contributors
 *
 * Squid software is distributed under GPLv2+ license and includes
 * contributions from numerous individuals and organizations.
 * Please see the COPYING and CONTRIBUTORS files for details.
 */

#include "squid.h"
#include "Debug.h"
#include "http/one/RequestParser.h"
#include "http/ProtocolVersion.h"
#include "profiler/Profiler.h"
#include "SquidConfig.h"

Http::One::RequestParser::RequestParser() :
<<<<<<< HEAD
        Parser()
=======
    Parser(),
    request_parse_status(Http::scNone)
>>>>>>> 6b634dc3
{
    req.start = req.end = -1;
    req.m_start = req.m_end = -1;
    req.u_start = req.u_end = -1;
    req.v_start = req.v_end = -1;
}

/**
 * Attempt to parse the first line of a new request message.
 *
 * Governed by RFC 7230 section 3.5
 *  "
 *    In the interest of robustness, a server that is expecting to receive
 *    and parse a request-line SHOULD ignore at least one empty line (CRLF)
 *    received prior to the request-line.
 *  "
 *
 * Parsing state is stored between calls to avoid repeating buffer scans.
 * If garbage is found the parsing offset is incremented.
 */
void
Http::One::RequestParser::skipGarbageLines()
{
    if (Config.onoff.relaxed_header_parser) {
        if (Config.onoff.relaxed_header_parser < 0 && (buf_[0] == '\r' || buf_[0] == '\n'))
            debugs(74, DBG_IMPORTANT, "WARNING: Invalid HTTP Request: " <<
                   "CRLF bytes received ahead of request-line. " <<
                   "Ignored due to relaxed_header_parser.");
        // Be tolerant of prefix empty lines
        // ie any series of either \n or \r\n with no other characters and no repeated \r
        while (!buf_.isEmpty() && (buf_[0] == '\n' || (buf_[0] == '\r' && buf_[1] == '\n'))) {
            buf_.consume(1);
        }
    }

    /* XXX: this is a Squid-specific tolerance
     * it appears never to have been relevant outside out unit-tests
     * because the ConnStateData parser loop starts with consumeWhitespace()
     * which absorbs any SP HTAB VTAB CR LF characters.
     * But unit-tests called the HttpParser method directly without that pruning.
     */
#if USE_HTTP_VIOLATIONS
    if (Config.onoff.relaxed_header_parser) {
        if (Config.onoff.relaxed_header_parser < 0 && buf_[0] == ' ')
            debugs(74, DBG_IMPORTANT, "WARNING: Invalid HTTP Request: " <<
                   "Whitespace bytes received ahead of method. " <<
                   "Ignored due to relaxed_header_parser.");
        // Be tolerant of prefix spaces (other bytes are valid method values)
        while (!buf_.isEmpty() && buf_[0] == ' ') {
            buf_.consume(1);
        }
    }
#endif
}

/**
 * Attempt to parse the first line of a new request message.
 *
 * Governed by:
 *  RFC 1945 section 5.1
 *  RFC 7230 section 3.1 and 3.5
 *
 * Parsing state is stored between calls. However the current implementation
 * begins parsing from scratch on every call.
 * The return value tells you whether the parsing state fields are valid or not.
 *
 * \retval -1  an error occurred. parseStatusCode indicates HTTP status result.
 * \retval  1  successful parse. member fields contain the request-line items
 * \retval  0  more data is needed to complete the parse
 */
int
Http::One::RequestParser::parseRequestFirstLine()
{
    int second_word = -1; // track the suspected URI start
    int first_whitespace = -1, last_whitespace = -1; // track the first and last SP byte
    int line_end = -1; // tracks the last byte BEFORE terminal \r\n or \n sequence

    debugs(74, 5, "parsing possible request: buf.length=" << buf_.length());
    debugs(74, DBG_DATA, buf_);

    // Single-pass parse: (provided we have the whole line anyways)

    req.start = 0;
    req.end = -1;
    for (SBuf::size_type i = 0; i < buf_.length(); ++i) {
        // track first and last whitespace (SP only)
        if (buf_[i] == ' ') {
            last_whitespace = i;
            if (first_whitespace < req.start)
                first_whitespace = i;
        }

        // track next non-SP/non-HT byte after first_whitespace
        if (second_word < first_whitespace && buf_[i] != ' ' && buf_[i] != '\t') {
            second_word = i;
        }

        // locate line terminator
        if (buf_[i] == '\n') {
            req.end = i;
            line_end = i - 1;
            break;
        }
        if (i < buf_.length() - 1 && buf_[i] == '\r') {
            if (Config.onoff.relaxed_header_parser) {
                if (Config.onoff.relaxed_header_parser < 0 && buf_[i + 1] == '\r')
                    debugs(74, DBG_IMPORTANT, "WARNING: Invalid HTTP Request: " <<
                           "Series of carriage-return bytes received prior to line terminator. " <<
                           "Ignored due to relaxed_header_parser.");

                // Be tolerant of invalid multiple \r prior to terminal \n
                if (buf_[i + 1] == '\n' || buf_[i + 1] == '\r')
                    line_end = i - 1;
                while (i < buf_.length() - 1 && buf_[i + 1] == '\r')
                    ++i;

                if (buf_[i + 1] == '\n') {
                    req.end = i + 1;
                    break;
                }
            } else {
                if (buf_[i + 1] == '\n') {
                    req.end = i + 1;
                    line_end = i - 1;
                    break;
                }
            }

            // RFC 7230 section 3.1.1 does not prohibit embeded CR like RFC 2616 used to.
            // However it does explicitly state an exact syntax which omits un-encoded CR
            // and defines 400 (Bad Request) as the required action when
            // handed an invalid request-line.
            parseStatusCode = Http::scBadRequest;
            return -1;
        }

        // We are expecting printable ascii characters for method/first word
        if (first_whitespace < 0 && (!xisascii(buf_[i]) || !xisprint(buf_[i]))) {
            request_parse_status = Http::scBadRequest;
            return -1;
        }
    }

    if (req.end == -1) {
        // DoS protection against long first-line
        if ((size_t)buf_.length() >= Config.maxRequestHeaderSize) {
            debugs(33, 5, "Too large request-line");
            // RFC 7230 section 3.1.1 mandatory 414 response if URL longer than acceptible.
            parseStatusCode = Http::scUriTooLong;
            return -1;
        }

        debugs(74, 5, "Parser: retval 0: from " << req.start <<
               "->" << req.end << ": needs more data to complete first line.");
        return 0;
    }

    // NP: we have now seen EOL, more-data (0) cannot occur.
    //     From here on any failure is -1, success is 1

    // Input Validation:

    // DoS protection against long first-line
    if ((size_t)(req.end-req.start) >= Config.maxRequestHeaderSize) {
        debugs(33, 5, "Too large request-line");
        parseStatusCode = Http::scUriTooLong;
        return -1;
    }

    // Process what we now know about the line structure into field offsets
    // generating HTTP status for any aborts as we go.

    // First non-whitespace = beginning of method
    if (req.start > line_end) {
        parseStatusCode = Http::scBadRequest;
        return -1;
    }
    req.m_start = req.start;

    // First whitespace = end of method
    if (first_whitespace > line_end || first_whitespace < req.start) {
        parseStatusCode = Http::scBadRequest; // no method
        return -1;
    }
    req.m_end = first_whitespace - 1;
    if (req.m_end < req.m_start) {
        parseStatusCode = Http::scBadRequest; // missing URI?
        return -1;
    }

    /* Set method_ */
    const SBuf tmp = buf_.substr(req.m_start, req.m_end - req.m_start + 1);
    method_ = HttpRequestMethod(tmp);

    // First non-whitespace after first SP = beginning of URL+Version
    if (second_word > line_end || second_word < req.start) {
        parseStatusCode = Http::scBadRequest; // missing URI
        return -1;
    }
    req.u_start = second_word;

    // RFC 1945: SP and version following URI are optional, marking version 0.9
    // we identify this by the last whitespace being earlier than URI start
    if (last_whitespace < second_word && last_whitespace >= req.start) {
        msgProtocol_ = Http::ProtocolVersion(0,9);
        req.u_end = line_end;
        uri_ = buf_.substr(req.u_start, req.u_end - req.u_start + 1);
        parseStatusCode = Http::scOkay; // HTTP/0.9
        return 1;
    } else {
        // otherwise last whitespace is somewhere after end of URI.
        req.u_end = last_whitespace;
        // crop any trailing whitespace in the area we think of as URI
        for (; req.u_end >= req.u_start && xisspace(buf_[req.u_end]); --req.u_end);
    }
    if (req.u_end < req.u_start) {
        parseStatusCode = Http::scBadRequest; // missing URI
        return -1;
    }
    uri_ = buf_.substr(req.u_start, req.u_end - req.u_start + 1);

    // Last whitespace SP = before start of protocol/version
    if (last_whitespace >= line_end) {
        parseStatusCode = Http::scBadRequest; // missing version
        return -1;
    }
    req.v_start = last_whitespace + 1;
    req.v_end = line_end;

    /* RFC 7230 section 2.6 : handle unsupported HTTP major versions cleanly. */
    if ((req.v_end - req.v_start +1) < (int)Http1magic.length() || !buf_.substr(req.v_start, SBuf::npos).startsWith(Http1magic)) {
        // non-HTTP/1 protocols not supported / implemented.
        parseStatusCode = Http::scHttpVersionNotSupported;
        return -1;
    }
    // NP: magic octets include the protocol name and major version DIGIT.
    msgProtocol_.protocol = AnyP::PROTO_HTTP;
    msgProtocol_.major = 1;

    int i = req.v_start + Http1magic.length() -1;

    // catch missing minor part
    if (++i > line_end) {
        parseStatusCode = Http::scHttpVersionNotSupported;
        return -1;
    }
    /* next should be one or more digits */
    if (!isdigit(buf_[i])) {
        parseStatusCode = Http::scHttpVersionNotSupported;
        return -1;
    }
    int min = 0;
    for (; i <= line_end && (isdigit(buf_[i])) && min < 65536; ++i) {
        min = min * 10;
        min = min + (buf_[i]) - '0';
    }
    // catch too-big values or trailing garbage
    if (min >= 65536 || i < line_end) {
        parseStatusCode = Http::scHttpVersionNotSupported;
        return -1;
    }
    msgProtocol_.minor = min;

    /*
     * Rightio - we have all the schtuff. Return true; we've got enough.
     */
    parseStatusCode = Http::scOkay;
    return 1;
}

bool
Http::One::RequestParser::parse(const SBuf &aBuf)
{
    buf_ = aBuf;
    debugs(74, DBG_DATA, "Parse buf={length=" << aBuf.length() << ", data='" << aBuf << "'}");

    // stage 1: locate the request-line
    if (parsingStage_ == HTTP_PARSE_NONE) {
        skipGarbageLines();

        // if we hit something before EOS treat it as a message
        if (!buf_.isEmpty())
            parsingStage_ = HTTP_PARSE_FIRST;
        else
            return false;
    }

    // stage 2: parse the request-line
    if (parsingStage_ == HTTP_PARSE_FIRST) {
        PROF_start(HttpParserParseReqLine);
        const int retcode = parseRequestFirstLine();

        // first-line (or a look-alike) found successfully.
        if (retcode > 0) {
            buf_.consume(firstLineSize()); // first line bytes including CRLF terminator are now done.
            parsingStage_ = HTTP_PARSE_MIME;
        }

        debugs(74, 5, "request-line: retval " << retcode << ": from " << req.start << "->" << req.end <<
               " line={" << aBuf.length() << ", data='" << aBuf << "'}");
        debugs(74, 5, "request-line: method " << req.m_start << "->" << req.m_end << " (" << method_ << ")");
        debugs(74, 5, "request-line: url " << req.u_start << "->" << req.u_end << " (" << uri_ << ")");
        debugs(74, 5, "request-line: proto " << req.v_start << "->" << req.v_end << " (" << msgProtocol_ << ")");
        debugs(74, 5, "Parser: bytes processed=" << (aBuf.length()-buf_.length()));
        PROF_stop(HttpParserParseReqLine);

        // syntax errors already
        if (retcode < 0) {
            parsingStage_ = HTTP_PARSE_DONE;
            return false;
        }
    }

    // stage 3: locate the mime header block
    if (parsingStage_ == HTTP_PARSE_MIME) {
        // HTTP/1.x request-line is valid and parsing completed.
        if (!findMimeBlock("Request", Config.maxRequestHeaderSize)) {
            if (parseStatusCode == Http::scHeaderTooLarge)
                parseStatusCode = Http::scRequestHeaderFieldsTooLarge;
            return false;
        }
    }

    return !needsMoreData();
}
<|MERGE_RESOLUTION|>--- conflicted
+++ resolved
@@ -14,12 +14,7 @@
 #include "SquidConfig.h"
 
 Http::One::RequestParser::RequestParser() :
-<<<<<<< HEAD
-        Parser()
-=======
-    Parser(),
-    request_parse_status(Http::scNone)
->>>>>>> 6b634dc3
+    Parser()
 {
     req.start = req.end = -1;
     req.m_start = req.m_end = -1;
@@ -158,7 +153,7 @@
 
         // We are expecting printable ascii characters for method/first word
         if (first_whitespace < 0 && (!xisascii(buf_[i]) || !xisprint(buf_[i]))) {
-            request_parse_status = Http::scBadRequest;
+            parseStatusCode = Http::scBadRequest;
             return -1;
         }
     }
