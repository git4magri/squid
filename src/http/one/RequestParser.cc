--- conflicted
+++ resolved
@@ -10,26 +10,17 @@
 #include "Debug.h"
 #include "http/one/RequestParser.h"
 #include "http/ProtocolVersion.h"
-<<<<<<< HEAD
-=======
-#include "mime_header.h"
 #include "parser/Tokenizer.h"
->>>>>>> eb9d358b
 #include "profiler/Profiler.h"
 #include "SquidConfig.h"
 
 Http::One::RequestParser::RequestParser() :
-<<<<<<< HEAD
-    Parser()
-=======
     Parser(),
-    request_parse_status(Http::scNone),
     firstLineGarbage_(0)
 {}
 
 Http1::Parser::size_type
 Http::One::RequestParser::firstLineSize() const
->>>>>>> eb9d358b
 {
     // RFC 7230 section 2.6
     /* method SP request-target SP "HTTP/" DIGIT "." DIGIT CRLF */
@@ -76,13 +67,8 @@
  * checkpoints after each successful request-line field.
  * The return value tells you whether the parsing is completed or not.
  *
-<<<<<<< HEAD
  * \retval -1  an error occurred. parseStatusCode indicates HTTP status result.
- * \retval  1  successful parse. member fields contain the request-line items
-=======
- * \retval -1  an error occurred. request_parse_status indicates HTTP status result.
  * \retval  1  successful parse. method_ is filled and buffer consumed including first delimiter.
->>>>>>> eb9d358b
  * \retval  0  more data is needed to complete the parse
  */
 int
@@ -109,42 +95,17 @@
     if (methodFound.length() == maxMethodLength) {
         // method longer than acceptible.
         // RFC 7230 section 3.1.1 mandatory (SHOULD) 501 response
-        request_parse_status = Http::scNotImplemented;
+        parseStatusCode = Http::scNotImplemented;
         debugs(33, 5, "invalid request-line. method too long");
     } else {
         // invalid character in the URL
         // RFC 7230 section 3.1.1 required (SHOULD) 400 response
-        request_parse_status = Http::scBadRequest;
+        parseStatusCode = Http::scBadRequest;
         debugs(33, 5, "invalid request-line. missing method delimiter");
     }
     return -1;
 }
 
-<<<<<<< HEAD
-            // RFC 7230 section 3.1.1 does not prohibit embeded CR like RFC 2616 used to.
-            // However it does explicitly state an exact syntax which omits un-encoded CR
-            // and defines 400 (Bad Request) as the required action when
-            // handed an invalid request-line.
-            parseStatusCode = Http::scBadRequest;
-            return -1;
-        }
-
-        // We are expecting printable ascii characters for method/first word
-        if (first_whitespace < 0 && (!xisascii(buf_[i]) || !xisprint(buf_[i]))) {
-            parseStatusCode = Http::scBadRequest;
-            return -1;
-        }
-    }
-
-    if (req.end == -1) {
-        // DoS protection against long first-line
-        if ((size_t)buf_.length() >= Config.maxRequestHeaderSize) {
-            debugs(33, 5, "Too large request-line");
-            // RFC 7230 section 3.1.1 mandatory 414 response if URL longer than acceptible.
-            parseStatusCode = Http::scUriTooLong;
-            return -1;
-        }
-=======
 static CharacterSet
 uriValidCharacters()
 {
@@ -188,7 +149,6 @@
      */
     const size_t maxUriLength = min(static_cast<size_t>(Config.maxRequestHeaderSize) - firstLineSize(),
                                     static_cast<size_t>((64*1024)-1));
->>>>>>> eb9d358b
 
     SBuf uriFound;
 
@@ -203,65 +163,29 @@
         debugs(33, 5, "HTTP/0.9 syntax request-line detected");
         msgProtocol_ = Http::ProtocolVersion(0,9);
         uri_ = uriFound; // found by successful prefix() call earlier.
-        request_parse_status = Http::scOkay;
+        parseStatusCode = Http::scOkay;
         buf_ = tok.remaining(); // incremental parse checkpoint
         return 1;
 
-<<<<<<< HEAD
-    // DoS protection against long first-line
-    if ((size_t)(req.end-req.start) >= Config.maxRequestHeaderSize) {
-        debugs(33, 5, "Too large request-line");
-        parseStatusCode = Http::scUriTooLong;
-        return -1;
-=======
     } else if (tok.atEnd()) {
         debugs(74, 5, "Parser needs more data to find URI");
         return 0;
->>>>>>> eb9d358b
     }
 
     // else errors...
 
-<<<<<<< HEAD
-    // First non-whitespace = beginning of method
-    if (req.start > line_end) {
-        parseStatusCode = Http::scBadRequest;
-        return -1;
-=======
     if (uriFound.length() == maxUriLength) {
         // RFC 7230 section 3.1.1 mandatory (MUST) 414 response
-        request_parse_status = Http::scUriTooLong;
+        parseStatusCode = Http::scUriTooLong;
         debugs(33, 5, "invalid request-line. URI longer than " << maxUriLength << " bytes");
     } else {
         // RFC 7230 section 3.1.1 required (SHOULD) 400 response
-        request_parse_status = Http::scBadRequest;
+        parseStatusCode = Http::scBadRequest;
         debugs(33, 5, "invalid request-line. missing URI delimiter");
->>>>>>> eb9d358b
     }
     return -1;
 }
 
-<<<<<<< HEAD
-    // First whitespace = end of method
-    if (first_whitespace > line_end || first_whitespace < req.start) {
-        parseStatusCode = Http::scBadRequest; // no method
-        return -1;
-    }
-    req.m_end = first_whitespace - 1;
-    if (req.m_end < req.m_start) {
-        parseStatusCode = Http::scBadRequest; // missing URI?
-        return -1;
-    }
-
-    /* Set method_ */
-    const SBuf tmp = buf_.substr(req.m_start, req.m_end - req.m_start + 1);
-    method_ = HttpRequestMethod(tmp);
-
-    // First non-whitespace after first SP = beginning of URL+Version
-    if (second_word > line_end || second_word < req.start) {
-        parseStatusCode = Http::scBadRequest; // missing URI
-        return -1;
-=======
 int
 Http::One::RequestParser::parseHttpVersionField(::Parser::Tokenizer &tok)
 {
@@ -273,42 +197,22 @@
 
     if (!tok.skip(Http1magic)) {
         debugs(74, 5, "invalid request-line. not HTTP/1 protocol");
-        request_parse_status = Http::scHttpVersionNotSupported;
+        parseStatusCode = Http::scHttpVersionNotSupported;
         return -1;
     }
 
     if (tok.atEnd()) {
         debugs(74, 5, "Parser needs more data to find version");
         return 0;
->>>>>>> eb9d358b
-    }
-
-<<<<<<< HEAD
-    // RFC 1945: SP and version following URI are optional, marking version 0.9
-    // we identify this by the last whitespace being earlier than URI start
-    if (last_whitespace < second_word && last_whitespace >= req.start) {
-        msgProtocol_ = Http::ProtocolVersion(0,9);
-        req.u_end = line_end;
-        uri_ = buf_.substr(req.u_start, req.u_end - req.u_start + 1);
-        parseStatusCode = Http::scOkay; // HTTP/0.9
-        return 1;
-    } else {
-        // otherwise last whitespace is somewhere after end of URI.
-        req.u_end = last_whitespace;
-        // crop any trailing whitespace in the area we think of as URI
-        for (; req.u_end >= req.u_start && xisspace(buf_[req.u_end]); --req.u_end);
-    }
-    if (req.u_end < req.u_start) {
-        parseStatusCode = Http::scBadRequest; // missing URI
-        return -1;
-=======
+    }
+
     // get the version minor DIGIT
     SBuf digit;
     if (tok.prefix(digit, CharacterSet::DIGIT, 1) && skipLineTerminator(tok)) {
 
         // found version fully AND terminator
         msgProtocol_ = Http::ProtocolVersion(1, (*digit.rawContent() - '0'));
-        request_parse_status = Http::scOkay;
+        parseStatusCode = Http::scOkay;
         buf_ = tok.remaining(); // incremental parse checkpoint
         return 1;
 
@@ -319,7 +223,7 @@
     } // else error ...
 
     // non-DIGIT. invalid version number.
-    request_parse_status = Http::scHttpVersionNotSupported;
+    parseStatusCode = Http::scHttpVersionNotSupported;
     debugs(33, 5, "invalid request-line. garbage before line terminator");
     return -1;
 }
@@ -335,7 +239,7 @@
  * checkpoints after each successful request-line field.
  * The return value tells you whether the parsing is completed or not.
  *
- * \retval -1  an error occurred. request_parse_status indicates HTTP status result.
+ * \retval -1  an error occurred. parseStatusCode indicates HTTP status result.
  * \retval  1  successful parse. member fields contain the request-line items
  * \retval  0  more data is needed to complete the parse
  */
@@ -357,31 +261,16 @@
         WspDelim += CharacterSet::HTAB
                     + CharacterSet("VT,FF","\x0B\x0C")
                     + CharacterSet::CR;
->>>>>>> eb9d358b
-    }
-
-<<<<<<< HEAD
-    // Last whitespace SP = before start of protocol/version
-    if (last_whitespace >= line_end) {
-        parseStatusCode = Http::scBadRequest; // missing version
-        return -1;
-=======
+    }
+
     // only search for method if we have not yet found one
     if (method_ == Http::METHOD_NONE) {
         const int res = parseMethodField(tok, WspDelim);
         if (res < 1)
             return res;
         // else keep going...
->>>>>>> eb9d358b
-    }
-
-<<<<<<< HEAD
-    /* RFC 7230 section 2.6 : handle unsupported HTTP major versions cleanly. */
-    if ((req.v_end - req.v_start +1) < (int)Http1magic.length() || !buf_.substr(req.v_start, SBuf::npos).startsWith(Http1magic)) {
-        // non-HTTP/1 protocols not supported / implemented.
-        parseStatusCode = Http::scHttpVersionNotSupported;
-        return -1;
-=======
+    }
+
     // tolerant parser allows multiple whitespace characters between request-line fields
     if (Config.onoff.relaxed_header_parser) {
         const size_t garbage = tok.skipAll(WspDelim);
@@ -393,7 +282,6 @@
     if (tok.atEnd()) {
         debugs(74, 5, "Parser needs more data");
         return 0;
->>>>>>> eb9d358b
     }
 
     // from here on, we have two possible parse paths: whitespace tolerant, and strict
@@ -418,22 +306,11 @@
                 msgProtocol_ = Http::ProtocolVersion(1, (*digit.rawContent() - '0'));
                 if (uri_.isEmpty()) {
                     debugs(33, 5, "invalid request-line. missing URL");
-                    request_parse_status = Http::scBadRequest;
+                    parseStatusCode = Http::scBadRequest;
                     return -1;
                 }
 
-<<<<<<< HEAD
-    // catch missing minor part
-    if (++i > line_end) {
-        parseStatusCode = Http::scHttpVersionNotSupported;
-        return -1;
-    }
-    /* next should be one or more digits */
-    if (!isdigit(buf_[i])) {
-        parseStatusCode = Http::scHttpVersionNotSupported;
-        return -1;
-=======
-                request_parse_status = Http::scOkay;
+                parseStatusCode = Http::scOkay;
                 buf_ = tok.remaining(); // incremental parse checkpoint
                 return 1;
 
@@ -443,13 +320,13 @@
                 msgProtocol_ = Http::ProtocolVersion(0,9);
                 static const SBuf cr("\r",1);
                 uri_ = line.trim(cr,false,true);
-                request_parse_status = Http::scOkay;
+                parseStatusCode = Http::scOkay;
                 buf_ = tok.remaining(); // incremental parse checkpoint
                 return 1;
             }
 
             debugs(33, 5, "invalid request-line. not HTTP");
-            request_parse_status = Http::scBadRequest;
+            parseStatusCode = Http::scBadRequest;
             return -1;
         }
 
@@ -464,38 +341,22 @@
         if (res < 1 || msgProtocol_.protocol == AnyP::PROTO_HTTP)
             return res;
         // else keep going...
->>>>>>> eb9d358b
     }
 
     if (tok.atEnd()) {
         debugs(74, 5, "Parser needs more data");
         return 0;
     }
-<<<<<<< HEAD
-    // catch too-big values or trailing garbage
-    if (min >= 65536 || i < line_end) {
-        parseStatusCode = Http::scHttpVersionNotSupported;
-        return -1;
-=======
 
     // HTTP/1 version suffix (protocol magic) followed by CR*LF
     if (msgProtocol_.protocol == AnyP::PROTO_NONE) {
         return parseHttpVersionField(tok);
->>>>>>> eb9d358b
-    }
-
-<<<<<<< HEAD
-    /*
-     * Rightio - we have all the schtuff. Return true; we've got enough.
-     */
-    parseStatusCode = Http::scOkay;
-    return 1;
-=======
+    }
+
     // If we got here this method has been called too many times
-    request_parse_status = Http::scInternalServerError;
+    parseStatusCode = Http::scInternalServerError;
     debugs(33, 5, "ERROR: Parser already processed request-line");
     return -1;
->>>>>>> eb9d358b
 }
 
 bool
