--- conflicted
+++ resolved
@@ -1687,12 +1687,6 @@
         /* guarantee nothing has been sent yet! */
         assert(http->out.size == 0);
         assert(http->out.offset == 0);
-<<<<<<< HEAD
-#if USE_ZPH_QOS
-        if (Ip::Qos::TheConfig.tos_local_hit) {
-            debugs(33, 2, "ZPH Local hit, TOS=" << Ip::Qos::TheConfig.tos_local_hit);
-            comm_set_tos(http->getConn()->clientConn->fd, Ip::Qos::TheConfig.tos_local_hit);
-=======
 
         if (Ip::Qos::TheConfig.isHitTosActive()) {
             Ip::Qos::doTosLocalHit(http->getConn()->fd);
@@ -1700,7 +1694,6 @@
 
         if (Ip::Qos::TheConfig.isHitNfmarkActive()) {
             Ip::Qos::doNfmarkLocalHit(http->getConn()->fd);
->>>>>>> 4d15c643
         }
 
         localTempBuffer.offset = reqofs;
@@ -1984,29 +1977,13 @@
     }
 
     if (reqofs==0 && !logTypeIsATcpHit(http->logType)) {
-<<<<<<< HEAD
         assert(conn != NULL && Comm::IsConnOpen(conn->clientConn)); // the beginning of this method implies FD may be closed.
-        int tos = 0;
-        if (Ip::Qos::TheConfig.tos_sibling_hit && http->request->hier.code==SIBLING_HIT ) {
-            tos = Ip::Qos::TheConfig.tos_sibling_hit;
-            debugs(33, 2, "ZPH: Sibling Peer hit with hier.code=" << http->request->hier.code << ", TOS=" << tos);
-        } else if (Ip::Qos::TheConfig.tos_parent_hit && http->request->hier.code==PARENT_HIT) {
-            tos = Ip::Qos::TheConfig.tos_parent_hit;
-            debugs(33, 2, "ZPH: Parent Peer hit with hier.code=" << http->request->hier.code << ", TOS=" << tos);
-        } else if (Ip::Qos::TheConfig.preserve_miss_tos && Ip::Qos::TheConfig.preserve_miss_tos_mask) {
-            tos = fd_table[conn->clientConn->fd].upstreamTOS & Ip::Qos::TheConfig.preserve_miss_tos_mask;
-            debugs(33, 2, "ZPH: Preserving TOS on miss, TOS="<<tos);
-        }
-        comm_set_tos(conn->clientConn->fd,tos);
-=======
-        assert(fd >= 0); // the beginning of this method implies fd may be -1
         if (Ip::Qos::TheConfig.isHitTosActive()) {
-            Ip::Qos::doTosLocalMiss(fd, http->request->hier.code);
+            Ip::Qos::doTosLocalMiss(conn->clientConn, http->request->hier.code);
         }
         if (Ip::Qos::TheConfig.isHitNfmarkActive()) {
-            Ip::Qos::doNfmarkLocalMiss(fd, http->request->hier.code);
-        }
->>>>>>> 4d15c643
+            Ip::Qos::doNfmarkLocalMiss(conn->clientConn, http->request->hier.code);
+        }
     }
 
     /* We've got the final data to start pushing... */
