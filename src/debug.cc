--- conflicted
+++ resolved
@@ -828,11 +828,7 @@
     const auto savedFlags = os.flags(); // std::ios_base::fmtflags
     os << std::hex;
     std::for_each(data_, data_ + size_,
-<<<<<<< HEAD
-        [&os](const char &c) { os << std::setw(2) << static_cast<uint8_t>(c); });
-=======
     [&os](const char &c) { os << std::setw(2) << static_cast<uint8_t>(c); });
->>>>>>> 566c0b2b
     os.flags(savedFlags);
     os.fill(savedFill);
 }
