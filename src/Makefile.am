#
#  Makefile for the Squid Object Cache server
#
#  Uncomment and customize the following to suit your needs:
#

include $(top_srcdir)/src/Common.am

AUTOMAKE_OPTIONS = subdir-objects

DNSSOURCE = \
	dns_internal.cc \
	SquidDns.h \
	DnsLookupDetails.h \
	DnsLookupDetails.cc

SBUF_SOURCE= \
	base/InstanceId.h \
	MemBlob.h \
	MemBlob.cc \
	OutOfBoundsException.h \
	SBuf.h \
	SBuf.cc \
	SBufExceptions.h \
	SBufExceptions.cc

STOREMETA_SOURCE = \
	StoreMeta.cc \
	StoreMeta.h \
	StoreMetaMD5.cc \
	StoreMetaMD5.h \
	StoreMetaSTD.cc \
	StoreMetaSTD.h \
	StoreMetaSTDLFS.cc \
	StoreMetaSTDLFS.h \
	StoreMetaObjSize.h \
	StoreMetaURL.cc \
	StoreMetaURL.h \
	StoreMetaVary.cc \
	StoreMetaVary.h

LOADABLE_MODULES_SOURCES = \
	LoadableModule.h \
	LoadableModule.cc \
	LoadableModules.h \
	LoadableModules.cc

SUBDIRS	= base anyp comm eui acl format fs repl
DIST_SUBDIRS = base anyp comm eui acl format fs repl

if ENABLE_AUTH
SUBDIRS += auth
AUTH_LIBS= auth/libauth.la
AUTH_ACL_LIBS= auth/libacls.la
check_PROGRAMS+= tests/testACLMaxUserIP
endif
DIST_SUBDIRS += auth

SUBDIRS	+= http ip icmp ident log ipc mgr
DIST_SUBDIRS += http ip icmp ident log ipc mgr

if ENABLE_SSL
SUBDIRS += ssl
SSL_LIBS = \
	ssl/libsslsquid.la \
	ssl/libsslutil.la
else
SSL_LOCAL_LIBS =
endif
DIST_SUBDIRS += ssl

SNMP_ALL_SOURCE = \
	SnmpRequest.h \
	snmp_core.h \
	snmp_core.cc \
	snmp_agent.h \
	snmp_agent.cc
if ENABLE_SNMP
SNMP_SOURCE = $(SNMP_ALL_SOURCE)
SUBDIRS += snmp
SNMP_LIBS = snmp/libsnmp.la $(SNMPLIB)
else
SNMP_SOURCE = 
endif
DIST_SUBDIRS += snmp

if USE_ADAPTATION
SUBDIRS += adaptation
endif
DIST_SUBDIRS += adaptation

if USE_ESI
SUBDIRS += esi
ESI_LOCAL_LIBS = \
	esi/libesi.la \
	$(top_builddir)/lib/libTrie/libTrie.a
ESI_LIBS = $(ESI_LOCAL_LIBS) \
	$(XMLLIB) \
	$(EXPATLIB)
else
ESI_LIBS = 
endif
DIST_SUBDIRS += esi

DELAY_POOL_ALL_SOURCE = \
	CommonPool.h \
	CompositePoolNode.h \
	delay_pools.cc \
	DelayId.cc \
	DelayId.h \
	DelayIdComposite.h \
	DelayBucket.cc \
	DelayBucket.h \
	DelayConfig.cc \
	DelayConfig.h \
	DelayPool.cc \
	DelayPool.h \
	DelayPools.h \
	DelaySpec.cc \
	DelaySpec.h \
	DelayTagged.cc \
	DelayTagged.h \
	DelayUser.cc \
	DelayUser.h \
	DelayVector.cc \
	DelayVector.h \
	NullDelayId.cc \
	NullDelayId.h \
	ClientDelayConfig.cc \
	ClientDelayConfig.h
	
if ENABLE_DELAY_POOLS
DELAY_POOL_SOURCE = $(DELAY_POOL_ALL_SOURCE)
else
DELAY_POOL_SOURCE = 
endif

if ENABLE_XPROF_STATS
XPROF_STATS_SOURCE = ProfStats.cc
else
XPROF_STATS_SOURCE = 
endif

if ENABLE_HTCP
HTCPSOURCE = htcp.cc htcp.h
endif

if MAKE_LEAKFINDER
LEAKFINDERSOURCE =  LeakFinder.cc
else
LEAKFINDERSOURCE = 
endif

if ENABLE_UNLINKD
UNLINKDSOURCE = unlinkd.h unlinkd.cc
UNLINKD = unlinkd
else
UNLINKDSOURCE = unlinkd.h
UNLINKD = 
endif

WIN32_ALL_SOURCE = \
	win32.h \
	win32.cc \
	WinSvc.h \
	WinSvc.cc
if ENABLE_WIN32SPECIFIC
WIN32_SOURCE = win32.cc
WINSVC_SOURCE = WinSvc.cc
else
WIN32_SOURCE =
WINSVC_SOURCE =
endif

if USE_IPC_WIN32
IPC_SOURCE = SquidIpc.h ipc_win32.cc
else
IPC_SOURCE = SquidIpc.h ipc.cc
endif

AIO_WIN32_ALL_SOURCES = \
	DiskIO/AIO/aio_win32.cc \
	DiskIO/AIO/aio_win32.h
if USE_AIO_WIN32
AIO_WIN32_SOURCES = $(AIO_WIN32_ALL_SOURCES)
else
AIO_WIN32_SOURCES =
endif

if USE_AIOPS_WIN32
AIOPS_SOURCE = DiskIO/DiskThreads/aiops_win32.cc \
	DiskIO/DiskThreads/CommIO.cc \
	DiskIO/DiskThreads/CommIO.h
else
AIOPS_SOURCE = DiskIO/DiskThreads/aiops.cc \
	DiskIO/DiskThreads/CommIO.cc \
	DiskIO/DiskThreads/CommIO.h
endif

EXTRA_LIBRARIES = libAIO.a libBlocking.a libDiskDaemon.a libDiskThreads.a \
	libMmapped.a libIpcIo.a
noinst_LIBRARIES = $(DISK_LIBS)
noinst_LTLIBRARIES = libsquid.la

EXTRA_PROGRAMS = \
	DiskIO/DiskDaemon/diskd \
	unlinkd \
	recv-announce \
	tests/testUfs \
	tests/testRock \
	ufsdump

## cfgen is used when building squid
## ufsdump is a debug utility, it is possibly useful for end users with cache
## corruption, but at this point we do not install it.
noinst_PROGRAMS = \
	cf_gen

sbin_PROGRAMS = \
	squid

bin_PROGRAMS = 


libexec_PROGRAMS = \
	$(DISK_PROGRAMS) \
	$(UNLINKD)

cf_gen_SOURCES = cf_gen.cc
nodist_cf_gen_HEADER = cf_gen_defines.cci
## cf_gen must be stand-alone executable. It is a purely build-time executable.
cf_gen_LDADD=
cf_gen.$(OBJEXT): cf_gen_defines.cci

## cf_gen.cc needs src/cf_gen_defines.cci
INCLUDES += -I$(top_builddir)/src


ACL_REGISTRATION_SOURCES = AclRegs.cc AuthReg.cc

DISKIO_SOURCE = \
	DiskIO/DiskIOModule.cc \
	DiskIO/ReadRequest.cc \
	DiskIO/ReadRequest.h \
	DiskIO/WriteRequest.cc \
	DiskIO/WriteRequest.h \
	DiskIO/DiskFile.h \
	DiskIO/DiskIOStrategy.h \
	DiskIO/IORequestor.h \
	DiskIO/DiskIOModule.h \
	DiskIO/ReadRequest.h

DISKIO_GEN_SOURCE = \
	DiskIO/DiskIOModules_gen.cc

DiskIO/DiskIOModules_gen.cc: Makefile
	$(SHELL) $(srcdir)/DiskIO/modules.sh $(DISK_MODULES) > DiskIO/DiskIOModules_gen.cc


# common library for all the binaries and tests. This is kindof a catch all
# and smaller libraries split from this are encouraged. Using lt convenience
# libraries, dependencies should not be a problem either.
libsquid_la_SOURCES = \
	comm.cc \
	comm.h \
	comm_err_t.h \
	CommCalls.cc \
	CommCalls.h \
	DescriptorSet.cc \
	DescriptorSet.h \
	SquidConfig.h \
	SquidConfig.cc

squid_SOURCES = \
	$(ACL_REGISTRATION_SOURCES) \
	AccessLogEntry.cc \
	AccessLogEntry.h \
	AsyncEngine.cc \
	AsyncEngine.h \
	cache_cf.h \
	AuthReg.h \
	YesNoNone.h \
	YesNoNone.cc \
	RefreshPattern.h \
	cache_cf.cc \
	CacheDigest.h \
	CacheDigest.cc \
	cache_manager.cc \
	NeighborTypeDomainList.h \
	CachePeerDomainList.h \
	CachePeer.h \
	CacheManager.h \
	carp.h \
	carp.cc \
	cbdata.cc \
	cbdata.h \
	ChunkedCodingParser.cc \
	ChunkedCodingParser.h \
	client_db.h \
	client_db.cc \
	client_side.h \
	client_side.cc \
	client_side.h \
	client_side_reply.cc \
	client_side_reply.h \
	client_side_request.cc \
	client_side_request.h \
	ClientInfo.h \
	BodyPipe.cc \
	BodyPipe.h \
	ClientInfo.h \
	ClientRequestContext.h \
	clientStream.cc \
	clientStream.h \
	CollapsedForwarding.cc \
	CollapsedForwarding.h \
	CompletionDispatcher.cc \
	CompletionDispatcher.h \
	CommRead.h \
	ConfigOption.cc \
	ConfigParser.cc \
	ConfigParser.h \
	CpuAffinity.cc \
	CpuAffinity.h \
	CpuAffinityMap.cc \
	CpuAffinityMap.h \
	CpuAffinitySet.cc \
	CpuAffinitySet.h \
	debug.cc \
	Debug.h \
	defines.h \
	$(DELAY_POOL_SOURCE) \
	disk.h \
	disk.cc \
	$(DISKIO_SOURCE) \
	dlink.h \
	dlink.cc \
	$(DNSSOURCE) \
	enums.h \
	err_type.h \
	err_detail_type.h \
	errorpage.cc \
	errorpage.h \
	ETag.cc \
	ETag.h \
	event.cc \
	event.h \
	EventLoop.h \
	EventLoop.cc \
	external_acl.cc \
	ExternalACL.h \
	ExternalACLEntry.cc \
	ExternalACLEntry.h \
	FadingCounter.h \
	FadingCounter.cc \
	fatal.h \
	fatal.cc \
	fd.h \
	fd.cc \
	fde.cc \
	fde.h \
	FileMap.h \
	filemap.cc \
	fqdncache.h \
	fqdncache.cc \
	ftp.h \
	ftp.cc \
	FwdState.cc \
	FwdState.h \
	Generic.h \
	globals.h \
	gopher.h \
	gopher.cc \
	helper.cc \
	helper.h \
	HelperChildConfig.h \
	HelperChildConfig.cc \
	HelperReply.cc \
	HelperReply.h \
	hier_code.h \
	HierarchyLogEntry.h \
	$(HTCPSOURCE) \
	HttpStateFlags.h \
	http.cc \
	http.h \
	HttpHeaderFieldStat.h \
	HttpHdrCc.h \
	HttpHdrCc.cc \
	HttpHdrCc.cci \
	HttpHdrRange.cc \
	HttpHdrSc.cc \
	HttpHdrSc.h \
	HttpHdrScTarget.cc \
	HttpHdrScTarget.h \
	HttpHdrContRange.cc \
	HttpHdrContRange.h \
	HttpHeaderStat.h \
	HttpHeader.h \
	HttpHeader.cc \
	HttpHeaderMask.h \
	HttpHeaderRange.h \
	HttpHeaderFieldInfo.h \
	HttpHeaderTools.h \
	HttpHeaderTools.cc \
	HttpBody.h \
	HttpBody.cc \
	HttpControlMsg.h \
	HttpMsg.cc \
	HttpMsg.h \
	HttpParser.cc \
	HttpParser.h \
	HttpReply.cc \
	HttpReply.h \
	RequestFlags.h \
	RequestFlags.cc \
	HttpRequest.cc \
	HttpRequest.h \
	HttpRequestMethod.cc \
	HttpRequestMethod.h \
	ICP.h \
	icp_opcode.h \
	icp_v2.cc \
	icp_v3.cc \
	int.h \
	int.cc \
	internal.h \
	internal.cc \
	$(IPC_SOURCE) \
	ipcache.cc \
	ipcache.h \
	$(LEAKFINDERSOURCE) \
	SquidList.h \
	SquidList.cc \
	LogTags.h \
	lookup_t.h \
	main.cc \
	MasterXaction.cc \
	MasterXaction.h \
	Mem.h \
	mem.cc \
	mem_node.cc \
	mem_node.h \
	Mem.h \
	MemBuf.cc \
	MemObject.cc \
	MemObject.h \
	MessageSizes.h \
	mime.h \
	mime.cc \
	mime_header.h \
	mime_header.cc \
	multicast.h \
	multicast.cc \
	neighbors.h \
	neighbors.cc \
	Notes.h \
	Notes.cc \
	Packer.cc \
	Packer.h \
	Parsing.cc \
	Parsing.h \
	$(XPROF_STATS_SOURCE) \
	pconn.cc \
	pconn.h \
	PeerDigest.h \
	peer_digest.cc \
	peer_proxy_negotiate_auth.h \
	peer_proxy_negotiate_auth.cc \
	peer_select.cc \
	peer_sourcehash.h \
	peer_sourcehash.cc \
	peer_userhash.h \
	peer_userhash.cc \
	PeerSelectState.h \
	PingData.h \
	protos.h \
	redirect.h \
	redirect.cc \
	refresh.h \
	refresh.cc \
	RemovalPolicy.cc \
	RemovalPolicy.h \
	send-announce.h \
	send-announce.cc \
	$(SBUF_SOURCE) \
	SBufDetailedStats.h \
	SBufDetailedStats.cc \
	SBufStatsAction.h \
	SBufStatsAction.cc \
	$(SNMP_SOURCE) \
	SquidMath.h \
	SquidMath.cc \
	SquidNew.cc \
	IoStats.h \
	stat.h \
	stat.cc \
	StatCounters.h \
	StatCounters.cc \
	StatHist.h \
	StatHist.cc \
	String.cc \
	StrList.h \
	StrList.cc \
	stmem.cc \
	stmem.h \
	repl_modules.h \
	store.cc \
	Store.h \
	StoreFileSystem.cc \
	StoreFileSystem.h \
	StoreHashIndex.h \
	store_io.cc \
	StoreIOBuffer.h \
	StoreIOState.cc \
	StoreIOState.h \
	store_client.cc \
	StoreClient.h \
	store_digest.h \
	store_digest.cc \
	store_dir.cc \
	store_key_md5.h \
	store_key_md5.cc \
	store_log.h \
	store_log.cc \
	store_rebuild.h \
	store_rebuild.cc \
	store_swapin.h \
	store_swapin.cc \
	store_swapmeta.cc \
	store_swapout.cc \
	StoreMetaUnpacker.cc \
	StoreMetaUnpacker.h \
	$(STOREMETA_SOURCE) \
	StoreSearch.h \
	StoreStats.cc \
	StoreStats.h \
	StoreSwapLogData.cc \
	StoreSwapLogData.h \
	Server.cc \
	Server.h \
	swap_log_op.h \
	SwapDir.cc \
	SwapDir.h \
	Transients.cc \
	Transients.h \
	MemStore.cc \
	MemStore.h \
	time.cc \
	TimeOrTag.h \
	tools.h \
	tools.cc \
	tunnel.cc \
	typedefs.h \
	$(UNLINKDSOURCE) \
	url.cc \
	URL.h \
	URLScheme.cc \
	URLScheme.h \
	urn.h \
	urn.cc \
	wccp.h \
	wccp.cc \
	wccp2.h \
	wccp2.cc \
	whois.h \
	whois.cc \
	wordlist.h \
	wordlist.cc \
	$(WIN32_SOURCE) \
	$(WINSVC_SOURCE)

EXTRA_squid_SOURCES = \
	$(AIO_WIN32_ALL_SOURCES) \
	$(all_AUTHMODULES) \
	ConfigOption.h \
	$(DELAY_POOL_ALL_SOURCE) \
	htcp.cc \
	htcp.h \
	ipc.cc \
	ipc_win32.cc \
	ProfStats.cc \
	LeakFinder.cc \
	LeakFinder.h \
	$(SNMP_ALL_SOURCE) \
	$(UNLINKDSOURCE) \
	$(WIN32_ALL_SOURCE) \
	$(LOADABLE_MODULES_SOURCES)

noinst_HEADERS = \
	client_side_request.cci \
	MemBuf.cci \
	MemBuf.h \
	Store.cci \
	StoreEntryStream.h \
	String.cci \
	SquidString.h \
	SquidTime.h

BUILT_SOURCES = \
	cf_gen_defines.cci \
	cf_parser.cci \
	err_type.cc \
	err_detail_type.cc \
	globals.cc \
	hier_code.cc \
	icp_opcode.cc \
	LogTags.cc \
	lookup_t.cc \
	repl_modules.cc \
	swap_log_op.cc

CLEANFILES += $(BUILT_SOURCES)

nodist_squid_SOURCES = \
	$(DISKIO_GEN_SOURCE) \
	$(BUILT_SOURCES)

squid_LDADD = \
	$(AUTH_ACL_LIBS) \
	ident/libident.la \
	acl/libacls.la \
	acl/libstate.la \
	$(AUTH_LIBS) \
	$(DISK_LIBS) \
	acl/libapi.la \
	base/libbase.la \
	libsquid.la \
	ip/libip.la \
	fs/libfs.la \
	ipc/libipc.la \
	mgr/libmgr.la \
	anyp/libanyp.la \
	comm/libcomm.la \
	eui/libeui.la \
	http/libsquid-http.la \
	icmp/libicmp.la icmp/libicmp-core.la \
	log/liblog.la \
	format/libformat.la \
	$(XTRA_OBJS) \
	$(DISK_LINKOBJS) \
	$(REPL_OBJS) \
	$(DISK_OS_LIBS) \
	$(CRYPTLIB) \
	$(REGEXLIB) \
	$(ADAPTATION_LIBS) \
	$(ESI_LIBS) \
	$(SSL_LIBS) \
	$(SNMP_LIBS) \
	$(top_builddir)/lib/libmisccontainers.la \
	$(top_builddir)/lib/libmiscencoding.la \
	$(top_builddir)/lib/libmiscutil.la \
	$(SSLLIB) \
	$(EPOLL_LIBS) \
	$(MINGW_LIBS) \
	$(KRB5LIBS) \
	$(COMPAT_LIB) \
	$(XTRA_LIBS)
squid_DEPENDENCIES = \
	$(DISK_LIBS) \
	$(DISK_LINKOBJS) \
	$(REPL_OBJS) \
	$(ADAPTATION_LIBS) \
	$(ESI_LOCAL_LIBS) \
	$(SSL_LIBS) \
	$(AUTH_ACL_LIBS) \
	ident/libident.la \
	acl/libacls.la \
	eui/libeui.la \
	acl/libstate.la \
	$(AUTH_LIBS) \
	acl/libapi.la \
	base/libbase.la \
	libsquid.la \
	ip/libip.la \
	fs/libfs.la \
	format/libformat.la \
	ipc/libipc.la \
	mgr/libmgr.la

if USE_LOADABLE_MODULES
squid_SOURCES += $(LOADABLE_MODULES_SOURCES)
squid_LDADD += -L$(top_builddir) $(LIBLTDL)
squid_LDFLAGS = -export-dynamic -dlopen force
## when static module linking is supported and enabled:
## squid_LDFLAGS = -all-static -dlopen self
##
## LTDL headers require their local include path...
INCLUDES += $(INCLTDL)
endif

## Kerberos libraries require their include path...
INCLUDES += $(KRB5INCS)


unlinkd_SOURCES = unlinkd_daemon.cc
unlinkd_LDADD = \
	$(COMPAT_LIB) \
	$(XTRA_LIBS)

recv_announce_SOURCES = recv-announce.cc

## What requires what..
## many things want ACLChecklist.cc
## ACLChecklist.cc wants AuthUserRequest.cc
## ACLChecklist.cc wants AuthScheme.cc
## ACLChecklist.cc wants ACLProxyAuth.cc directly
## ACLProxyAuth.cc wants ACLUserData
## ACLProxyAuth.cc wants ACLRegexData
## cache_cf.cc wants $(AUTH_LIBS)
## cache_cf.cc wants Swapdir
## cache_cf.cc wants AnyP::PortCfg
## client_side wants client_db
## client_db wants SNMP_SOURCE
## snmp_core wants ACLStringData
## SwapDir wants ConfigOption
## tools.cc wants ip/libip.la
## client_side.cc wants ip/libip.la
## mem.cc wants ClientInfo.h
## libbase.la wants cbdata.*
## libbase.la wants MemBuf.*
ufsdump_SOURCES = \
	ClientInfo.h \
	cbdata.h \
	cbdata.cc \
	debug.cc \
	int.h \
	int.cc \
	Mem.h \
	mem.cc \
	MemBuf.cc \
	MemBuf.cci \
	MemBuf.h \
	Parsing.h \
	store_key_md5.h \
	store_key_md5.cc \
	tests/stub_StoreMeta.cc \
	StoreMetaUnpacker.cc \
	String.cc \
	SquidNew.cc \
	tests/stub_time.cc \
	ufsdump.cc \
	dlink.h \
	dlink.cc \
	HelperChildConfig.h \
	tests/stub_HelperChildConfig.cc \
	HttpRequestMethod.cc \
	RemovalPolicy.cc \
	$(WIN32_SOURCE) \
	fd.h \
	tests/stub_fd.cc
ufsdump_LDADD = \
	ident/libident.la \
	acl/libacls.la \
	eui/libeui.la \
	acl/libstate.la \
	acl/libapi.la \
	base/libbase.la \
	libsquid.la \
	ip/libip.la \
	fs/libfs.la \
	ipc/libipc.la \
	mgr/libmgr.la \
	$(XTRA_OBJS) \
	$(REPL_OBJS) \
	$(CRYPTLIB) \
	$(REGEXLIB) \
	$(SSLLIB) \
	$(COMPAT_LIB) \
	$(EPOLL_LIBS) \
	$(MINGW_LIBS) \
	$(XTRA_LIBS)
ufsdump_DEPENDENCIES = \
	ident/libident.la \
	acl/libacls.la \
	eui/libeui.la \
	acl/libstate.la \
	acl/libapi.la \
	base/libbase.la \
	libsquid.la \
	ip/libip.la \
	fs/libfs.la \
	ipc/libipc.la \
	mgr/libmgr.la \
	$(DISK_LIBS) \
	$(DISK_LINKOBJS) \
	$(REPL_OBJS)

nodist_ufsdump_SOURCES = \
	globals.cc

sysconf_DATA = \
	squid.conf.default \
	squid.conf.documented \
	mime.conf.default

data_DATA = \
	mib.txt

LDADD = \
	$(AUTH_ACL_LIBS) \
	ident/libident.la \
	acl/libacls.la \
	eui/libeui.la \
	acl/libstate.la \
	$(AUTH_LIBS) \
	acl/libapi.la \
	base/libbase.la \
	libsquid.la \
	ip/libip.la \
	fs/libfs.la \
	ipc/libipc.la \
	mgr/libmgr.la \
	$(EPOLL_LIBS) \
	$(MINGW_LIBS) \
	$(COMPAT_LIB) \
	$(XTRA_LIBS)

include $(srcdir)/tests/Stub.list

EXTRA_DIST = \
	cf_gen_defines \
	cf.data.pre \
	cf.data.depend \
	DiskIO/modules.sh \
	mk-globals-c.pl \
	mk-globals-c.awk \
	mk-string-arrays.pl \
	mk-string-arrays.awk \
	repl_modules.sh \
	$(STUB_SOURCE) \
	mib.txt \
	mime.conf.default

libAIO_a_SOURCES = \
		$(AIO_WIN32_SOURCES) \
		DiskIO/AIO/async_io.h \
		DiskIO/AIO/AIODiskFile.cc \
		DiskIO/AIO/AIODiskFile.h \
		DiskIO/AIO/AIODiskIOStrategy.cc \
		DiskIO/AIO/AIODiskIOStrategy.h \
		DiskIO/AIO/AIODiskIOModule.cc \
		DiskIO/AIO/AIODiskIOModule.h

libBlocking_a_SOURCES = \
		DiskIO/Blocking/BlockingFile.cc \
		DiskIO/Blocking/BlockingFile.h \
		DiskIO/Blocking/BlockingIOStrategy.cc \
		DiskIO/Blocking/BlockingIOStrategy.h \
		DiskIO/Blocking/BlockingDiskIOModule.cc \
		DiskIO/Blocking/BlockingDiskIOModule.h 

libMmapped_a_SOURCES = \
		DiskIO/Mmapped/MmappedFile.cc \
		DiskIO/Mmapped/MmappedFile.h \
		DiskIO/Mmapped/MmappedIOStrategy.cc \
		DiskIO/Mmapped/MmappedIOStrategy.h \
		DiskIO/Mmapped/MmappedDiskIOModule.cc \
		DiskIO/Mmapped/MmappedDiskIOModule.h 

libIpcIo_a_SOURCES = \
		DiskIO/IpcIo/IpcIoFile.cc \
		DiskIO/IpcIo/IpcIoFile.h \
		DiskIO/IpcIo/IpcIoIOStrategy.cc \
		DiskIO/IpcIo/IpcIoIOStrategy.h \
		DiskIO/IpcIo/IpcIoDiskIOModule.cc \
		DiskIO/IpcIo/IpcIoDiskIOModule.h 

libDiskDaemon_a_SOURCES = \
		DiskIO/DiskDaemon/DiskdFile.cc \
		DiskIO/DiskDaemon/DiskdFile.h \
		DiskIO/DiskDaemon/DiskdIOStrategy.cc \
		DiskIO/DiskDaemon/DiskdIOStrategy.h \
		DiskIO/DiskDaemon/diomsg.h \
		DiskIO/DiskDaemon/DiskDaemonDiskIOModule.cc \
		DiskIO/DiskDaemon/DiskDaemonDiskIOModule.h \
		DiskIO/DiskDaemon/DiskdAction.cc \
		DiskIO/DiskDaemon/DiskdAction.h

libDiskThreads_a_SOURCES = \
		$(AIOPS_SOURCE) \
		DiskIO/DiskThreads/async_io.cc \
		DiskIO/DiskThreads/DiskThreads.h \
		DiskIO/DiskThreads/DiskThreadsDiskFile.cc \
		DiskIO/DiskThreads/DiskThreadsDiskFile.h \
		DiskIO/DiskThreads/DiskThreadsDiskIOModule.cc \
		DiskIO/DiskThreads/DiskThreadsDiskIOModule.h \
		DiskIO/DiskThreads/DiskThreadsIOStrategy.cc \
		DiskIO/DiskThreads/DiskThreadsIOStrategy.h

EXTRA_libDiskThreads_a_SOURCES = \
	DiskIO/DiskThreads/aiops.cc \
	DiskIO/DiskThreads/aiops_win32.cc \
	DiskIO/DiskThreads/CommIO.cc \
	DiskIO/DiskThreads/CommIO.h

DiskIO_DiskDaemon_diskd_SOURCES = DiskIO/DiskDaemon/diskd.cc
nodist_DiskIO_DiskDaemon_diskd_SOURCES = time.cc
DiskIO_DiskDaemon_diskd_LDADD = \
	$(top_builddir)/lib/libmisccontainers.la \
	$(top_builddir)/lib/libmiscencoding.la \
	$(top_builddir)/lib/libmiscutil.la \
	$(COMPAT_LIB) \
	$(XTRA_LIBS)


DEFAULT_HTTP_PORT	= 3128
DEFAULT_ICP_PORT	= 3130
DEFAULT_PREFIX		= $(prefix)
DEFAULT_CONFIG_DIR	= $(sysconfdir)
DEFAULT_CONFIG_FILE	= $(DEFAULT_CONFIG_DIR)/squid.conf
DEFAULT_MIME_TABLE	= $(DEFAULT_CONFIG_DIR)/mime.conf
DEFAULT_SSL_CRTD	= $(libexecdir)/`echo ssl_crtd  | sed '$(transform);s/$$/$(EXEEXT)/'`
DEFAULT_LOG_PREFIX	= $(DEFAULT_LOG_DIR)
DEFAULT_CACHE_LOG	= $(DEFAULT_LOG_PREFIX)/cache.log
DEFAULT_ACCESS_LOG	= $(DEFAULT_LOG_PREFIX)/access.log
DEFAULT_STORE_LOG	= $(DEFAULT_LOG_PREFIX)/store.log
DEFAULT_NETDB_FILE	= $(DEFAULT_LOG_PREFIX)/netdb.state
DEFAULT_SSL_DB_DIR	= $(localstatedir)/lib/ssl_db
DEFAULT_PINGER		= $(libexecdir)/`echo pinger | sed '$(transform);s/$$/$(EXEEXT)/'`
DEFAULT_UNLINKD		= $(libexecdir)/`echo unlinkd | sed '$(transform);s/$$/$(EXEEXT)/'`
DEFAULT_LOGFILED	= $(libexecdir)/`echo log_file_daemon | sed '$(transform);s/$$/$(EXEEXT)/'`
DEFAULT_DISKD		= $(libexecdir)/`echo diskd | sed '$(transform);s/$$/$(EXEEXT)/'`
DEFAULT_ICON_DIR	= $(datadir)/icons
DEFAULT_ERROR_DIR	= $(datadir)/errors

# Make location configure settings available to the code
DEFS += -DDEFAULT_CONFIG_FILE=\"$(DEFAULT_CONFIG_FILE)\" -DDEFAULT_SQUID_DATA_DIR=\"$(datadir)\" -DDEFAULT_SQUID_CONFIG_DIR=\"$(sysconfdir)\"

snmp_core.o snmp_agent.o: ../lib/snmplib/libsnmplib.a $(top_srcdir)/include/cache_snmp.h

globals.cc: globals.h mk-globals-c.awk
	$(AWK) -f $(srcdir)/mk-globals-c.awk < $(srcdir)/globals.h > $@ || ($(RM) -f $@ && exit 1)

## Generate files containing string arrays for various enums....
hier_code.cc: hier_code.h mk-string-arrays.awk
	$(AWK) -f $(srcdir)/mk-string-arrays.awk < $(srcdir)/hier_code.h > $@ || ($(RM) -f $@ && exit 1)

err_type.cc: err_type.h mk-string-arrays.awk
	$(AWK) -f $(srcdir)/mk-string-arrays.awk < $(srcdir)/err_type.h > $@ || ($(RM) -f $@ && exit 1)

err_detail_type.cc: err_detail_type.h mk-string-arrays.awk
	$(AWK) -f $(srcdir)/mk-string-arrays.awk < $(srcdir)/err_detail_type.h | sed 's/ERR_DETAIL_//' > $@ || ($(RM) -f $@ && exit 1)

LogTags.cc: LogTags.h mk-string-arrays.awk
	$(AWK) -f $(srcdir)/mk-string-arrays.awk < $(srcdir)/LogTags.h | sed 's/LOG_//' > $@ || ($(RM) -f $@ && exit 1)

lookup_t.cc: lookup_t.h mk-string-arrays.awk
	$(AWK) -f $(srcdir)/mk-string-arrays.awk < $(srcdir)/lookup_t.h > $@ || ($(RM) -f $@ && exit 1)

icp_opcode.cc: icp_opcode.h mk-string-arrays.awk
	$(AWK) -f $(srcdir)/mk-string-arrays.awk < $(srcdir)/icp_opcode.h > $@ || ($(RM) -f $@ && exit 1)

swap_log_op.cc: swap_log_op.h mk-string-arrays.awk
	$(AWK) -f $(srcdir)/mk-string-arrays.awk < $(srcdir)/swap_log_op.h > $@ || ($(RM) -f $@ && exit 1)


## other generated files...

cache_diff: cache_diff.o debug.o globals.o store_key_md5.o
	$(CC) -o $@ $(LDFLAGS) $@.o debug.o globals.o store_key_md5.o $(STD_APP_LIBS)

test_cache_digest: test_cache_digest.o CacheDigest.o debug.o globals.o store_key_md5.o
	$(CC) -o $@ $(LDFLAGS) $@.o CacheDigest.o debug.o globals.o store_key_md5.o $(STD_APP_LIBS)

## If autodependency works well this is not needed anymore
cache_cf.o: cf_parser.cci

# cf_gen builds the configuration files.
cf_gen$(EXEEXT): $(cf_gen_SOURCES) $(cf_gen_DEPENDENCIES) cf_gen_defines.cci
	$(HOSTCXX) -o $@ $(srcdir)/cf_gen.cc -I$(srcdir) -I$(top_builddir)/include/ -I$(top_builddir)/src

# squid.conf.default is built by cf_gen when making cf_parser.cci
squid.conf.default squid.conf.documented: cf_parser.cci
	true

cf_parser.cci: cf.data cf_gen$(EXEEXT)
	./cf_gen$(EXEEXT) cf.data $(srcdir)/cf.data.depend

# The cf_gen_defines.cci is auto-generated and does not exist when the 
# dependencies computed. We need to add its include files (autoconf.h) here
cf_gen_defines.cci: $(srcdir)/cf_gen_defines $(srcdir)/cf.data.pre $(top_builddir)/include/autoconf.h
	$(AWK) -f $(srcdir)/cf_gen_defines <$(srcdir)/cf.data.pre >$@ || ($(RM) -f $@ && exit 1)


## FIXME: generate a sed command file from configure. Then this doesn't
## depend on the Makefile.
cf.data: cf.data.pre Makefile
	sed \
	-e "s%[@]DEFAULT_HTTP_PORT[@]%$(DEFAULT_HTTP_PORT)%g" \
	-e "s%[@]DEFAULT_ICP_PORT[@]%$(DEFAULT_ICP_PORT)%g" \
	-e "s%[@]DEFAULT_CACHE_EFFECTIVE_USER[@]%$(CACHE_EFFECTIVE_USER)%g" \
	-e "s%[@]DEFAULT_MIME_TABLE[@]%$(DEFAULT_MIME_TABLE)%g" \
	-e "s%[@]DEFAULT_SSL_CRTD[@]%$(DEFAULT_SSL_CRTD)%g" \
	-e "s%[@]DEFAULT_UNLINKD[@]%$(DEFAULT_UNLINKD)%g" \
	-e "s%[@]DEFAULT_PINGER[@]%$(DEFAULT_PINGER)%g" \
	-e "s%[@]DEFAULT_DISKD[@]%$(DEFAULT_DISKD)%g" \
	-e "s%[@]DEFAULT_LOGFILED[@]%$(DEFAULT_LOGFILED)%g;" \
	-e "s%[@]DEFAULT_CACHE_LOG[@]%$(DEFAULT_CACHE_LOG)%g" \
	-e "s%[@]DEFAULT_ACCESS_LOG[@]%$(DEFAULT_ACCESS_LOG)%g" \
	-e "s%[@]DEFAULT_STORE_LOG[@]%$(DEFAULT_STORE_LOG)%g" \
	-e "s%[@]DEFAULT_PID_FILE[@]%$(DEFAULT_PID_FILE)%g" \
	-e "s%[@]DEFAULT_NETDB_FILE[@]%$(DEFAULT_NETDB_FILE)%g" \
	-e "s%[@]DEFAULT_SWAP_DIR[@]%$(DEFAULT_SWAP_DIR)%g" \
	-e "s%[@]DEFAULT_SSL_DB_DIR[@]%$(DEFAULT_SSL_DB_DIR)%g" \
	-e "s%[@]DEFAULT_ICON_DIR[@]%$(DEFAULT_ICON_DIR)%g" \
	-e "s%[@]DEFAULT_CONFIG_DIR[@]%$(DEFAULT_CONFIG_DIR)%g" \
	-e "s%[@]DEFAULT_ERROR_DIR[@]%$(DEFAULT_ERROR_DIR)%g" \
	-e "s%[@]DEFAULT_PREFIX[@]%$(DEFAULT_PREFIX)%g" \
	-e "s%[@]DEFAULT_HOSTS[@]%$(DEFAULT_HOSTS)%g" \
	-e "s%[@]SQUID[@]%SQUID\ $(VERSION)%g" \
	< $(srcdir)/cf.data.pre >$@

repl_modules.cc: repl_modules.sh Makefile
	$(SHELL) $(srcdir)/repl_modules.sh $(REPL_POLICIES) > repl_modules.cc

include $(top_srcdir)/doc/manuals/Substitute.am

squid.8: $(srcdir)/squid.8.in Makefile
	$(SUBSTITUTE) < $(srcdir)/squid.8.in > $@

man_MANS = squid.8
EXTRA_DIST += squid.8.in
CLEANFILES += squid.8

install-data-local: install-sysconfDATA install-dataDATA
	@if test -f $(DESTDIR)$(DEFAULT_MIME_TABLE) ; then \
	  echo "$@ will not overwrite existing $(DESTDIR)$(DEFAULT_MIME_TABLE)" ; \
	else \
	  echo "$(INSTALL_DATA) $(srcdir)/mime.conf.default $(DESTDIR)$(DEFAULT_MIME_TABLE)" ;\
	  $(INSTALL_DATA) $(srcdir)/mime.conf.default $(DESTDIR)$(DEFAULT_MIME_TABLE); \
	fi
	@if test -f $(DESTDIR)$(DEFAULT_CONFIG_FILE) ; then \
	  echo "$@ will not overwrite existing $(DESTDIR)$(DEFAULT_CONFIG_FILE)" ; \
	else \
	  echo "$(INSTALL_DATA) squid.conf.default $(DESTDIR)$(DEFAULT_CONFIG_FILE)"; \
	  $(INSTALL_DATA) squid.conf.default $(DESTDIR)$(DEFAULT_CONFIG_FILE); \
	fi
	echo "$(INSTALL_DATA) squid.conf.default $(DESTDIR)$(DEFAULT_CONFIG_FILE).default"; \
	$(INSTALL_DATA) squid.conf.default $(DESTDIR)$(DEFAULT_CONFIG_FILE).default; \
	echo "$(INSTALL_DATA) squid.conf.documented $(DESTDIR)$(DEFAULT_CONFIG_FILE).documented"; \
	$(INSTALL_DATA) squid.conf.documented $(DESTDIR)$(DEFAULT_CONFIG_FILE).documented; \
	$(mkinstalldirs) $(DESTDIR)$(DEFAULT_LOG_PREFIX); \
	$(mkinstalldirs) $(DESTDIR)$(DEFAULT_SWAP_DIR); \
	$(mkinstalldirs) $(DESTDIR)`dirname $(DEFAULT_PID_FILE)`

uninstall-local: squid.conf.default
	@$(SHELL) $(top_srcdir)/scripts/remove-cfg.sh "$(RM)" $(DESTDIR)$(DEFAULT_MIME_TABLE) $(srcdir)/mime.conf.default
	@$(SHELL) $(top_srcdir)/scripts/remove-cfg.sh "$(RM)" $(DESTDIR)$(DEFAULT_CONFIG_FILE) squid.conf.default

CLEANFILES += cf.data squid.conf.default squid.conf.documented \
	DiskIO/DiskIOModules_gen.cc \
	test_tools.cc *.a

test_tools.cc: $(top_srcdir)/test-suite/test_tools.cc
	cp $(top_srcdir)/test-suite/test_tools.cc .

# stock tools for unit tests - library independent versions of dlink_list 
# etc.
# globals.cc is needed by test_tools.cc.
# Neither of these should be disted from here.
TESTSOURCES= \
	tests/STUB.h \
	test_tools.cc \
	globals.cc

check_PROGRAMS+=\
	tests/testBoilerplate \
	tests/testCacheManager \
	tests/testDiskIO \
	tests/testEvent \
	tests/testEventLoop \
	tests/test_http_range \
	tests/testHttpParser \
	tests/testHttpReply \
	tests/testHttpRequest \
	tests/testStore \
	tests/testString \
	tests/testURL \
	tests/testSBuf \
	tests/testConfigParser \
	tests/testStatHist \
	tests/testVector

if HAVE_FS_ROCK
check_PROGRAMS += tests/testRock
endif
if HAVE_FS_UFS
check_PROGRAMS += tests/testUfs
endif

## NP: required to run the above list. check_PROGRAMS only builds the binaries...
TESTS += $(check_PROGRAMS)

### Template for new Unit Test Program
## - add tests/testX to check_PROGRAMS above.
## - copy template below and substitue X for class name
## - add other component .(h|cc) files needed to link and run tests
##
##NP: (TESTSOURCES) defines stub debugs() and new/delete for testing
##
#tests_testX_SOURCES=\
#	tests/testX.h \
#	tests/testX.cc \
#	tests/testMain.cc \
#	X.h \
#	X.cc
#nodist_tests_testX_SOURCES=\
#	$(TESTSOURCES)
#tests_testX_LDFLAGS = $(LIBADD_DL)
#tests_testX_LDADD=\
#	$(SQUID_CPPUNIT_LIBS) \
#	$(SQUID_CPPUNIT_LA) \
#	$(COMPAT_LIB) \
#tests_testX_DEPENDENCIES= $(SQUID_CPPUNIT_LA)


# - add other component .(h|cc) files needed to link and run tests
tests_testHttpReply_SOURCES=\
	cbdata.cc \
	cbdata.h \
	ConfigParser.cc \
	tests/stub_ETag.cc \
	fatal.h \
	tests/stub_fatal.cc \
	HttpBody.h \
	HttpBody.cc \
	HttpHeaderFieldStat.h \
	HttpHdrCc.h \
	HttpHdrCc.cc \
	HttpHdrCc.cci \
	HttpHdrContRange.cc \
	HttpHdrContRange.h \
	HttpHdrRange.cc \
	HttpHdrSc.cc \
	HttpHdrSc.h \
	HttpHdrScTarget.cc \
	HttpHdrScTarget.h \
	HttpHeader.h \
	HttpHeader.cc \
	HttpHeaderMask.h \
	HttpHeaderFieldInfo.h \
	HttpHeaderTools.h \
	HttpHeaderTools.cc \
	HttpControlMsg.h \
	HttpMsg.cc \
	HttpMsg.h \
	HttpReply.cc \
	HttpReply.h \
	Mem.h \
	tests/stub_mem.cc \
	RegexList.h \
	RegexList.cc \
	MemBuf.cc \
	MemBuf.h \
	mime_header.h \
	mime_header.cc \
	Notes.h \
	Notes.cc \
	Packer.cc \
	Packer.h \
	SquidString.h \
	SquidTime.h \
	$(SBUF_SOURCE) \
	SBufDetailedStats.h \
	tests/stub_SBufDetailedStats.cc \
	String.cc \
	StrList.h \
	StrList.cc \
	log/access_log.h \
	tests/stub_access_log.cc \
	cache_cf.h \
	YesNoNone.h \
	tests/stub_cache_cf.cc \
	tests/stub_cache_manager.cc \
	tests/stub_debug.cc \
	tests/stub_errorpage.cc \
	tests/stub_HelperChildConfig.cc \
	tests/stub_libformat.cc \
	tests/stub_libauth.cc \
	StatCounters.h \
	StatCounters.cc \
	StatHist.h \
	tests/stub_StatHist.cc \
	repl_modules.h \
	tests/stub_store.cc \
	tests/stub_store_stats.cc \
	tools.h \
	tests/stub_tools.cc \
	tests/stub_HttpRequest.cc \
	tests/testHttpReply.cc \
	tests/testHttpReply.h \
	tests/testMain.cc \
	tests/stub_time.cc \
	url.cc \
	URLScheme.cc \
	wordlist.h \
	wordlist.cc
nodist_tests_testHttpReply_SOURCES=\
	$(TESTSOURCES)
tests_testHttpReply_LDFLAGS = $(LIBADD_DL)
tests_testHttpReply_LDADD=\
	http/libsquid-http.la \
	acl/libacls.la \
	acl/libapi.la \
	acl/libstate.la \
	anyp/libanyp.la \
	ip/libip.la \
	base/libbase.la \
	$(SSL_LIBS) \
	$(top_builddir)/lib/libmisccontainers.la \
	$(top_builddir)/lib/libmiscencoding.la \
	$(top_builddir)/lib/libmiscutil.la \
	$(SQUID_CPPUNIT_LIBS) \
	$(SQUID_CPPUNIT_LA) \
	$(SSLLIB) \
	$(COMPAT_LIB) \
	$(XTRA_LIBS)
tests_testHttpReply_DEPENDENCIES= $(SQUID_CPPUNIT_LA)

tests_testACLMaxUserIP_SOURCES= \
	cbdata.cc \
	ClientInfo.h \
	ConfigOption.cc \
	ConfigParser.cc \
	DiskIO/ReadRequest.cc \
	DiskIO/WriteRequest.cc \
	tests/stub_ETag.cc \
	event.cc \
	fatal.h \
	tests/stub_fatal.cc \
	FileMap.h \
	filemap.cc \
	HelperChildConfig.h \
	HelperChildConfig.cc \
	HttpBody.cc \
	HttpHeader.h \
	HttpHeader.cc \
	HttpHeaderFieldInfo.h \
	HttpHeaderTools.h \
	HttpHeaderTools.cc \
	HttpHdrContRange.cc \
	HttpHdrRange.cc \
	HttpHeaderFieldStat.h \
	HttpHdrCc.h \
	HttpHdrCc.cc \
	HttpHdrCc.cci \
	HttpHdrSc.cc \
	HttpHdrScTarget.cc \
	HttpMsg.cc \
	HttpRequestMethod.cc \
	int.h \
	int.cc \
	MasterXaction.cc \
	MasterXaction.h \
	Notes.cc \
	Notes.h \
	SquidList.h \
	SquidList.cc \
	mem_node.cc \
	Packer.cc \
	Parsing.cc \
	SquidMath.cc \
	StatCounters.cc \
	StatCounters.h \
	StatHist.h \
	StrList.h \
	StrList.cc \
	tests/stub_StatHist.cc \
	stmem.cc \
	$(SBUF_SOURCE) \
	SBufDetailedStats.h \
	tests/stub_SBufDetailedStats.cc \
	String.cc \
	store_dir.cc \
	StoreIOState.cc \
	tests/stub_StoreMeta.cc \
	StoreMetaUnpacker.cc \
	StoreSwapLogData.cc \
	store_key_md5.h \
	store_key_md5.cc \
	swap_log_op.cc \
	swap_log_op.h \
	tests/stub_SwapDir.cc \
	SwapDir.h \
	log/access_log.h \
	tests/stub_access_log.cc \
	cache_cf.h \
	YesNoNone.h \
	tests/stub_cache_cf.cc \
	tests/stub_client_side.cc \
	tests/stub_debug.cc \
	tests/stub_DelayId.cc \
	tests/stub_DiskIOModule.cc \
	tests/stub_errorpage.cc \
	fd.h \
	tests/stub_fd.cc \
	tests/stub_HttpRequest.cc \
	tests/stub_HttpReply.cc \
	tests/stub_ipc_TypedMsgHdr.cc \
	tests/stub_libauth.cc \
	tests/stub_libcomm.cc \
	tests/stub_libformat.cc \
	tests/stub_libsslsquid.cc \
	tests/stub_MemObject.cc \
	tests/stub_MemStore.cc \
	mime.h \
	tests/stub_mime.cc \
	tests/stub_pconn.cc \
	tests/stub_Port.cc \
	repl_modules.h \
	tests/stub_store.cc \
	store_rebuild.h \
	tests/stub_store_rebuild.cc \
	tests/stub_store_stats.cc \
	tests/stub_store_swapout.cc \
	tools.h \
	tests/stub_tools.cc \
	tests/stub_cache_manager.cc \
	tests/stub_UdsOp.cc \
	tests/testACLMaxUserIP.cc \
	tests/testACLMaxUserIP.h \
	tests/testMain.cc \
	tests/stub_time.cc \
	url.cc \
	URL.h \
	URLScheme.cc \
	URLScheme.h \
	Mem.h \
	tests/stub_mem.cc \
	MemBuf.cc \
	wordlist.h \
	wordlist.cc
nodist_tests_testACLMaxUserIP_SOURCES= \
	$(TESTSOURCES)
tests_testACLMaxUserIP_LDADD= \
	http/libsquid-http.la \
	$(AUTH_ACL_LIBS) \
	ident/libident.la \
	acl/libacls.la \
	eui/libeui.la \
	acl/libstate.la \
	acl/libapi.la \
	anyp/libanyp.la \
	base/libbase.la \
	libsquid.la \
	ip/libip.la \
	ipc/libipc.la \
	mgr/libmgr.la \
	$(top_builddir)/lib/libmisccontainers.la \
	$(top_builddir)/lib/libmiscencoding.la \
	$(top_builddir)/lib/libmiscutil.la \
	$(DISK_OS_LIBS) \
	$(REGEXLIB) \
	$(SQUID_CPPUNIT_LIBS) \
	$(SSLLIB) \
	$(COMPAT_LIB) \
	$(XTRA_LIBS)
tests_testACLMaxUserIP_LDFLAGS = $(LIBADD_DL)
##tests_testACLMaxUserIP_DEPENDENCIES = \
##	$(SQUID_CPPUNIT_LA)

## a demonstration test that does nothing but shows the salient points
## involved in writing tests.
tests_testBoilerplate_SOURCES = \
	tests/testBoilerplate.cc \
	tests/testMain.cc \
	tests/testBoilerplate.h \
	tests/stub_time.cc
nodist_tests_testBoilerplate_SOURCES = \
	$(TESTSOURCES)
tests_testBoilerplate_LDADD= \
	$(SQUID_CPPUNIT_LIBS) \
	$(SSLLIB) \
	$(COMPAT_LIB) \
	$(XTRA_LIBS)
tests_testBoilerplate_LDFLAGS = $(LIBADD_DL)
tests_testBoilerplate_DEPENDENCIES = \
	$(SQUID_CPPUNIT_LA)

## Tests of the CacheManager module.
tests_testCacheManager_SOURCES = \
	AccessLogEntry.cc \
	debug.cc \
	HttpParser.cc \
	HttpParser.h \
	RequestFlags.h \
	RequestFlags.cc \
	HttpRequest.cc \
	HttpRequestMethod.cc \
	Mem.h \
	tests/stub_mem.cc \
	String.cc \
	tests/testCacheManager.cc \
	tests/testCacheManager.h \
	tests/testMain.cc \
	tests/stub_main_cc.cc \
	tests/stub_ipc_Forwarder.cc \
	tests/stub_store_stats.cc \
	tests/stub_EventLoop.cc \
	time.cc \
	BodyPipe.cc \
	cache_manager.cc \
	cache_cf.h \
	AuthReg.h \
	YesNoNone.h \
	YesNoNone.cc \
	RefreshPattern.h \
	cache_cf.cc \
	CacheDigest.h \
	tests/stub_CacheDigest.cc \
	carp.h \
	tests/stub_carp.cc \
	cbdata.cc \
	ChunkedCodingParser.cc \
	client_db.h \
	client_db.cc \
	client_side.h \
	client_side.cc \
	client_side_reply.cc \
	client_side_request.cc \
	ClientInfo.h \
	clientStream.cc \
	ConfigOption.cc \
	ConfigParser.cc \
	CpuAffinityMap.cc \
	CpuAffinityMap.h \
	CpuAffinitySet.cc \
	CpuAffinitySet.h \
	$(DELAY_POOL_SOURCE) \
	$(DISKIO_SOURCE) \
	disk.h \
	disk.cc \
	dlink.h \
	dlink.cc \
	$(DNSSOURCE) \
	errorpage.cc \
	tests/stub_ETag.cc \
	event.cc \
	external_acl.cc \
	ExternalACLEntry.cc \
	fatal.h \
	tests/stub_fatal.cc \
	fd.h \
	fd.cc \
	fde.cc \
	FileMap.h \
	filemap.cc \
	fqdncache.h \
	fqdncache.cc \
	ftp.h \
	ftp.cc \
	FwdState.cc \
	FwdState.h \
	gopher.h \
	gopher.cc \
	hier_code.h \
	helper.cc \
	HelperChildConfig.h \
	HelperChildConfig.cc \
	HelperReply.cc \
	HelperReply.h \
	$(HTCPSOURCE) \
	HttpStateFlags.h \
	http.cc \
	HttpBody.h \
	HttpBody.cc \
	HttpHeader.h \
	HttpHeader.cc \
	HttpHeaderFieldInfo.h \
	HttpHeaderTools.h \
	HttpHeaderTools.cc \
	HttpHeaderFieldStat.h \
	HttpHdrCc.h \
	HttpHdrCc.cc \
	HttpHdrCc.cci \
	HttpHdrContRange.cc \
	HttpHdrRange.cc \
	HttpHdrSc.cc \
	HttpHdrScTarget.cc \
	HttpMsg.cc \
	HttpReply.cc \
	icp_v2.cc \
	icp_v3.cc \
	$(IPC_SOURCE) \
	ipcache.cc \
	int.h \
	int.cc \
	internal.h \
	internal.cc \
	SquidList.h \
	SquidList.cc \
	MasterXaction.cc \
	MasterXaction.h \
	multicast.h \
	multicast.cc \
	mem_node.cc \
	MemBuf.cc \
	MemObject.cc \
	mime.h \
	mime.cc \
	mime_header.h \
	mime_header.cc \
	neighbors.h \
	neighbors.cc \
	Notes.cc \
	Notes.h \
	Packer.cc \
	Parsing.cc \
	pconn.cc \
	peer_digest.cc \
	peer_proxy_negotiate_auth.h \
	peer_proxy_negotiate_auth.cc \
	peer_select.cc \
	peer_sourcehash.h \
	peer_sourcehash.cc \
	peer_userhash.h \
	peer_userhash.cc \
	redirect.h \
	tests/stub_redirect.cc \
	refresh.h \
	refresh.cc \
	RemovalPolicy.cc \
	Server.cc \
	$(SBUF_SOURCE) \
	SBufDetailedStats.h \
	tests/stub_SBufDetailedStats.cc \
	$(SNMP_SOURCE) \
	SquidMath.h \
	SquidMath.cc \
	IoStats.h \
	stat.h \
	stat.cc \
	StatCounters.h \
	StatCounters.cc \
	StatHist.h \
	StrList.h \
	StrList.cc \
	tests/stub_libauth_acls.cc \
	tests/stub_libauth.cc \
	tests/stub_StatHist.cc \
	stmem.cc \
	repl_modules.h \
	store.cc \
	store_client.cc \
	store_digest.h \
	tests/stub_store_digest.cc \
	store_dir.cc \
	store_io.cc \
	store_key_md5.h \
	store_key_md5.cc \
	store_log.h \
	store_log.cc \
	store_rebuild.h \
	store_rebuild.cc \
	store_swapin.h \
	store_swapin.cc \
	store_swapmeta.cc \
	store_swapout.cc \
	StoreFileSystem.cc \
	StoreIOState.cc \
	tests/stub_StoreMeta.cc \
	StoreMetaUnpacker.cc \
	StoreSwapLogData.cc \
	tools.h \
	tools.cc \
<<<<<<< HEAD
	Transients.cc \
	tunnel.cc \
	SwapDir.cc \
=======
	tests/stub_tunnel.cc \
	tests/stub_SwapDir.cc \
>>>>>>> d4806c91
	MemStore.cc \
	$(UNLINKDSOURCE) \
	url.cc \
	URLScheme.cc \
	urn.h \
	urn.cc \
	wccp2.h \
	tests/stub_wccp2.cc \
	whois.h \
	tests/stub_whois.cc \
	FadingCounter.cc \
	$(WIN32_SOURCE) \
	wordlist.h \
	wordlist.cc
nodist_tests_testCacheManager_SOURCES = \
	$(BUILT_SOURCES) \
	$(DISKIO_GEN_SOURCE)
# comm.cc only requires comm/libcomm.la until fdc_table is dead.
tests_testCacheManager_LDADD = \
	http/libsquid-http.la \
	ident/libident.la \
	acl/libacls.la \
	acl/libstate.la \
	acl/libapi.la \
	base/libbase.la \
	libsquid.la \
	ip/libip.la \
	fs/libfs.la \
	comm/libcomm.la \
	eui/libeui.la \
	icmp/libicmp.la icmp/libicmp-core.la \
	log/liblog.la \
	format/libformat.la \
	$(REPL_OBJS) \
	$(DISK_LIBS) \
	$(DISK_OS_LIBS) \
	$(ADAPTATION_LIBS) \
	$(ESI_LIBS) \
	$(SSL_LIBS) \
	anyp/libanyp.la \
	ipc/libipc.la \
	mgr/libmgr.la \
	$(SNMP_LIBS) \
	$(top_builddir)/lib/libmisccontainers.la \
	$(top_builddir)/lib/libmiscencoding.la \
	$(top_builddir)/lib/libmiscutil.la \
	$(REGEXLIB) \
	$(SQUID_CPPUNIT_LIBS) \
	$(SQUID_CPPUNIT_LA) \
	$(SSLLIB) \
	$(KRB5LIBS) \
	$(COMPAT_LIB) \
	$(XTRA_LIBS)
tests_testCacheManager_LDFLAGS = $(LIBADD_DL)
tests_testCacheManager_DEPENDENCIES = \
	$(REPL_OBJS) \
	$(SQUID_CPPUNIT_LA)

tests_testDiskIO_SOURCES = \
	CacheDigest.h \
	tests/stub_CacheDigest.cc \
	cbdata.cc \
	client_db.h \
	ClientInfo.h \
	ConfigOption.cc \
	ConfigParser.cc \
	$(DELAY_POOL_SOURCE) \
	$(DISKIO_SOURCE) \
	disk.h \
	disk.cc \
	tests/stub_ETag.cc \
	EventLoop.cc \
	event.cc \
	fatal.h \
	tests/stub_fatal.cc \
	fd.h \
	fd.cc \
	fde.h \
	fde.cc \
	FileMap.h \
	filemap.cc \
	HttpBody.h \
	HttpBody.cc \
	HttpHeaderFieldStat.h \
	HttpHdrCc.h \
	HttpHdrCc.cc \
	HttpHdrCc.cci \
	HttpHdrContRange.cc \
	HttpHdrSc.cc \
	HttpHdrScTarget.cc \
	HttpHdrRange.cc \
	HttpHeaderFieldInfo.h \
	HttpHeaderTools.h \
	HttpHeaderTools.cc \
	HttpHeader.h \
	HttpHeader.cc \
	HttpMsg.cc \
	HttpReply.cc \
	HttpRequestMethod.cc \
	int.h \
	int.cc \
	SquidList.h \
	SquidList.cc \
	MasterXaction.cc \
	MasterXaction.h \
	MemBuf.cc \
	MemObject.cc \
	mem_node.cc \
	Mem.h \
	tests/stub_mem.cc \
	Notes.h \
	Notes.cc \
	Packer.cc \
	Parsing.cc \
	refresh.h \
	refresh.cc \
	RemovalPolicy.cc \
	RequestFlags.h \
	RequestFlags.cc \
	StatCounters.h \
	StatCounters.cc \
	StatHist.h \
	tests/stub_StatHist.cc \
	stmem.cc \
	$(SBUF_SOURCE) \
	SBufDetailedStats.h \
	tests/stub_SBufDetailedStats.cc \
	StoreFileSystem.cc \
	StoreIOState.cc \
	tests/stub_StoreMeta.cc \
	StoreMetaUnpacker.cc \
	StoreSwapLogData.cc \
	store_dir.cc \
	store_io.cc \
	store_key_md5.h \
	store_key_md5.cc \
	store_swapout.cc \
	store_swapmeta.cc \
	repl_modules.h \
	store.cc \
	String.cc \
	StrList.h \
	StrList.cc \
	tests/stub_SwapDir.cc \
	log/access_log.h \
	tests/stub_access_log.cc \
	tests/stub_acl.cc \
	cache_cf.h \
	YesNoNone.h \
	tests/stub_cache_cf.cc \
	tests/stub_cache_manager.cc \
	tests/stub_client_db.cc \
	client_side_request.h \
	tests/stub_client_side_request.cc \
	tests/stub_debug.cc \
	tests/stub_errorpage.cc \
	tests/stub_helper.cc \
	tests/stub_HelperChildConfig.cc \
	tests/stub_HttpRequest.cc \
	tests/stub_http.cc \
	tests/stub_icp.cc \
	internal.h \
	tests/stub_internal.cc \
	tests/stub_ipc.cc \
	tests/stub_ipcache.cc \
	tests/stub_libauth_acls.cc \
	tests/stub_libauth.cc \
	tests/stub_libeui.cc \
	tests/stub_libformat.cc \
	tests/stub_libicmp.cc \
	tests/stub_MemStore.cc \
	mime.h \
	tests/stub_mime.cc \
	tests/stub_pconn.cc \
	tests/stub_Port.cc \
	tests/stub_store_client.cc \
	tests/stub_store_stats.cc \
	store_rebuild.h \
	tests/stub_store_rebuild.cc \
	tests/stub_UdsOp.cc \
	tests/testDiskIO.cc \
	tests/testDiskIO.h \
	tests/testMain.cc \
	tests/testStoreSupport.cc \
	tests/testStoreSupport.h \
	tests/stub_time.cc \
	$(UNLINKDSOURCE) \
	url.cc \
	URLScheme.cc \
	$(WIN32_SOURCE) \
	wordlist.h \
	wordlist.cc \
	tools.h \
	tests/stub_tools.cc
nodist_tests_testDiskIO_SOURCES= \
	$(TESTSOURCES) \
	$(DISKIO_GEN_SOURCE) \
	SquidMath.cc \
	SquidMath.h \
	swap_log_op.cc
tests_testDiskIO_LDADD = \
	http/libsquid-http.la \
	SquidConfig.o \
	CommCalls.o \
	DnsLookupDetails.o \
	ident/libident.la \
	acl/libacls.la \
	acl/libstate.la \
	libsquid.la \
	comm/libcomm.la \
	anyp/libanyp.la \
	ip/libip.la \
	fs/libfs.la \
	ipc/libipc.la \
	$(REPL_OBJS) \
	$(DISK_LIBS) \
	$(DISK_OS_LIBS) \
	acl/libapi.la \
	mgr/libmgr.la \
	ipc/libipc.la \
	base/libbase.la \
	$(SSL_LIBS) \
	$(top_builddir)/lib/libmisccontainers.la \
	$(top_builddir)/lib/libmiscencoding.la \
	$(top_builddir)/lib/libmiscutil.la \
	$(REGEXLIB) \
	$(SQUID_CPPUNIT_LIBS) \
	$(SSLLIB) \
	$(COMPAT_LIB) \
	$(XTRA_LIBS)

tests_testDiskIO_LDFLAGS = $(LIBADD_DL)
tests_testDiskIO_DEPENDENCIES = \
	$(DISK_LIBS) \
	$(SWAP_TEST_DS) \
	$(SQUID_CPPUNIT_LA)

## Tests of the Even module.
tests_testEvent_SOURCES = \
	AccessLogEntry.cc \
	BodyPipe.cc \
	CacheDigest.h \
	tests/stub_CacheDigest.cc \
	cache_cf.h \
	AuthReg.h \
	YesNoNone.h \
	YesNoNone.cc \
	RefreshPattern.h \
	cache_cf.cc \
	cache_manager.cc \
	carp.h \
	tests/stub_carp.cc \
	cbdata.cc \
	ChunkedCodingParser.cc \
	client_db.h \
	client_db.cc \
	client_side.h \
	client_side.cc \
	client_side_reply.cc \
	client_side_request.cc \
	ClientInfo.h \
	clientStream.cc \
	ConfigOption.cc \
	ConfigParser.cc \
	CpuAffinityMap.cc \
	CpuAffinityMap.h \
	CpuAffinitySet.cc \
	CpuAffinitySet.h \
	debug.cc \
	$(DELAY_POOL_SOURCE) \
	$(DISKIO_SOURCE) \
	disk.h \
	disk.cc \
	dlink.h \
	dlink.cc \
	$(DNSSOURCE) \
	errorpage.cc \
	tests/stub_ETag.cc \
	event.cc \
	EventLoop.h \
	EventLoop.cc \
	external_acl.cc \
	ExternalACLEntry.cc \
	FadingCounter.cc \
	fatal.h \
	tests/stub_fatal.cc \
	fd.h \
	fd.cc \
	fde.cc \
	FileMap.h \
	filemap.cc \
	fqdncache.h \
	fqdncache.cc \
	ftp.h \
	ftp.cc \
	FwdState.cc \
	FwdState.h \
	gopher.h \
	gopher.cc \
	helper.cc \
	HelperChildConfig.h \
	HelperChildConfig.cc \
	HelperReply.cc \
	HelperReply.h \
	hier_code.h \
	$(HTCPSOURCE) \
	http.cc \
	HttpBody.h \
	HttpBody.cc \
	HttpHeader.h \
	HttpHeader.cc \
	HttpHeaderFieldInfo.h \
	HttpHeaderTools.h \
	HttpHeaderTools.cc \
	HttpHeaderFieldStat.h \
	HttpHdrCc.h \
	HttpHdrCc.cc \
	HttpHdrCc.cci \
	HttpHdrContRange.cc \
	HttpHdrRange.cc \
	HttpHdrSc.cc \
	HttpHdrScTarget.cc \
	HttpMsg.cc \
	HttpParser.cc \
	HttpParser.h \
	HttpReply.cc \
	RequestFlags.h \
	RequestFlags.cc \
	HttpRequest.cc \
	HttpRequestMethod.cc \
	icp_v2.cc \
	icp_v3.cc \
	$(IPC_SOURCE) \
	ipcache.cc \
	int.h \
	int.cc \
	internal.h \
	internal.cc \
	SquidList.h \
	SquidList.cc \
	MasterXaction.cc \
	MasterXaction.h \
	Mem.h \
	tests/stub_mem.cc \
	mem_node.cc \
	MemBuf.cc \
	MemObject.cc \
	mime.h \
	mime.cc \
	mime_header.h \
	mime_header.cc \
	multicast.h \
	multicast.cc \
	neighbors.h \
	neighbors.cc \
	Notes.cc \
	Notes.h \
	Packer.cc \
	Parsing.cc \
	pconn.cc \
	peer_digest.cc \
	peer_proxy_negotiate_auth.h \
	peer_proxy_negotiate_auth.cc \
	peer_select.cc \
	peer_sourcehash.h \
	peer_sourcehash.cc \
	peer_userhash.h \
	peer_userhash.cc \
	redirect.h \
	tests/stub_redirect.cc \
	refresh.h \
	refresh.cc \
	RemovalPolicy.cc \
	Server.cc \
	StrList.h \
	StrList.cc \
	$(SBUF_SOURCE) \
	SBufDetailedStats.h \
	tests/stub_SBufDetailedStats.cc \
	$(SNMP_SOURCE) \
	SquidMath.cc \
	SquidMath.h \
	IoStats.h \
	stat.h \
	stat.cc \
	StatCounters.h \
	StatCounters.cc \
	StatHist.h \
	StatHist.cc \
	stmem.cc \
	repl_modules.h \
	store.cc \
	store_client.cc \
	store_digest.h \
	tests/stub_store_digest.cc \
	store_dir.cc \
	store_io.cc \
	store_key_md5.h \
	store_key_md5.cc \
	store_log.h \
	store_log.cc \
	store_rebuild.h \
	store_rebuild.cc \
	store_swapin.h \
	store_swapin.cc \
	store_swapmeta.cc \
	store_swapout.cc \
	StoreFileSystem.cc \
	StoreIOState.cc \
	tests/stub_StoreMeta.cc \
	StoreMetaUnpacker.cc \
	StoreSwapLogData.cc \
	String.cc \
	tests/stub_SwapDir.cc \
	tests/CapturingStoreEntry.h \
	tests/testEvent.cc \
	tests/testEvent.h \
	tests/testMain.cc \
	tests/stub_main_cc.cc \
	tests/stub_ipc_Forwarder.cc \
	tests/stub_libauth_acls.cc \
	tests/stub_libauth.cc \
	tests/stub_libeui.cc \
	tests/stub_store_stats.cc \
	time.cc \
	tools.h \
	tools.cc \
<<<<<<< HEAD
	Transients.cc \
	tunnel.cc \
=======
	tests/stub_tunnel.cc \
>>>>>>> d4806c91
	MemStore.cc \
	$(UNLINKDSOURCE) \
	url.cc \
	URLScheme.cc \
	urn.h \
	urn.cc \
	wccp2.h \
	tests/stub_wccp2.cc \
	whois.h \
	tests/stub_whois.cc \
	$(WIN32_SOURCE) \
	wordlist.h \
	wordlist.cc
nodist_tests_testEvent_SOURCES = \
	$(BUILT_SOURCES) \
	$(DISKIO_GEN_SOURCE)
tests_testEvent_LDADD = \
	http/libsquid-http.la \
	ident/libident.la \
	acl/libacls.la \
	acl/libstate.la \
	acl/libapi.la \
	base/libbase.la \
	libsquid.la \
	ip/libip.la \
	fs/libfs.la \
	anyp/libanyp.la \
	icmp/libicmp.la icmp/libicmp-core.la \
	comm/libcomm.la \
	log/liblog.la \
	format/libformat.la \
	$(REPL_OBJS) \
	$(ADAPTATION_LIBS) \
	$(ESI_LIBS) \
	$(SSL_LIBS) \
	$(top_builddir)/lib/libmisccontainers.la \
	$(top_builddir)/lib/libmiscencoding.la \
	$(top_builddir)/lib/libmiscutil.la \
	$(DISK_LIBS) \
	$(DISK_OS_LIBS) \
	ipc/libipc.la \
	mgr/libmgr.la \
	$(SNMP_LIBS) \
	$(REGEXLIB) \
	$(SQUID_CPPUNIT_LIBS) \
	$(SQUID_CPPUNIT_LA) \
	$(SSLLIB) \
	$(KRB5LIBS) \
	$(COMPAT_LIB) \
	$(XTRA_LIBS)
tests_testEvent_LDFLAGS = $(LIBADD_DL)
tests_testEvent_DEPENDENCIES = \
	$(REPL_OBJS) \
	$(SQUID_CPPUNIT_LA)

## Tests of the EventLoop module.
tests_testEventLoop_SOURCES = \
	AccessLogEntry.cc \
	BodyPipe.cc \
	CacheDigest.h \
	tests/stub_CacheDigest.cc \
	cache_manager.cc \
	cache_cf.h \
	AuthReg.h \
	YesNoNone.h \
	YesNoNone.cc \
	RefreshPattern.h \
	cache_cf.cc \
	carp.h \
	tests/stub_carp.cc \
	cbdata.cc \
	ChunkedCodingParser.cc \
	client_db.h \
	client_db.cc \
	client_side.h \
	client_side.cc \
	client_side_reply.cc \
	client_side_request.cc \
	ClientInfo.h \
	clientStream.cc \
	ConfigOption.cc \
	ConfigParser.cc \
	CpuAffinityMap.cc \
	CpuAffinityMap.h \
	CpuAffinitySet.cc \
	CpuAffinitySet.h \
	debug.cc \
	$(DELAY_POOL_SOURCE) \
	$(DISKIO_SOURCE) \
	disk.h \
	disk.cc \
	dlink.h \
	dlink.cc \
	$(DNSSOURCE) \
	errorpage.cc \
	tests/stub_ETag.cc \
	EventLoop.h \
	EventLoop.cc \
	event.cc \
	external_acl.cc \
	ExternalACLEntry.cc \
	FadingCounter.cc \
	fatal.h \
	tests/stub_fatal.cc \
	fd.h \
	fd.cc \
	fde.cc \
	FileMap.h \
	filemap.cc \
	fqdncache.h \
	fqdncache.cc \
	ftp.h \
	ftp.cc \
	FwdState.cc \
	FwdState.h \
	gopher.h \
	gopher.cc \
	helper.cc \
	HelperChildConfig.h \
	HelperChildConfig.cc \
	HelperReply.cc \
	HelperReply.h \
	hier_code.h \
	$(HTCPSOURCE) \
	http.cc \
	HttpBody.h \
	HttpBody.cc \
	HttpHeader.h \
	HttpHeader.cc \
	HttpHeaderFieldInfo.h \
	HttpHeaderTools.h \
	HttpHeaderTools.cc \
	HttpHeaderFieldStat.h \
	HttpHdrCc.h \
	HttpHdrCc.cc \
	HttpHdrCc.cci \
	HttpHdrContRange.cc \
	HttpHdrRange.cc \
	HttpHdrSc.cc \
	HttpHdrScTarget.cc \
	HttpMsg.cc \
	HttpParser.cc \
	HttpParser.h \
	HttpReply.cc \
	RequestFlags.h \
	RequestFlags.cc \
	HttpRequest.cc \
	HttpRequestMethod.cc \
	icp_v2.cc \
	icp_v3.cc \
	$(IPC_SOURCE) \
	ipcache.cc \
	int.h \
	int.cc \
	internal.h \
	internal.cc \
	SquidList.h \
	SquidList.cc \
	MasterXaction.cc \
	MasterXaction.h \
	MemBuf.cc \
	MemObject.cc \
	Mem.h \
	tests/stub_mem.cc \
	mem_node.cc \
	mime.h \
	mime.cc \
	mime_header.h \
	mime_header.cc \
	multicast.h \
	multicast.cc \
	neighbors.h \
	neighbors.cc \
	Notes.cc \
	Notes.h \
	Packer.cc \
	Parsing.cc \
	pconn.cc \
	peer_digest.cc \
	peer_proxy_negotiate_auth.h \
	peer_proxy_negotiate_auth.cc \
	peer_select.cc \
	peer_sourcehash.h \
	peer_sourcehash.cc \
	peer_userhash.h \
	peer_userhash.cc \
	RemovalPolicy.cc \
	redirect.h \
	tests/stub_redirect.cc \
	refresh.h \
	refresh.cc \
	Server.cc \
	$(SBUF_SOURCE) \
	SBufDetailedStats.h \
	tests/stub_SBufDetailedStats.cc \
	$(SNMP_SOURCE) \
	SquidMath.h \
	SquidMath.cc \
	IoStats.h \
	stat.h \
	stat.cc \
	StatCounters.h \
	StatCounters.cc \
	StatHist.h \
	StatHist.cc \
	Mem.h \
	stmem.cc \
	repl_modules.h \
	store.cc \
	store_client.cc \
	store_digest.h \
	tests/stub_store_digest.cc \
	store_dir.cc \
	store_io.cc \
	store_key_md5.h \
	store_key_md5.cc \
	store_log.h \
	store_log.cc \
	store_rebuild.h \
	store_rebuild.cc \
	store_swapin.h \
	store_swapin.cc \
	store_swapmeta.cc \
	store_swapout.cc \
	StoreFileSystem.cc \
	StoreIOState.cc \
	tests/stub_StoreMeta.cc \
	StoreMetaUnpacker.cc \
	StoreSwapLogData.cc \
	String.cc \
	StrList.h \
	StrList.cc \
	tests/stub_SwapDir.cc \
	tests/testEventLoop.cc \
	tests/testEventLoop.h \
	tests/testMain.cc \
	tests/stub_main_cc.cc \
	tests/stub_ipc_Forwarder.cc \
	tests/stub_libauth_acls.cc \
	tests/stub_libauth.cc \
	tests/stub_libeui.cc \
	tests/stub_store_stats.cc \
	time.cc \
	tools.h \
	tools.cc \
<<<<<<< HEAD
	Transients.cc \
	tunnel.cc \
=======
	tests/stub_tunnel.cc \
>>>>>>> d4806c91
	MemStore.cc \
	$(UNLINKDSOURCE) \
	url.cc \
	URLScheme.cc \
	urn.h \
	urn.cc \
	wccp2.h \
	tests/stub_wccp2.cc \
	whois.h \
	tests/stub_whois.cc \
	$(WIN32_SOURCE) \
	wordlist.h \
	wordlist.cc
nodist_tests_testEventLoop_SOURCES = \
	$(BUILT_SOURCES) \
	$(DISKIO_GEN_SOURCE)
tests_testEventLoop_LDADD = \
	http/libsquid-http.la \
	ident/libident.la \
	acl/libacls.la \
	acl/libstate.la \
	acl/libapi.la \
	base/libbase.la \
	libsquid.la \
	ip/libip.la \
	fs/libfs.la \
	anyp/libanyp.la \
	icmp/libicmp.la icmp/libicmp-core.la \
	comm/libcomm.la \
	log/liblog.la \
	format/libformat.la \
	$(REPL_OBJS) \
	$(ADAPTATION_LIBS) \
	$(ESI_LIBS) \
	$(SSL_LIBS) \
	$(top_builddir)/lib/libmisccontainers.la \
	$(top_builddir)/lib/libmiscencoding.la \
	$(top_builddir)/lib/libmiscutil.la \
	$(DISK_LIBS) \
	$(DISK_OS_LIBS) \
	ipc/libipc.la \
	mgr/libmgr.la \
	$(SNMP_LIBS) \
	$(REGEXLIB) \
	$(SQUID_CPPUNIT_LIBS) \
	$(SQUID_CPPUNIT_LA) \
	$(SSLLIB) \
	$(KRB5LIBS) \
	$(COMPAT_LIB) \
	$(XTRA_LIBS)
tests_testEventLoop_LDFLAGS = $(LIBADD_DL)
tests_testEventLoop_DEPENDENCIES = \
	$(REPL_OBJS) \
	$(SQUID_CPPUNIT_LA)

tests_test_http_range_SOURCES = \
	AccessLogEntry.cc \
	BodyPipe.cc \
	cache_cf.h \
	AuthReg.h \
	YesNoNone.h \
	YesNoNone.cc \
	RefreshPattern.h \
	cache_cf.cc \
	cache_manager.cc \
	CacheDigest.h \
	tests/stub_CacheDigest.cc \
	carp.h \
	tests/stub_carp.cc \
	cbdata.cc \
	ChunkedCodingParser.cc \
	client_db.h \
	client_db.cc \
	client_side.h \
	client_side.cc \
	client_side_reply.cc \
	client_side_request.cc \
	ClientInfo.h \
	clientStream.cc \
	ConfigOption.cc \
	ConfigParser.cc \
	CpuAffinityMap.cc \
	CpuAffinityMap.h \
	CpuAffinitySet.cc \
	CpuAffinitySet.h \
	debug.cc \
	$(DELAY_POOL_SOURCE) \
	$(DISKIO_SOURCE) \
	disk.h \
	disk.cc \
	dlink.h \
	dlink.cc \
	$(DNSSOURCE) \
	errorpage.cc \
	tests/stub_ETag.cc \
	event.cc \
	FadingCounter.cc \
	fatal.h \
	tests/stub_libauth.cc \
	tests/stub_fatal.cc \
	fd.h \
	fd.cc \
	fde.cc \
	FileMap.h \
	filemap.cc \
	fqdncache.h \
	fqdncache.cc \
	ftp.h \
	ftp.cc \
	FwdState.cc \
	FwdState.h \
	gopher.h \
	gopher.cc \
	helper.cc \
	HelperChildConfig.h \
	HelperChildConfig.cc \
	HelperReply.cc \
	HelperReply.h \
	hier_code.h \
	$(HTCPSOURCE) \
	http.cc \
	HttpBody.h \
	HttpBody.cc \
	HttpHeaderFieldStat.h \
	HttpHdrCc.h \
	HttpHdrCc.cc \
	HttpHdrCc.cci \
	HttpHdrContRange.cc \
	HttpHdrRange.cc \
	HttpHdrSc.cc \
	HttpHdrScTarget.cc \
	HttpHeader.h \
	HttpHeader.cc \
	HttpHeaderFieldInfo.h \
	HttpHeaderTools.h \
	HttpHeaderTools.cc \
	HttpMsg.cc \
	HttpParser.cc \
	HttpParser.h \
	HttpReply.cc \
	RequestFlags.h \
	RequestFlags.cc \
	HttpRequest.cc \
	HttpRequestMethod.cc \
	icp_v2.cc \
	icp_v3.cc \
	int.h \
	int.cc \
	internal.h \
	internal.cc \
	$(IPC_SOURCE) \
	ipcache.cc \
	SquidList.h \
	SquidList.cc \
	MasterXaction.cc \
	MasterXaction.h \
	MemBuf.cc \
	MemObject.cc \
	Mem.h \
	tests/stub_mem.cc \
	mem_node.cc \
	mime.h \
	mime.cc \
	mime_header.h \
	mime_header.cc \
	multicast.h \
	multicast.cc \
	neighbors.h \
	neighbors.cc \
	Notes.cc \
	Notes.h \
	Packer.cc \
	Parsing.cc \
	peer_digest.cc \
	peer_proxy_negotiate_auth.h \
	peer_proxy_negotiate_auth.cc \
	peer_select.cc \
	peer_sourcehash.h \
	peer_sourcehash.cc \
	peer_userhash.h \
	peer_userhash.cc \
	pconn.cc \
	redirect.h \
	tests/stub_redirect.cc \
	refresh.h \
	refresh.cc \
	RemovalPolicy.cc \
	Server.cc \
	$(SBUF_SOURCE) \
	SBufDetailedStats.h \
	tests/stub_SBufDetailedStats.cc \
	$(SNMP_SOURCE) \
	SquidMath.h \
	SquidMath.cc \
	IoStats.h \
	stat.h \
	stat.cc \
	StatCounters.h \
	StatCounters.cc \
	StatHist.h \
	StatHist.cc \
	stmem.cc \
	repl_modules.h \
	store.cc \
	store_client.cc \
	store_digest.h \
	tests/stub_store_digest.cc \
	store_dir.cc \
	store_key_md5.h \
	store_key_md5.cc \
	store_io.cc \
	store_log.h \
	store_log.cc \
	store_rebuild.h \
	store_rebuild.cc \
	store_swapin.h \
	store_swapin.cc \
	store_swapmeta.cc \
	store_swapout.cc \
	StoreFileSystem.cc \
	StoreIOState.cc \
	tests/stub_StoreMeta.cc \
	StoreMetaUnpacker.cc \
	StoreSwapLogData.cc \
	String.cc \
	StrList.h \
	StrList.cc \
	tests/stub_SwapDir.cc \
	tests/test_http_range.cc \
	tests/stub_external_acl.cc \
	tests/stub_ipc_Forwarder.cc \
	tests/stub_libeui.cc \
	tests/stub_main_cc.cc \
	tests/stub_MemStore.cc \
	tests/stub_store_stats.cc \
	tests/stub_EventLoop.cc \
	time.cc \
	tools.h \
	tools.cc \
	tests/stub_tunnel.cc \
	$(UNLINKDSOURCE) \
	url.cc \
	URLScheme.cc \
	urn.h \
	urn.cc \
	wccp2.h \
	tests/stub_wccp2.cc \
	whois.h \
	tests/stub_whois.cc \
	$(WIN32_SOURCE) \
	wordlist.h \
	wordlist.cc
nodist_tests_test_http_range_SOURCES = \
	$(BUILT_SOURCES) \
	$(DISKIO_GEN_SOURCE)
tests_test_http_range_LDADD = \
	http/libsquid-http.la \
	ident/libident.la \
	acl/libacls.la \
	acl/libstate.la \
	acl/libapi.la \
	libsquid.la \
	ip/libip.la \
	fs/libfs.la \
	anyp/libanyp.la \
	icmp/libicmp.la icmp/libicmp-core.la \
	comm/libcomm.la \
	log/liblog.la \
	format/libformat.la \
	$(REPL_OBJS) \
	$(DISK_LIBS) \
	$(DISK_OS_LIBS) \
	$(ADAPTATION_LIBS) \
	$(ESI_LIBS) \
	$(SSL_LIBS) \
	ipc/libipc.la \
	base/libbase.la \
	mgr/libmgr.la \
	$(SNMP_LIBS) \
	$(top_builddir)/lib/libmisccontainers.la \
	$(top_builddir)/lib/libmiscencoding.la \
	$(top_builddir)/lib/libmiscutil.la \
	$(REGEXLIB) \
	$(SQUID_CPPUNIT_LIBS) \
	$(SQUID_CPPUNIT_LA) \
	$(SSLLIB) \
	$(KRB5LIBS) \
	$(COMPAT_LIB) \
	$(XTRA_LIBS)
tests_test_http_range_LDFLAGS = $(LIBADD_DL)
tests_test_http_range_DEPENDENCIES = \
	$(SQUID_CPPUNIT_LA)

tests_testHttpParser_SOURCES = \
	Debug.h \
	HttpParser.cc \
	HttpParser.h \
	MemBuf.cc \
	MemBuf.h \
	Mem.h \
	tests/stub_mem.cc \
	String.cc \
	cache_cf.h \
	YesNoNone.h \
	tests/stub_cache_cf.cc \
	tests/stub_cache_manager.cc \
	tests/stub_debug.cc \
	tests/stub_event.cc \
	tests/stub_HelperChildConfig.cc \
	tests/stub_store.cc \
	tools.h \
	tests/stub_tools.cc \
	tests/testHttpParser.cc \
	tests/testHttpParser.h \
	tests/testMain.cc \
	tests/stub_time.cc \
	wordlist.h \
	wordlist.cc
nodist_tests_testHttpParser_SOURCES = \
	$(TESTSOURCES)
tests_testHttpParser_LDADD= \
	http/libsquid-http.la \
	SquidConfig.o \
	base/libbase.la \
	ip/libip.la \
	$(top_builddir)/lib/libmiscutil.la \
	$(SQUID_CPPUNIT_LIBS) \
	$(COMPAT_LIB) \
	$(XTRA_LIBS)
tests_testHttpParser_LDFLAGS = $(LIBADD_DL)
tests_testHttpParser_DEPENDENCIES = \
	$(SQUID_CPPUNIT_LA)

## Tests of the HttpRequest module.
tests_testHttpRequest_SOURCES = \
	AccessLogEntry.cc \
	HttpParser.cc \
	HttpParser.h \
	RequestFlags.h \
	RequestFlags.cc \
	HttpRequest.cc \
	HttpRequestMethod.cc \
	Mem.h \
	tests/stub_mem.cc \
	String.cc \
	tests/testHttpRequest.h \
	tests/testHttpRequest.cc \
	tests/testHttpRequestMethod.h \
	tests/testHttpRequestMethod.cc \
	tests/testMain.cc \
	tests/stub_DiskIOModule.cc \
	tests/stub_libauth.cc \
	tests/stub_main_cc.cc \
	tests/stub_ipc_Forwarder.cc \
	tests/stub_libeui.cc \
	tests/stub_store_stats.cc \
	tests/stub_EventLoop.cc \
	time.cc \
	BodyPipe.cc \
	cache_manager.cc \
	cache_cf.h \
	AuthReg.h \
	YesNoNone.h \
	YesNoNone.cc \
	RefreshPattern.h \
	cache_cf.cc \
	debug.cc \
	CacheDigest.h \
	tests/stub_CacheDigest.cc \
	carp.h \
	tests/stub_carp.cc \
	cbdata.cc \
	ChunkedCodingParser.cc \
	client_db.h \
	client_db.cc \
	client_side.h \
	client_side.cc \
	client_side_reply.cc \
	client_side_request.cc \
	ClientInfo.h \
	clientStream.cc \
	ConfigOption.cc \
	ConfigParser.cc \
	CpuAffinityMap.cc \
	CpuAffinityMap.h \
	CpuAffinitySet.cc \
	CpuAffinitySet.h \
	$(DELAY_POOL_SOURCE) \
	disk.h \
	disk.cc \
	dlink.h \
	dlink.cc \
	$(DNSSOURCE) \
	errorpage.cc \
	tests/stub_ETag.cc \
	external_acl.cc \
	ExternalACLEntry.cc \
	fatal.h \
	tests/stub_fatal.cc \
	fd.h \
	fd.cc \
	fde.cc \
	fqdncache.h \
	fqdncache.cc \
	ftp.h \
	ftp.cc \
	FwdState.cc \
	FwdState.h \
	gopher.h \
	gopher.cc \
	helper.cc \
	HelperChildConfig.h \
	HelperChildConfig.cc \
	HelperReply.cc \
	HelperReply.h \
	hier_code.h \
	$(HTCPSOURCE) \
	http.cc \
	HttpBody.h \
	HttpBody.cc \
	HttpHeader.h \
	HttpHeader.cc \
	HttpHeaderFieldInfo.h \
	HttpHeaderTools.h \
	HttpHeaderTools.cc \
	HttpHeaderFieldStat.h \
	HttpHdrCc.h \
	HttpHdrCc.cc \
	HttpHdrCc.cci \
	HttpHdrContRange.cc \
	HttpHdrRange.cc \
	HttpHdrSc.cc \
	HttpHdrScTarget.cc \
	HttpMsg.cc \
	HttpReply.cc \
	icp_v2.cc \
	icp_v3.cc \
	$(IPC_SOURCE) \
	ipcache.cc \
	int.h \
	int.cc \
	internal.h \
	internal.cc \
	SquidList.h \
	SquidList.cc \
	MasterXaction.cc \
	MasterXaction.h \
	multicast.h \
	multicast.cc \
	mem_node.cc \
	MemBuf.cc \
	MemObject.cc \
	mime.h \
	mime.cc \
	mime_header.h \
	mime_header.cc \
	neighbors.h \
	neighbors.cc \
	Notes.cc \
	Notes.h \
	Packer.cc \
	Parsing.cc \
	pconn.cc \
	peer_digest.cc \
	peer_proxy_negotiate_auth.h \
	peer_proxy_negotiate_auth.cc \
	peer_select.cc \
	peer_sourcehash.h \
	peer_sourcehash.cc \
	peer_userhash.h \
	peer_userhash.cc \
	redirect.h \
	tests/stub_libauth_acls.cc \
	tests/stub_redirect.cc \
	refresh.h \
	refresh.cc \
	RemovalPolicy.cc \
	Server.cc \
	$(SBUF_SOURCE) \
	SBufDetailedStats.h \
	tests/stub_SBufDetailedStats.cc \
	$(SNMP_SOURCE) \
	SquidMath.h \
	SquidMath.cc \
	IoStats.h \
	stat.h \
	stat.cc \
	StatCounters.h \
	StatCounters.cc \
	StatHist.h \
	StatHist.cc \
	stmem.cc \
	repl_modules.h \
	store.cc \
	store_client.cc \
	store_digest.h \
	tests/stub_store_digest.cc \
	store_dir.cc \
	store_io.cc \
	store_key_md5.h \
	store_key_md5.cc \
	store_log.h \
	store_log.cc \
	store_rebuild.h \
	store_rebuild.cc \
	store_swapin.h \
	store_swapin.cc \
	store_swapmeta.cc \
	store_swapout.cc \
	StoreFileSystem.cc \
	StoreIOState.cc \
	tests/stub_StoreMeta.cc \
	StoreMetaUnpacker.cc \
	StoreSwapLogData.cc \
	StrList.h \
	StrList.cc \
	event.cc \
	tools.h \
	tools.cc \
<<<<<<< HEAD
	Transients.cc \
	tunnel.cc \
	SwapDir.cc \
=======
	tests/stub_tunnel.cc \
	tests/stub_SwapDir.cc \
>>>>>>> d4806c91
	MemStore.cc \
	url.cc \
	URLScheme.cc \
	urn.h \
	urn.cc \
	wccp2.h \
	tests/stub_wccp2.cc \
	whois.h \
	tests/stub_whois.cc \
	FadingCounter.cc \
	$(WIN32_SOURCE) \
	wordlist.h \
	wordlist.cc
nodist_tests_testHttpRequest_SOURCES = \
	$(BUILT_SOURCES)
tests_testHttpRequest_LDADD = \
	ident/libident.la \
	acl/libacls.la \
	acl/libstate.la \
	acl/libapi.la \
	libsquid.la \
	ip/libip.la \
	fs/libfs.la \
	ipc/libipc.la \
	base/libbase.la \
	mgr/libmgr.la \
	anyp/libanyp.la \
	$(SNMP_LIBS) \
	icmp/libicmp.la icmp/libicmp-core.la \
	comm/libcomm.la \
	log/liblog.la \
	format/libformat.la \
	http/libsquid-http.la \
	$(REPL_OBJS) \
	$(ADAPTATION_LIBS) \
	$(ESI_LIBS) \
	$(SSL_LIBS) \
	$(top_builddir)/lib/libmisccontainers.la \
	$(top_builddir)/lib/libmiscencoding.la \
	$(top_builddir)/lib/libmiscutil.la \
	$(DISK_OS_LIBS) \
	$(REGEXLIB) \
	$(SQUID_CPPUNIT_LIBS) \
	$(SQUID_CPPUNIT_LA) \
	$(SSLLIB) \
	$(KRB5LIBS) \
	$(COMPAT_LIB) \
	$(XTRA_LIBS)
tests_testHttpRequest_LDFLAGS = $(LIBADD_DL)
tests_testHttpRequest_DEPENDENCIES = \
	$(REPL_OBJS) \
	$(SQUID_CPPUNIT_LA)

## why so many sources? well httpHeaderTools requites ACLChecklist & friends.
## first line - what we are testing.
tests_testStore_SOURCES= \
	CacheDigest.h \
	tests/stub_CacheDigest.cc \
	cbdata.cc \
	ClientInfo.h \
	ConfigOption.cc \
	ConfigParser.cc \
	$(DELAY_POOL_SOURCE) \
	disk.h \
	disk.cc \
	DiskIO/ReadRequest.cc \
	DiskIO/WriteRequest.cc \
	ETag.cc \
	event.cc \
	EventLoop.cc \
	fatal.h \
	tests/stub_fatal.cc \
	FileMap.h \
	filemap.cc \
	HttpHeaderFieldStat.h \
	HttpHdrCc.h \
	HttpHdrCc.cc \
	HttpHdrCc.cci \
	HttpHdrContRange.cc \
	HttpHdrRange.cc \
	HttpHdrSc.cc \
	HttpHdrScTarget.cc \
	HttpHeaderFieldInfo.h \
	HttpHeaderTools.h \
	HttpHeaderTools.cc \
	HttpHeader.h \
	HttpHeader.cc \
	HttpMsg.cc \
	HttpRequestMethod.cc \
	RequestFlags.cc \
	RequestFlags.h \
	int.h \
	int.cc \
	SquidList.h \
	SquidList.cc \
	MasterXaction.cc \
	MasterXaction.h \
	Mem.h \
	tests/stub_mem.cc \
	mem_node.cc \
	MemBuf.cc \
	MemObject.cc \
	Notes.h \
	Notes.cc \
	Packer.cc \
	Parsing.cc \
	RemovalPolicy.cc \
	refresh.h \
	refresh.cc \
	StatCounters.h \
	StatCounters.cc \
	StatHist.h \
	StatHist.cc \
	stmem.cc \
	repl_modules.h \
	store.cc \
	store_dir.cc \
	store_io.cc \
	store_swapout.cc \
	StoreIOState.cc \
	tests/stub_StoreMeta.cc \
	StoreMetaUnpacker.cc \
	StoreSwapLogData.cc \
	store_key_md5.h \
	store_key_md5.cc \
	$(SBUF_SOURCE) \
	SBufDetailedStats.h \
	tests/stub_SBufDetailedStats.cc \
	String.cc \
	StrList.h \
	StrList.cc \
	SwapDir.cc \
	tests/CapturingStoreEntry.h \
	log/access_log.h \
	tests/stub_access_log.cc \
	tests/stub_acl.cc \
	cache_cf.h \
	YesNoNone.h \
	tests/stub_cache_cf.cc \
	tests/stub_cache_manager.cc \
	tests/stub_client_side_request.cc \
	tests/stub_comm.cc \
	tests/stub_debug.cc \
	tests/stub_DiskIOModule.cc \
	tests/stub_errorpage.cc \
	fd.h \
	fde.h \
	tests/stub_fd.cc \
	tests/stub_helper.cc \
	tests/stub_HelperChildConfig.cc \
	tests/stub_http.cc \
	tests/stub_libauth.cc \
	tests/stub_libeui.cc \
	tests/stub_libformat.cc \
	HttpBody.h \
	HttpBody.cc \
	tests/stub_HttpReply.cc \
	tests/stub_HttpRequest.cc \
	tests/stub_libcomm.cc \
	tests/stub_MemStore.cc \
	mime.h \
	tests/stub_mime.cc \
	tests/stub_Port.cc \
	tests/stub_store_client.cc \
	tests/stub_store_stats.cc \
	store_rebuild.h \
	tests/stub_store_rebuild.cc \
	tests/stub_store_swapout.cc \
	tools.h \
	tests/stub_tools.cc \
	tests/stub_UdsOp.cc \
	tests/testMain.cc \
	tests/testStore.cc \
	tests/testStore.h \
	tests/testStoreEntryStream.cc \
	tests/testStoreEntryStream.h \
	tests/testStoreController.cc \
	tests/testStoreController.h \
	tests/testStoreHashIndex.cc \
	tests/testStoreHashIndex.h \
	tests/testStoreSupport.cc \
	tests/testStoreSupport.h \
	tests/TestSwapDir.cc \
	tests/TestSwapDir.h \
	tests/stub_time.cc \
	url.cc \
	URLScheme.cc \
	wordlist.h \
	wordlist.cc

nodist_tests_testStore_SOURCES= \
	$(TESTSOURCES) \
	SquidMath.cc \
	SquidMath.h \
	swap_log_op.cc

tests_testStore_LDADD= \
	http/libsquid-http.la \
	ident/libident.la \
	acl/libacls.la \
	acl/libstate.la \
	acl/libapi.la \
	base/libbase.la \
	libsquid.la \
	ip/libip.la \
	fs/libfs.la \
	mgr/libmgr.la \
	ipc/libipc.la \
	anyp/libanyp.la \
	$(SSL_LIBS) \
	$(top_builddir)/lib/libmisccontainers.la \
	$(top_builddir)/lib/libmiscencoding.la \
	$(top_builddir)/lib/libmiscutil.la \
	$(REGEXLIB) \
	$(SQUID_CPPUNIT_LIBS) \
	$(SSLLIB) \
	CommCalls.o \
	DnsLookupDetails.o \
	$(COMPAT_LIB) \
	$(XTRA_LIBS)
tests_testStore_LDFLAGS = $(LIBADD_DL)
tests_testStore_DEPENDENCIES = \
	$(SQUID_CPPUNIT_LA)

## string needs mem.cc.
## mem.cc needs ClientInfo.h
## libsquid pulls in SquidConfig and children. stub them.
tests_testString_SOURCES = \
	ClientInfo.h \
	Mem.h \
	tests/stub_mem.cc \
	MemBuf.cc \
	String.cc \
	tests/testMain.cc \
	tests/testString.cc \
	tests/testString.h \
	cache_cf.h \
	YesNoNone.h \
	tests/stub_cache_cf.cc \
	tests/stub_cache_manager.cc \
	tests/stub_debug.cc \
	tests/stub_HelperChildConfig.cc \
	tools.h \
	tests/stub_tools.cc \
	tests/stub_time.cc \
	wordlist.h \
	wordlist.cc
nodist_tests_testString_SOURCES = \
	$(TESTSOURCES)
tests_testString_LDADD = \
	base/libbase.la \
	libsquid.la \
	ip/libip.la \
	$(top_builddir)/lib/libmiscutil.la \
	$(REGEXLIB) \
	$(SQUID_CPPUNIT_LIBS) \
	$(SSLLIB) \
	$(COMPAT_LIB) \
	$(XTRA_LIBS)
tests_testString_LDFLAGS = $(LIBADD_DL)
tests_testString_DEPENDENCIES = \
	$(SQUID_CPPUNIT_LA)

SWAP_TEST_DS =\
	repl_modules.o \
	$(DISK_LIBS) \
	ident/libident.la \
	acl/libacls.la \
	acl/libstate.la \
	acl/libapi.la \
	base/libbase.la \
	libsquid.la \
	ip/libip.la \
	fs/libfs.la \
	ipc/libipc.la \
	mgr/libmgr.la \
	$(REPL_OBJS) \
	$(SQUID_CPPUNIT_LA)

tests_testUfs_SOURCES = \
	tests/testUfs.cc \
	tests/testMain.cc \
	tests/testUfs.h \
	tests/stub_cache_manager.cc \
	tests/stub_client_db.cc \
	tests/stub_HelperChildConfig.cc \
	tests/stub_icp.cc \
	tests/stub_ipc.cc \
	tests/stub_ipcache.cc \
	tests/stub_libeui.cc \
	tests/stub_libicmp.cc \
	tests/stub_MemStore.cc \
	tests/stub_pconn.cc \
	tests/stub_Port.cc \
	tests/stub_UdsOp.cc \
	internal.h \
	tests/stub_internal.cc \
	tests/stub_libformat.cc \
	store_rebuild.h \
	tests/stub_store_rebuild.cc \
	tests/stub_store_stats.cc \
	fatal.h \
	tests/stub_fatal.cc \
	fd.h \
	fd.cc \
	fde.h \
	fde.cc \
	client_db.h \
	disk.h \
	disk.cc \
	FileMap.h \
	filemap.cc \
	HttpBody.h \
	HttpBody.cc \
	HttpReply.cc \
	int.h \
	int.cc \
	RequestFlags.h \
	RequestFlags.cc \
	SquidList.h \
	SquidList.cc \
	MasterXaction.cc \
	MasterXaction.h \
	MemObject.cc \
	Notes.h \
	Notes.cc \
	StoreSwapLogData.cc \
	StoreIOState.cc \
	StoreMetaUnpacker.cc \
	$(STOREMETA_SOURCE) \
	StoreFileSystem.cc \
	store_io.cc \
	store_swapout.cc \
	store_swapmeta.cc \
	$(UNLINKDSOURCE) \
	$(WIN32_SOURCE) \
	event.cc \
	$(DELAY_POOL_SOURCE) \
	CacheDigest.h \
	tests/stub_CacheDigest.cc \
	ConfigParser.cc \
	EventLoop.cc \
	HttpMsg.cc \
	RemovalPolicy.cc \
	store_dir.cc \
	repl_modules.h \
	store.cc \
	HttpRequestMethod.cc \
	store_key_md5.h \
	store_key_md5.cc \
	Parsing.cc \
	ConfigOption.cc \
	SwapDir.cc \
	tests/stub_acl.cc \
	cache_cf.h \
	YesNoNone.h \
	tests/stub_cache_cf.cc \
	tests/stub_helper.cc \
	cbdata.cc \
	$(SBUF_SOURCE) \
	SBufDetailedStats.h \
	tests/stub_SBufDetailedStats.cc \
	String.cc \
	tests/stub_debug.cc \
	tests/stub_client_side_request.cc \
	tests/stub_http.cc \
	tests/stub_libauth.cc \
	mem_node.cc \
	stmem.cc \
	mime.h \
	tests/stub_mime.cc \
	HttpHeaderFieldInfo.h \
	HttpHeaderTools.h \
	HttpHeaderTools.cc \
	HttpHeader.h \
	HttpHeader.cc \
	Mem.h \
	mem.cc \
	ClientInfo.h \
	MemBuf.cc \
	HttpHdrContRange.cc \
	Packer.cc \
	HttpHeaderFieldStat.h \
	HttpHdrCc.h \
	HttpHdrCc.cc \
	HttpHdrCc.cci \
	HttpHdrSc.cc \
	HttpHdrScTarget.cc \
	url.cc \
	StatCounters.h \
	StatCounters.cc \
	StatHist.h \
	StatHist.cc \
	StrList.h \
	StrList.cc \
	HttpHdrRange.cc \
	ETag.cc \
	tests/stub_errorpage.cc \
	tests/stub_HttpRequest.cc \
	log/access_log.h \
	tests/stub_access_log.cc \
	refresh.h \
	refresh.cc \
	tests/stub_store_client.cc \
	tools.h \
	tests/stub_tools.cc \
	tests/testStoreSupport.cc \
	tests/testStoreSupport.h \
	time.cc \
	URLScheme.cc \
	wordlist.h \
	wordlist.cc \
	$(DISKIO_SOURCE)

nodist_tests_testUfs_SOURCES = \
	$(TESTSOURCES) \
	$(DISKIO_GEN_SOURCE) \
	SquidMath.cc \
	SquidMath.h \
	swap_log_op.cc
tests_testUfs_LDADD = \
	http/libsquid-http.la \
	CommCalls.o \
	DnsLookupDetails.o \
	ident/libident.la \
	acl/libacls.la \
	acl/libstate.la \
	acl/libapi.la \
	libsquid.la \
	ip/libip.la \
	fs/libfs.la \
	mgr/libmgr.la \
	$(REPL_OBJS) \
	acl/libacls.la \
	$(DISK_LIBS) \
	$(DISK_OS_LIBS) \
	acl/libapi.la \
	ipc/libipc.la \
	$(SSL_LIBS) \
	comm/libcomm.la \
	anyp/libanyp.la \
	base/libbase.la \
	ip/libip.la \
	$(top_builddir)/lib/libmisccontainers.la \
	$(top_builddir)/lib/libmiscencoding.la \
	$(top_builddir)/lib/libmiscutil.la \
	$(REGEXLIB) \
	$(SQUID_CPPUNIT_LIBS) \
	$(SSLLIB) \
	$(COMPAT_LIB) \
	$(XTRA_LIBS)
tests_testUfs_LDFLAGS = $(LIBADD_DL)
tests_testUfs_DEPENDENCIES = \
	$(SWAP_TEST_DS)

check_PROGRAMS += testRefCount
testRefCount_SOURCES= \
	base/Lock.h \
	base/RefCount.h \
	tests/stub_cbdata.cc \
	tests/stub_debug.cc \
	tests/stub_MemBuf.cc \
	tests/testRefCount.cc
testRefCount_LDADD = \
	base/libbase.la \
	$(top_builddir)/lib/libmiscutil.la \
	$(COMPAT_LIB) \
	$(XTRA_LIBS)

tests_testRock_SOURCES = \
	cbdata.cc \
	CacheDigest.h \
<<<<<<< HEAD
	CacheDigest.cc \
	CollapsedForwarding.h \
	CollapsedForwarding.cc \
=======
	tests/stub_CacheDigest.cc \
>>>>>>> d4806c91
	ConfigOption.cc \
	ConfigParser.cc \
	disk.h \
	disk.cc \
	ETag.cc \
	EventLoop.cc \
	event.cc \
	fatal.h \
	tests/stub_fatal.cc \
	fd.h \
	fd.cc \
	fde.h \
	fde.cc \
	FileMap.h \
	filemap.cc \
	HttpHeaderFieldStat.h \
	HttpBody.h \
	HttpBody.cc \
	HttpHdrCc.cc \
	HttpHdrContRange.cc \
	HttpHdrRange.cc \
	HttpHdrSc.cc \
	HttpHdrScTarget.cc \
	HttpHeader.h \
	HttpHeader.cc \
	HttpHeaderFieldInfo.h \
	HttpHeaderTools.h \
	HttpHeaderTools.cc \
	HttpMsg.cc \
	HttpReply.cc \
	HttpRequestMethod.cc \
	int.h \
	int.cc \
	$(SBUF_SOURCE) \
	SquidList.h \
	SquidList.cc \
	MasterXaction.cc \
	MasterXaction.h \
	Mem.h \
	mem.cc \
	MemBuf.cc \
	MemObject.cc \
	mem_node.cc \
	Notes.h \
	Notes.cc \
	Packer.cc \
	Parsing.cc \
	RemovalPolicy.cc \
	RequestFlags.cc \
	RequestFlags.h \
	StatCounters.h \
	StatCounters.cc \
	StatHist.h \
	tests/stub_StatHist.cc \
	stmem.cc \
	repl_modules.h \
	store.cc \
	StoreFileSystem.cc \
	StoreIOState.cc \
	StoreMetaUnpacker.cc \
	$(STOREMETA_SOURCE) \
	StoreSwapLogData.cc \
	store_dir.cc \
	store_io.cc \
	store_key_md5.h \
	store_key_md5.cc \
	store_swapmeta.cc \
	store_swapout.cc \
	$(SBUF_SOURCE) \
	SBufDetailedStats.h \
	tests/stub_SBufDetailedStats.cc \
	String.cc \
	StrList.h \
	StrList.cc \
	SwapDir.cc \
	Transients.h \
	Transients.cc \
	tests/testRock.cc \
	tests/testMain.cc \
	tests/testRock.h \
	tests/testStoreSupport.cc \
	tests/testStoreSupport.h \
	log/access_log.h \
	tests/stub_access_log.cc \
	cache_cf.h \
	YesNoNone.h \
	tests/stub_cache_cf.cc \
	client_db.h \
	tests/stub_cache_manager.cc \
	tests/stub_client_db.cc \
	tests/stub_client_side_request.cc \
	tests/stub_debug.cc \
	tests/stub_errorpage.cc \
	tests/stub_HelperChildConfig.cc \
	tests/stub_http.cc \
	tests/stub_HttpRequest.cc \
	tests/stub_libauth.cc \
	tests/stub_icp.cc \
	tests/stub_ipc.cc \
	tests/stub_ipcache.cc \
	tests/stub_libeui.cc \
	tests/stub_libformat.cc \
	tests/stub_libicmp.cc \
	tests/stub_libmgr.cc \
	tests/stub_MemStore.cc \
	mime.h \
	tests/stub_mime.cc \
	tests/stub_Port.cc \
	tests/stub_pconn.cc \
	tests/stub_store_client.cc \
	store_rebuild.h \
	tests/stub_store_rebuild.cc \
	tests/stub_store_stats.cc \
	tools.h \
	tests/stub_tools.cc \
	time.cc \
	url.cc \
	URLScheme.cc \
	wordlist.h \
	wordlist.cc \
	$(DELAY_POOL_SOURCE) \
	$(DISKIO_SOURCE) \
	$(UNLINKDSOURCE)
nodist_tests_testRock_SOURCES = \
	$(DISKIO_GEN_SOURCE) \
	swap_log_op.cc \
	SquidMath.cc \
	SquidMath.h \
	$(TESTSOURCES)
tests_testRock_LDADD = \
	http/libsquid-http.la \
	libsquid.la \
	comm/libcomm.la \
	anyp/libanyp.la \
	ip/libip.la \
	fs/libfs.la \
	$(COMMON_LIBS) \
	$(REPL_OBJS) \
	$(DISK_LIBS) \
	$(DISK_OS_LIBS) \
	acl/libacls.la \
	acl/libapi.la \
	acl/libstate.la \
	ipc/libipc.la \
	base/libbase.la \
	$(SSL_LIBS) \
	$(top_builddir)/lib/libmisccontainers.la \
	$(top_builddir)/lib/libmiscencoding.la \
	$(top_builddir)/lib/libmiscutil.la \
	$(REGEXLIB) \
	$(SQUID_CPPUNIT_LIBS) \
	$(SSLLIB) \
	$(COMPAT_LIB) \
	$(XTRA_LIBS)
tests_testRock_LDFLAGS = $(INCLUDES) $(LIBADD_DL)
tests_testRock_DEPENDENCIES = \
	$(SWAP_TEST_DS)

## Tests of the URL module.
## TODO: Trim this down once the insanity is over.
tests_testURL_SOURCES = \
	AccessLogEntry.cc \
	BodyPipe.cc \
	cache_cf.h \
	AuthReg.h \
	YesNoNone.h \
	YesNoNone.cc \
	RefreshPattern.h \
	cache_cf.cc \
	tests/stub_cache_manager.cc \
	CacheDigest.h \
	tests/stub_CacheDigest.cc \
	carp.h \
	tests/stub_carp.cc \
	cbdata.cc \
	ChunkedCodingParser.cc \
	client_db.h \
	client_db.cc \
	client_side.h \
	client_side.cc \
	client_side_reply.cc \
	client_side_request.cc \
	ClientInfo.h \
	clientStream.cc \
	ConfigOption.cc \
	ConfigParser.cc \
	CpuAffinityMap.cc \
	CpuAffinityMap.h \
	CpuAffinitySet.cc \
	CpuAffinitySet.h \
	$(DELAY_POOL_SOURCE) \
	disk.h \
	disk.cc \
	DiskIO/ReadRequest.cc \
	DiskIO/WriteRequest.cc \
	dlink.h \
	dlink.cc \
	$(DNSSOURCE) \
	errorpage.cc \
	ETag.cc \
	event.cc \
	external_acl.cc \
	ExternalACLEntry.cc \
	fatal.h \
	tests/stub_fatal.cc \
	fd.h \
	fd.cc \
	fde.cc \
	FileMap.h \
	filemap.cc \
	fqdncache.h \
	fqdncache.cc \
	ftp.h \
	ftp.cc \
	FwdState.cc \
	FwdState.h \
	gopher.h \
	gopher.cc \
	helper.cc \
	HelperChildConfig.h \
	HelperChildConfig.cc \
	HelperReply.cc \
	HelperReply.h \
	hier_code.h \
	$(HTCPSOURCE) \
	http.cc \
	HttpBody.h \
	HttpBody.cc \
	HttpHeaderFieldStat.h \
	HttpHdrCc.h \
	HttpHdrCc.cc \
	HttpHdrCc.cci \
	HttpHdrContRange.cc \
	HttpHdrRange.cc \
	HttpHdrSc.cc \
	HttpHdrScTarget.cc \
	HttpHeader.h \
	HttpHeader.cc \
	HttpHeaderFieldInfo.h \
	HttpHeaderTools.h \
	HttpHeaderTools.cc \
	HttpMsg.cc \
	HttpParser.cc \
	HttpParser.h \
	HttpReply.cc \
	RequestFlags.h \
	RequestFlags.cc \
	HttpRequest.cc \
	HttpRequestMethod.cc \
	icp_v2.cc \
	icp_v3.cc \
	$(IPC_SOURCE) \
	ipcache.cc \
	int.h \
	int.cc \
	internal.h \
	internal.cc \
	SquidList.h \
	SquidList.cc \
	MasterXaction.cc \
	MasterXaction.h \
	multicast.h \
	multicast.cc \
	Mem.h \
	tests/stub_mem.cc \
	mem_node.cc \
	MemBuf.cc \
	MemObject.cc \
	mime.h \
	mime.cc \
	mime_header.h \
	mime_header.cc \
	neighbors.h \
	neighbors.cc \
	Notes.h \
	Notes.cc \
	Packer.cc \
	Parsing.cc \
	pconn.cc \
	peer_digest.cc \
	peer_proxy_negotiate_auth.h \
	peer_proxy_negotiate_auth.cc \
	peer_select.cc \
	peer_sourcehash.h \
	peer_sourcehash.cc \
	peer_userhash.h \
	peer_userhash.cc \
	redirect.h \
	tests/stub_redirect.cc \
	refresh.h \
	refresh.cc \
	RemovalPolicy.cc \
	Server.cc \
	$(SBUF_SOURCE) \
	SBufDetailedStats.h \
	tests/stub_SBufDetailedStats.cc \
	$(SNMP_SOURCE) \
	SquidMath.h \
	SquidMath.cc \
	IoStats.h \
	stat.h \
	stat.cc \
	StatCounters.h \
	StatCounters.cc \
	StatHist.h \
	tests/stub_StatHist.cc \
	stmem.cc \
	repl_modules.h \
	store.cc \
	store_client.cc \
	store_digest.h \
	tests/stub_store_digest.cc \
	store_dir.cc \
	store_io.cc \
	store_key_md5.h \
	store_key_md5.cc \
	store_log.h \
	store_log.cc \
	store_rebuild.h \
	store_rebuild.cc \
	store_swapin.h \
	store_swapin.cc \
	store_swapmeta.cc \
	store_swapout.cc \
	StoreFileSystem.cc \
	StoreIOState.cc \
	tests/stub_StoreMeta.cc \
	StoreMetaUnpacker.cc \
	StoreSwapLogData.cc \
	String.cc \
	StrList.h \
	StrList.cc \
<<<<<<< HEAD
	SwapDir.cc \
	Transients.cc \
=======
	tests/stub_SwapDir.cc \
>>>>>>> d4806c91
	MemStore.cc \
	tests/stub_debug.cc \
	tests/stub_DiskIOModule.cc \
	tests/stub_libauth_acls.cc \
	tests/stub_libauth.cc \
	tests/stub_main_cc.cc \
	tests/stub_ipc_Forwarder.cc \
	tests/stub_store_stats.cc \
	tests/testURL.cc \
	tests/testURL.h \
	tests/testURLScheme.cc \
	tests/testURLScheme.h \
	tests/testMain.cc \
	tests/stub_time.cc \
	tests/stub_EventLoop.cc \
	tools.h \
	tools.cc \
	tests/stub_tunnel.cc \
	url.cc \
	URLScheme.cc \
	urn.h \
	urn.cc \
	wccp2.h \
	tests/stub_wccp2.cc \
	whois.h \
	tests/stub_whois.cc \
	FadingCounter.cc \
	$(WIN32_SOURCE) \
	wordlist.h \
	wordlist.cc
nodist_tests_testURL_SOURCES = \
	$(BUILT_SOURCES)
tests_testURL_LDADD = \
	http/libsquid-http.la \
	anyp/libanyp.la \
	ident/libident.la \
	acl/libacls.la \
	eui/libeui.la \
	acl/libstate.la \
	acl/libapi.la \
	base/libbase.la \
	libsquid.la \
	ip/libip.la \
	fs/libfs.la \
	ipc/libipc.la \
	mgr/libmgr.la \
	$(SNMP_LIBS) \
	icmp/libicmp.la icmp/libicmp-core.la \
	comm/libcomm.la \
	log/liblog.la \
	$(DISK_OS_LIBS) \
	format/libformat.la \
	$(REGEXLIB) \
	$(REPL_OBJS) \
	$(ADAPTATION_LIBS) \
	$(ESI_LIBS) \
	$(SSL_LIBS) \
	$(top_builddir)/lib/libmisccontainers.la \
	$(top_builddir)/lib/libmiscencoding.la \
	$(top_builddir)/lib/libmiscutil.la \
	$(COMPAT_LIB) \
	$(SQUID_CPPUNIT_LIBS) \
	$(SQUID_CPPUNIT_LA) \
	$(SSLLIB) \
	$(KRB5LIBS) \
	$(COMPAT_LIB) \
	$(XTRA_LIBS)
tests_testURL_LDFLAGS = $(LIBADD_DL)
tests_testURL_DEPENDENCIES = \
	$(REPL_OBJS) \
	$(SQUID_CPPUNIT_LA)

tests_testSBuf_SOURCES= \
	tests/testSBuf.h \
	tests/testSBuf.cc \
	tests/testMain.cc \
	tests/SBufFindTest.h \
	tests/SBufFindTest.cc \
	$(SBUF_SOURCE) \
	SBufDetailedStats.h \
	tests/stub_SBufDetailedStats.cc \
	SBufStream.h \
	tests/stub_time.cc \
	mem.cc \
	tests/stub_debug.cc \
	tests/stub_fatal.cc \
	tests/stub_HelperChildConfig.cc \
	tests/stub_cache_cf.cc \
	tests/stub_cache_manager.cc \
	tests/stub_store.cc \
	tests/stub_store_stats.cc \
	tests/stub_tools.cc \
	SquidString.h \
	String.cc \
	tests/stub_wordlist.cc \
	tests/stub_MemBuf.cc
nodist_tests_testSBuf_SOURCES=$(TESTSOURCES)
tests_testSBuf_LDFLAGS = $(LIBADD_DL)
tests_testSBuf_LDADD=\
	$(SQUID_CPPUNIT_LIBS) \
	$(SQUID_CPPUNIT_LA) \
	$(COMPAT_LIB) \
	libsquid.la \
	ip/libip.la \
	mgr/libmgr.la \
	base/libbase.la \
	$(top_builddir)/lib/libmiscutil.la \
	$(COMMON_LIBS)
tests_testSBuf_DEPENDENCIES= $(SQUID_CPPUNIT_LA)

tests_testConfigParser_SOURCES = \
	ClientInfo.h \
	Mem.h \
	tests/stub_mem.cc \
	tests/stub_MemBuf.cc \
	tests/stub_time.cc \
	String.cc \
	ConfigParser.cc \
	fatal.h \
	tests/stub_fatal.cc \
	tests/testMain.cc \
	tests/testConfigParser.cc \
	tests/testConfigParser.h \
	cache_cf.h \
	YesNoNone.h \
	tests/stub_cache_cf.cc \
	tests/stub_cache_manager.cc \
	tests/stub_debug.cc \
	tests/stub_HelperChildConfig.cc \
	tools.h \
	tests/stub_tools.cc \
	wordlist.h \
	wordlist.cc
nodist_tests_testConfigParser_SOURCES = \
	$(TESTSOURCES)
tests_testConfigParser_LDADD = \
	base/libbase.la \
	libsquid.la \
	ip/libip.la \
	$(top_builddir)/lib/libmiscutil.la \
	$(REGEXLIB) \
	$(SQUID_CPPUNIT_LIBS) \
	$(SSLLIB) \
	$(COMPAT_LIB) \
	$(XTRA_LIBS)
tests_testConfigParser_LDFLAGS = $(LIBADD_DL)
tests_testConfigParser_DEPENDENCIES = \
	$(SQUID_CPPUNIT_LA)
	
tests_testStatHist_SOURCES = \
	tests/stub_cbdata.cc \
	fatal.h \
	tests/stub_fatal.cc \
	tests/stub_MemBuf.cc \
	StatHist.cc \
	StatHist.h \
	String.cc \
	tests/stub_cache_manager.cc \
	tests/stub_comm.cc \
	tests/stub_debug.cc \
	tests/stub_DelayId.cc \
	tests/stub_HelperChildConfig.cc \
	Mem.h \
	tests/stub_mem.cc \
	tests/stub_MemObject.cc \
	mime.h \
	tests/stub_mime.cc \
	tests/stub_pconn.cc \
	tests/stub_stmem.cc \
	repl_modules.h \
	tests/stub_store.cc \
	tests/stub_store_stats.cc \
	tools.h \
	tests/stub_tools.cc \
	tests/testMain.cc \
	tests/testStatHist.cc \
	tests/testStatHist.h
nodist_tests_testStatHist_SOURCES = \
	$(TESTSOURCES)
tests_testStatHist_LDFLAGS = $(LIBADD_DL)
tests_testStatHist_LDADD = \
	base/libbase.la \
	$(top_builddir)/lib/libmiscutil.la \
	$(top_builddir)/lib/libmisccontainers.la \
	$(SQUID_CPPUNIT_LIBS) \
	$(SQUID_CPPUNIT_LA) \
	$(COMPAT_LIB)
tests_testStatHist_DEPENDENCIES = $(SQUID_CPPUNIT_LA)

tests_testVector_SOURCES = \
	tests/testVector.cc \
	tests/testMain.cc \
	tests/testVector.h
nodist_tests_testVector_SOURCES = \
	$(TESTSOURCES)
tests_testVector_LDADD= \
	$(SQUID_CPPUNIT_LIBS) \
	$(COMPAT_LIB) \
	$(XTRA_LIBS)
tests_testVector_LDFLAGS = $(LIBADD_DL)
tests_testVector_DEPENDENCIES = \
	$(SQUID_CPPUNIT_LA)


TESTS += testHeaders

## Special Universal .h dependency test script
## aborts if error encountered
testHeaders: $(srcdir)/*.h $(srcdir)/DiskIO/*.h $(srcdir)/DiskIO/*/*.h
	$(SHELL) $(top_srcdir)/test-suite/testheaders.sh "$(CXXCOMPILE)" $^ || exit 1
## src/repl/ has no .h files and its own makefile.

CLEANFILES += testHeaders
.PHONY: testHeaders
<|MERGE_RESOLUTION|>--- conflicted
+++ resolved
@@ -1563,14 +1563,9 @@
 	StoreSwapLogData.cc \
 	tools.h \
 	tools.cc \
-<<<<<<< HEAD
 	Transients.cc \
-	tunnel.cc \
-	SwapDir.cc \
-=======
 	tests/stub_tunnel.cc \
 	tests/stub_SwapDir.cc \
->>>>>>> d4806c91
 	MemStore.cc \
 	$(UNLINKDSOURCE) \
 	url.cc \
@@ -1998,12 +1993,8 @@
 	time.cc \
 	tools.h \
 	tools.cc \
-<<<<<<< HEAD
 	Transients.cc \
-	tunnel.cc \
-=======
 	tests/stub_tunnel.cc \
->>>>>>> d4806c91
 	MemStore.cc \
 	$(UNLINKDSOURCE) \
 	url.cc \
@@ -2249,12 +2240,8 @@
 	time.cc \
 	tools.h \
 	tools.cc \
-<<<<<<< HEAD
 	Transients.cc \
-	tunnel.cc \
-=======
 	tests/stub_tunnel.cc \
->>>>>>> d4806c91
 	MemStore.cc \
 	$(UNLINKDSOURCE) \
 	url.cc \
@@ -2774,14 +2761,9 @@
 	event.cc \
 	tools.h \
 	tools.cc \
-<<<<<<< HEAD
 	Transients.cc \
-	tunnel.cc \
-	SwapDir.cc \
-=======
 	tests/stub_tunnel.cc \
 	tests/stub_SwapDir.cc \
->>>>>>> d4806c91
 	MemStore.cc \
 	url.cc \
 	URLScheme.cc \
@@ -3254,13 +3236,9 @@
 tests_testRock_SOURCES = \
 	cbdata.cc \
 	CacheDigest.h \
-<<<<<<< HEAD
-	CacheDigest.cc \
 	CollapsedForwarding.h \
 	CollapsedForwarding.cc \
-=======
 	tests/stub_CacheDigest.cc \
->>>>>>> d4806c91
 	ConfigOption.cc \
 	ConfigParser.cc \
 	disk.h \
@@ -3294,7 +3272,6 @@
 	HttpRequestMethod.cc \
 	int.h \
 	int.cc \
-	$(SBUF_SOURCE) \
 	SquidList.h \
 	SquidList.cc \
 	MasterXaction.cc \
@@ -3593,12 +3570,8 @@
 	String.cc \
 	StrList.h \
 	StrList.cc \
-<<<<<<< HEAD
-	SwapDir.cc \
 	Transients.cc \
-=======
 	tests/stub_SwapDir.cc \
->>>>>>> d4806c91
 	MemStore.cc \
 	tests/stub_debug.cc \
 	tests/stub_DiskIOModule.cc \
