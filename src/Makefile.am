--- conflicted
+++ resolved
@@ -1189,16 +1189,9 @@
 
 ## Special Universal .h dependency test script
 ## aborts if error encountered
-<<<<<<< HEAD
 testHeaders: *.h DiskIO/*.h
-	../test-suite/testheaders.sh "$(CXXCOMPILE)" "." || exit 1
-	../test-suite/testheaders.sh "$(CXXCOMPILE)" "DiskIO" || exit 1
-=======
-testHeaders: *.h DiskIO/*.h ICAP/*.h
 	$(SHELL) $(top_srcdir)/test-suite/testheaders.sh "$(CXXCOMPILE)" "." || exit 1
 	$(SHELL) $(top_srcdir)/test-suite/testheaders.sh "$(CXXCOMPILE)" "DiskIO" || exit 1
-	$(SHELL) $(top_srcdir)/test-suite/testheaders.sh "$(CXXCOMPILE)" "ICAP" || exit 1
->>>>>>> 8d18bed7
 ## src/repl/ has no .h files and its own makefile.
 
 
