--- conflicted
+++ resolved
@@ -20,13 +20,8 @@
     void HttpReply::setHeaders(Http::StatusCode status, const char *reason, const char *ctype, int64_t clen, time_t lmt, time_t expires_) STUB
     void HttpReply::packHeadersInto(Packable *) const STUB
     void HttpReply::reset() STUB
-<<<<<<< HEAD
-    void httpBodyPackInto(const HttpBody * body, Packer * p) STUB
+    void httpBodyPackInto(const HttpBody *, Packable *) STUB
     bool HttpReply::sanityCheckStartLine(const char *buf, const size_t hdr_len, Http::StatusCode *error) STUB_RETVAL(false)
-=======
-    void httpBodyPackInto(const HttpBody *, Packable *) STUB
-    bool HttpReply::sanityCheckStartLine(MemBuf *buf, const size_t hdr_len, Http::StatusCode *error) STUB_RETVAL(false)
->>>>>>> 17802cf1
     int HttpReply::httpMsgParseError() STUB_RETVAL(0)
     bool HttpReply::expectingBody(const HttpRequestMethod&, int64_t&) const STUB_RETVAL(false)
     bool HttpReply::parseFirstLine(const char *start, const char *end) STUB_RETVAL(false)
