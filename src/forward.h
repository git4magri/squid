--- conflicted
+++ resolved
@@ -7,15 +7,12 @@
 #include "comm/Connection.h"
 #include "err_type.h"
 #include "fde.h"
+#include "HelperReply.h"
 #include "HttpStatusCode.h"
 #include "ip/Address.h"
-<<<<<<< HEAD
-#include "RefCount.h"
 #if USE_SSL
 #include "ssl/support.h"
 #endif
-=======
->>>>>>> 470144f5
 
 /* forward decls */
 
@@ -88,9 +85,9 @@
 
 #if USE_SSL //&& USE_SSL_CERT_VALIDATOR
     /// Callback function called when squid receive message from cert validator helper
-    static void sslCrtvdHandleReplyWrapper(void *data, char *reply);
+    static void sslCrtvdHandleReplyWrapper(void *data, const HelperReply &reply);
     /// Process response from cert validator helper
-    void sslCrtvdHandleReply(const char *reply);
+    void sslCrtvdHandleReply(const HelperReply &reply);
     /// Check SSL errors returned from cert validator against sslproxy_cert_error access list
     Ssl::Errors *sslCrtvdCheckForErrors(Ssl::CertValidationResponse &, Ssl::ErrorDetail *&);
 #endif
