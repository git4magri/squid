--- conflicted
+++ resolved
@@ -1781,23 +1781,6 @@
         // SENT_EPSV_ALL blocks other non-EPSV connections being attempted
         if (ftpState->state == Ftp::ServerStateData::SENT_EPSV_ALL)
             ftpState->flags.epsv_all_sent = true;
-<<<<<<< HEAD
-=======
-        } else {
-            if (ftpState->ctrl.conn->local.isIPv6()) {
-                debugs(9, 5, HERE << "FTP Channel (" << ftpState->ctrl.conn->remote << "). Sending default EPSV 2");
-                snprintf(cbuf, CTRL_BUFLEN, "EPSV 2\r\n");
-                ftpState->state = SENT_EPSV_2;
-            }
-            if (ftpState->ctrl.conn->local.isIPv4()) {
-                debugs(9, 5, HERE << "Channel (" << ftpState->ctrl.conn->remote <<"). Sending default EPSV 1");
-                snprintf(cbuf, CTRL_BUFLEN, "EPSV 1\r\n");
-                ftpState->state = SENT_EPSV_1;
-            }
-        }
-    }
-    break;
->>>>>>> e51c8197
     }
 }
 
