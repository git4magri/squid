--- conflicted
+++ resolved
@@ -172,21 +172,6 @@
 {
     va_list args;
     va_start(args, fmt);
-<<<<<<< HEAD
-#else
-void
-packerPrintf(va_alist)
-va_dcl {
-    va_list args;
-    Packer *p = NULL;
-    const char *fmt = NULL;
-    int sz = 0;
-    va_start(args);
-    p = va_arg(args, Packer *);
-    fmt = va_arg(args, char *);
-#endif
-=======
->>>>>>> e7421c00
 
     assert(p);
     assert(p->real_handler && p->packer_vprintf);
