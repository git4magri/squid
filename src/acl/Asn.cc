--- conflicted
+++ resolved
@@ -636,18 +636,11 @@
 
     } else if (!checklist->request->flags.destinationIpLookedUp) {
         /* No entry in cache, lookup not attempted */
-<<<<<<< HEAD
-        /* XXX FIXME: allow accessing the acl name here */
-        debugs(28, 3, "asnMatchAcl: Can't yet compare '" << "unknown" /*name*/ << "' ACL for '" << checklist->request->GetHost() << "'");
+        debugs(28, 3, "asnMatchAcl: Can't yet compare '" << AclMatchedName << "' ACL for '" << checklist->request->GetHost() << "'");
         if (checklist->goAsync(DestinationIPLookup::Instance()))
             return -1;
         // else fall through to noaddr match, hiding the lookup failure (XXX)
     }
-=======
-        debugs(28, 3, "asnMatchAcl: Can't yet compare '" << AclMatchedName << "' ACL for '" << checklist->request->GetHost() << "'");
-        checklist->changeState (DestinationIPLookup::Instance());
-    } else {
->>>>>>> a27592a2
         Ip::Address noaddr;
         noaddr.SetNoAddr();
         return data->match(noaddr);
