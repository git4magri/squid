--- conflicted
+++ resolved
@@ -1085,12 +1085,8 @@
     struct {
         unsigned int icase:1;
         unsigned int refresh_ims:1;
-<<<<<<< HEAD
+        unsigned int store_stale:1;
 #if USE_HTTP_VIOLATIONS
-=======
-        unsigned int store_stale:1;
-#if HTTP_VIOLATIONS
->>>>>>> 632e3c27
         unsigned int override_expire:1;
         unsigned int override_lastmod:1;
         unsigned int reload_into_ims:1;
