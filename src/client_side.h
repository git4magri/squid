/*
 * DEBUG: section 33    Client-side Routines
 * AUTHOR: Duane Wessels
 *
 * SQUID Web Proxy Cache          http://www.squid-cache.org/
 * ----------------------------------------------------------
 *
 *  Squid is the result of efforts by numerous individuals from
 *  the Internet community; see the CONTRIBUTORS file for full
 *  details.   Many organizations have provided support for Squid's
 *  development; see the SPONSORS file for full details.  Squid is
 *  Copyrighted (C) 2001 by the Regents of the University of
 *  California; see the COPYRIGHT file for full details.  Squid
 *  incorporates software developed and/or copyrighted by other
 *  sources; see the CREDITS file for full details.
 *
 *  This program is free software; you can redistribute it and/or modify
 *  it under the terms of the GNU General Public License as published by
 *  the Free Software Foundation; either version 2 of the License, or
 *  (at your option) any later version.
 *
 *  This program is distributed in the hope that it will be useful,
 *  but WITHOUT ANY WARRANTY; without even the implied warranty of
 *  MERCHANTABILITY or FITNESS FOR A PARTICULAR PURPOSE.  See the
 *  GNU General Public License for more details.
 *
 *  You should have received a copy of the GNU General Public License
 *  along with this program; if not, write to the Free Software
 *  Foundation, Inc., 59 Temple Place, Suite 330, Boston, MA 02111, USA.
 *
 */

#ifndef SQUID_CLIENTSIDE_H
#define SQUID_CLIENTSIDE_H

#include "clientStreamForward.h"
#include "comm.h"
#include "HttpControlMsg.h"
#include "http/forward.h"
#include "ipc/FdNotes.h"
#include "SBuf.h"
#if USE_AUTH
#include "auth/UserRequest.h"
#endif
#if USE_OPENSSL
#include "ssl/support.h"
#endif

class ConnStateData;
class ClientHttpRequest;
class clientStreamNode;
class ChunkedCodingParser;
class HelperReply;
namespace AnyP
{
class PortCfg;
} // namespace Anyp

/**
 * Badly named.
 * This is in fact the processing context for a single HTTP request.
 *
 * Managing what has been done, and what happens next to the data buffer
 * holding what we hope is an HTTP request.
 *
 * Parsing is still a mess of global functions done in conjunction with the
 * real socket controller which generated ClientHttpRequest.
 * It also generates one of us and passes us control from there based on
 * the results of the parse.
 *
 * After that all the request interpretation and adaptation is in our scope.
 * Then finally the reply fetcher is created by this and we get the result
 * back. Which we then have to manage writing of it to the ConnStateData.
 *
 * The socket level management is done by a ConnStateData which owns us.
 * The scope of this objects control over a socket consists of the data
 * buffer received from ConnStateData with an initially unknown length.
 * When that length is known it sets the end bounary of our acces to the
 * buffer.
 *
 * The individual processing actions are done by other Jobs which we
 * kick off as needed.
 *
 * XXX: If an async call ends the ClientHttpRequest job, ClientSocketContext
 * (and ConnStateData) may not know about it, leading to segfaults and
 * assertions like areAllContextsForThisConnection(). This is difficult to fix
 * because ClientHttpRequest lacks a good way to communicate its ongoing
 * destruction back to the ClientSocketContext which pretends to "own" *http.
 */
class ClientSocketContext : public RefCountable
{

public:
    typedef RefCount<ClientSocketContext> Pointer;
    ClientSocketContext(const Comm::ConnectionPointer &aConn, ClientHttpRequest *aReq);
    ~ClientSocketContext();
    bool startOfOutput() const;
    void writeComplete(const Comm::ConnectionPointer &conn, char *bufnotused, size_t size, Comm::Flag errflag);
    void keepaliveNextRequest();

    Comm::ConnectionPointer clientConnection; /// details about the client connection socket.
    ClientHttpRequest *http;	/* we pretend to own that job */
    HttpReply *reply;
    char reqbuf[HTTP_REQBUF_SZ];
    Pointer next;

    struct {

        unsigned deferred:1; /* This is a pipelined request waiting for the current object to complete */

        unsigned parsed_ok:1; /* Was this parsed correctly? */
    } flags;
    bool mayUseConnection() const {return mayUseConnection_;}

    void mayUseConnection(bool aBool) {
        mayUseConnection_ = aBool;
        debugs(33,3, HERE << "This " << this << " marked " << aBool);
    }

    class DeferredParams
    {

    public:
        clientStreamNode *node;
        HttpReply *rep;
        StoreIOBuffer queuedBuffer;
    };

    DeferredParams deferredparams;
    int64_t writtenToSocket;
    void pullData();
    int64_t getNextRangeOffset() const;
    bool canPackMoreRanges() const;
    clientStream_status_t socketState();
    void sendBody(HttpReply * rep, StoreIOBuffer bodyData);
    void sendStartOfMessage(HttpReply * rep, StoreIOBuffer bodyData);
    size_t lengthToSend(Range<int64_t> const &available);
    void noteSentBodyBytes(size_t);
    void buildRangeHeader(HttpReply * rep);
    clientStreamNode * getTail() const;
    clientStreamNode * getClientReplyContext() const;
    ConnStateData *getConn() const;
    void connIsFinished();
    void removeFromConnectionList(ConnStateData * conn);
    void deferRecipientForLater(clientStreamNode * node, HttpReply * rep, StoreIOBuffer receivedData);
    bool multipartRangeRequest() const;
    void registerWithConn();
    void noteIoError(const int xerrno); ///< update state to reflect I/O error

    /// starts writing 1xx control message to the client
    void writeControlMsg(HttpControlMsg &msg);

protected:
    static IOCB WroteControlMsg;
    void wroteControlMsg(const Comm::ConnectionPointer &conn, char *bufnotused, size_t size, Comm::Flag errflag, int xerrno);

private:
    void prepareReply(HttpReply * rep);
    void packChunk(const StoreIOBuffer &bodyData, MemBuf &mb);
    void packRange(StoreIOBuffer const &, MemBuf * mb);
    void deRegisterWithConn();
    void doClose();
    void initiateClose(const char *reason);

    AsyncCall::Pointer cbControlMsgSent; ///< notifies HttpControlMsg Source

    bool mayUseConnection_; /* This request may use the connection. Don't read anymore requests for now */
    bool connRegistered_;

    CBDATA_CLASS2(ClientSocketContext);
};

class ConnectionDetail;
#if USE_OPENSSL
namespace Ssl
{
class ServerBump;
}
#endif
/**
 * Manages a connection to a client.
 *
 * Multiple requests (up to pipeline_prefetch) can be pipelined. This object is responsible for managing
 * which one is currently being fulfilled and what happens to the queue if the current one
 * causes the client connection to be closed early.
 *
 * Act as a manager for the connection and passes data in buffer to the current parser.
 * the parser has ambiguous scope at present due to being made from global functions
 * I believe this object uses the parser to identify boundaries and kick off the
 * actual HTTP request handling objects (ClientSocketContext, ClientHttpRequest, HttpRequest)
 *
 * If the above can be confirmed accurate we can call this object PipelineManager or similar
 */
class ConnStateData : public BodyProducer, public HttpControlMsgSink
{

public:
    explicit ConnStateData(const MasterXaction::Pointer &xact);
    virtual ~ConnStateData();

    void readSomeData();
    bool areAllContextsForThisConnection() const;
    void freeAllContexts();
    void notifyAllContexts(const int xerrno); ///< tell everybody about the err
    /// Traffic parsing
    bool clientParseRequests();
    void readNextRequest();
    ClientSocketContext::Pointer getCurrentContext() const;
    void addContextToQueue(ClientSocketContext * context);
    int getConcurrentRequestCount() const;
    bool isOpen() const;

    // HttpControlMsgSink API
    virtual void sendControlMsg(HttpControlMsg msg);

    // Client TCP connection details from comm layer.
    Comm::ConnectionPointer clientConnection;

    struct In {
        In();
        ~In();
        bool maybeMakeSpaceAvailable();

        ChunkedCodingParser *bodyParser; ///< parses chunked request body
        SBuf buf;
    } in;

    /** number of body bytes we need to comm_read for the "current" request
     *
     * \retval 0         We do not need to read any [more] body bytes
     * \retval negative  May need more but do not know how many; could be zero!
     * \retval positive  Need to read exactly that many more body bytes
     */
    int64_t mayNeedToReadMoreBody() const;

#if USE_AUTH
    /**
     * Fetch the user details for connection based authentication
     * NOTE: this is ONLY connection based because NTLM and Negotiate is against HTTP spec.
     */
    const Auth::UserRequest::Pointer &getAuth() const { return auth_; }

    /**
     * Set the user details for connection-based authentication to use from now until connection closure.
     *
     * Any change to existing credentials shows that something invalid has happened. Such as:
     * - NTLM/Negotiate auth was violated by the per-request headers missing a revalidation token
     * - NTLM/Negotiate auth was violated by the per-request headers being for another user
     * - SSL-Bump CONNECT tunnel with persistent credentials has ended
     */
    void setAuth(const Auth::UserRequest::Pointer &aur, const char *cause);
#endif

    /**
     * used by the owner of the connection, opaque otherwise
     * TODO: generalise the connection owner concept.
     */
    ClientSocketContext::Pointer currentobject;

    Ip::Address log_addr;
    int nrequests;

    struct {
        bool readMore; ///< needs comm_read (for this request or new requests)
        bool swanSang; // XXX: temporary flag to check proper cleanup
    } flags;
    struct {
        Comm::ConnectionPointer serverConnection; /* pinned server side connection */
        char *host;             /* host name of pinned connection */
        int port;               /* port of pinned connection */
        bool pinned;             /* this connection was pinned */
        bool auth;               /* pinned for www authentication */
        bool reading;   ///< we are monitoring for peer connection closure
        bool zeroReply; ///< server closed w/o response (ERR_ZERO_SIZE_OBJECT)
        CachePeer *peer;             /* CachePeer the connection goes via */
        AsyncCall::Pointer readHandler; ///< detects serverConnection closure
        AsyncCall::Pointer closeHandler; /*The close handler for pinned server side connection*/
    } pinning;

    /// Squid listening port details where this connection arrived.
    AnyP::PortCfgPointer port;

    bool transparent() const;
    bool reading() const;
    void stopReading(); ///< cancels comm_read if it is scheduled

    /// true if we stopped receiving the request
    const char *stoppedReceiving() const { return stoppedReceiving_; }
    /// true if we stopped sending the response
    const char *stoppedSending() const { return stoppedSending_; }
    /// note request receiving error and close as soon as we write the response
    void stopReceiving(const char *error);
    /// note response sending error and close as soon as we read the request
    void stopSending(const char *error);

    void expectNoForwarding(); ///< cleans up virgin request [body] forwarding state

    /* BodyPipe API */
    BodyPipe::Pointer expectRequestBody(int64_t size);
    virtual void noteMoreBodySpaceAvailable(BodyPipe::Pointer) = 0;
    virtual void noteBodyConsumerAborted(BodyPipe::Pointer) = 0;

    bool handleReadData();
    bool handleRequestBodyData();

    /// Forward future client requests using the given server connection.
    /// Optionally, monitor pinned server connection for server-side closures.
    void pinConnection(const Comm::ConnectionPointer &pinServerConn, HttpRequest *request, CachePeer *peer, bool auth, bool monitor = true);
    /// Undo pinConnection() and, optionally, close the pinned connection.
    void unpinConnection(const bool andClose);
    /// Returns validated pinnned server connection (and stops its monitoring).
    Comm::ConnectionPointer borrowPinnedConnection(HttpRequest *request, const CachePeer *aPeer);
    /**
     * Checks if there is pinning info if it is valid. It can close the server side connection
     * if pinned info is not valid.
     \param request   if it is not NULL also checks if the pinning info refers to the request client side HttpRequest
     \param CachePeer      if it is not NULL also check if the CachePeer is the pinning CachePeer
     \return          The details of the server side connection (may be closed if failures were present).
     */
    const Comm::ConnectionPointer validatePinnedConnection(HttpRequest *request, const CachePeer *peer);
    /**
     * returts the pinned CachePeer if exists, NULL otherwise
     */
    CachePeer *pinnedPeer() const {return pinning.peer;}
    bool pinnedAuth() const {return pinning.auth;}

    /// called just before a FwdState-dispatched job starts using connection
    virtual void notePeerConnection(Comm::ConnectionPointer) {}

    // pining related comm callbacks
    virtual void clientPinnedConnectionClosed(const CommCloseCbParams &io);

    // comm callbacks
    void clientReadRequest(const CommIoCbParams &io);
    void clientReadFtpData(const CommIoCbParams &io);
    void connStateClosed(const CommCloseCbParams &io);
    void requestTimeout(const CommTimeoutCbParams &params);

    // AsyncJob API
    virtual void start();
    virtual bool doneAll() const { return BodyProducer::doneAll() && false;}
    virtual void swanSong();

    /// Changes state so that we close the connection and quit after serving
    /// the client-side-detected error response instead of getting stuck.
    void quitAfterError(HttpRequest *request); // meant to be private

    /// The caller assumes responsibility for connection closure detection.
    void stopPinnedConnectionMonitoring();

#if USE_OPENSSL
    /// the second part of old httpsAccept, waiting for future HttpsServer home
    void postHttpsAccept();

    /// called by FwdState when it is done bumping the server
    void httpsPeeked(Comm::ConnectionPointer serverConnection);

    /// Start to create dynamic SSL_CTX for host or uses static port SSL context.
    void getSslContextStart();
    /**
     * Done create dynamic ssl certificate.
     *
     * \param[in] isNew if generated certificate is new, so we need to add this certificate to storage.
     */
    void getSslContextDone(SSL_CTX * sslContext, bool isNew = false);
    /// Callback function. It is called when squid receive message from ssl_crtd.
    static void sslCrtdHandleReplyWrapper(void *data, const HelperReply &reply);
    /// Proccess response from ssl_crtd.
    void sslCrtdHandleReply(const HelperReply &reply);

    void switchToHttps(HttpRequest *request, Ssl::BumpMode bumpServerMode);
    bool switchedToHttps() const { return switchedToHttps_; }
    Ssl::ServerBump *serverBump() {return sslServerBump;}
    inline void setServerBump(Ssl::ServerBump *srvBump) {
        if (!sslServerBump)
            sslServerBump = srvBump;
        else
            assert(sslServerBump == srvBump);
    }
    /// Fill the certAdaptParams with the required data for certificate adaptation
    /// and create the key for storing/retrieve the certificate to/from the cache
    void buildSslCertGenerationParams(Ssl::CertificateProperties &certProperties);
    /// Called when the client sends the first request on a bumped connection.
    /// Returns false if no [delayed] error should be written to the client.
    /// Otherwise, writes the error to the client and returns true. Also checks
    /// for SQUID_X509_V_ERR_DOMAIN_MISMATCH on bumped requests.
    bool serveDelayedError(ClientSocketContext *context);

    Ssl::BumpMode sslBumpMode; ///< ssl_bump decision (Ssl::bumpEnd if n/a).

#else
    bool switchedToHttps() const { return false; }
#endif

    /* clt_conn_tag=tag annotation access */
    const SBuf &connectionTag() const { return connectionTag_; }
    void connectionTag(const char *aTag) { connectionTag_ = aTag; }

    /// handle a control message received by context from a peer and call back
    virtual void writeControlMsgAndCall(ClientSocketContext *context, HttpReply *rep, AsyncCall::Pointer &call) = 0;

    /// ClientStream calls this to supply response header (once) and data
    /// for the current ClientSocketContext.
    virtual void handleReply(HttpReply *header, StoreIOBuffer receivedData) = 0;

    /// remove no longer needed leading bytes from the input buffer
    void consumeInput(const size_t byteCount);

    /* TODO: Make the methods below (at least) non-public when possible. */

    /// stop parsing the request and create context for relaying error info
    ClientSocketContext *abortRequestParsing(const char *const errUri);

protected:
    void startDechunkingRequest();
    void finishDechunkingRequest(bool withSuccess);
    void abortChunkedRequestBody(const err_type error);
    err_type handleChunkedRequestBody(size_t &putSize);

    void startPinnedConnectionMonitoring();
    void clientPinnedConnectionRead(const CommIoCbParams &io);

    /// parse input buffer prefix into a single transfer protocol request
<<<<<<< HEAD
    virtual ClientSocketContext *parseOneRequest() = 0;
=======
    /// return NULL to request more header bytes (after checking any limits)
    /// use abortRequestParsing() to handle parsing errors w/o creating request
    virtual ClientSocketContext *parseOneRequest(Http::ProtocolVersion &ver) = 0;
>>>>>>> a5c79bf3

    /// start processing a freshly parsed request
    virtual void processParsedRequest(ClientSocketContext *context) = 0;

    /// returning N allows a pipeline of 1+N requests (see pipeline_prefetch)
    virtual int pipelinePrefetchMax() const;

    /// timeout to use when waiting for the next request
    virtual time_t idleTimeout() const = 0;

    BodyPipe::Pointer bodyPipe; ///< set when we are reading request body

private:
    int connFinishedWithConn(int size);
    void clientAfterReadingRequests();
    bool concurrentRequestQueueFilled() const;

    void pinNewConnection(const Comm::ConnectionPointer &pinServer, HttpRequest *request, CachePeer *aPeer, bool auth);

#if USE_AUTH
    /// some user details that can be used to perform authentication on this connection
    Auth::UserRequest::Pointer auth_;
#endif

    /// the parser state for current HTTP/1.x input buffer processing
    Http1::RequestParserPointer parser_;

#if USE_OPENSSL
    bool switchedToHttps_;
    /// The SSL server host name appears in CONNECT request or the server ip address for the intercepted requests
    String sslConnectHostOrIp; ///< The SSL server host name as passed in the CONNECT request
    String sslCommonName; ///< CN name for SSL certificate generation
    String sslBumpCertKey; ///< Key to use to store/retrieve generated certificate

    /// HTTPS server cert. fetching state for bump-ssl-server-first
    Ssl::ServerBump *sslServerBump;
    Ssl::CertSignAlgorithm signAlgorithm; ///< The signing algorithm to use
#endif

    /// the reason why we no longer write the response or nil
    const char *stoppedSending_;
    /// the reason why we no longer read the request or nil
    const char *stoppedReceiving_;

    AsyncCall::Pointer reader; ///< set when we are reading

    SBuf connectionTag_; ///< clt_conn_tag=Tag annotation for client connection
};

void setLogUri(ClientHttpRequest * http, char const *uri, bool cleanUrl = false);

const char *findTrailingHTTPVersion(const char *uriAndHTTPVersion, const char *end = NULL);

int varyEvaluateMatch(StoreEntry * entry, HttpRequest * req);

/// accept requests to a given port and inform subCall about them
void clientStartListeningOn(AnyP::PortCfgPointer &port, const RefCount< CommCbFunPtrCallT<CommAcceptCbPtrFun> > &subCall, const Ipc::FdNoteId noteId);

void clientOpenListenSockets(void);
void clientConnectionsClose(void);
void httpRequestFree(void *);

/// decide whether to expect multiple requests on the corresponding connection
void clientSetKeepaliveFlag(ClientHttpRequest *http);

/* misplaced declaratrions of Stream callbacks provided/used by client side */
SQUIDCEXTERN CSR clientGetMoreData;
SQUIDCEXTERN CSS clientReplyStatus;
SQUIDCEXTERN CSD clientReplyDetach;
CSCB clientSocketRecipient;
CSD clientSocketDetach;

/* TODO: Move to HttpServer. Warning: Move requires large code nonchanges! */
ClientSocketContext *parseHttpRequest(ConnStateData *, const Http1::RequestParserPointer &);
void clientProcessRequest(ConnStateData *, const Http1::RequestParserPointer &, ClientSocketContext *);
void clientPostHttpsAccept(ConnStateData *);

#endif /* SQUID_CLIENTSIDE_H */<|MERGE_RESOLUTION|>--- conflicted
+++ resolved
@@ -421,13 +421,9 @@
     void clientPinnedConnectionRead(const CommIoCbParams &io);
 
     /// parse input buffer prefix into a single transfer protocol request
-<<<<<<< HEAD
-    virtual ClientSocketContext *parseOneRequest() = 0;
-=======
     /// return NULL to request more header bytes (after checking any limits)
     /// use abortRequestParsing() to handle parsing errors w/o creating request
-    virtual ClientSocketContext *parseOneRequest(Http::ProtocolVersion &ver) = 0;
->>>>>>> a5c79bf3
+    virtual ClientSocketContext *parseOneRequest() = 0;
 
     /// start processing a freshly parsed request
     virtual void processParsedRequest(ClientSocketContext *context) = 0;
