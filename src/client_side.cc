/*
 * DEBUG: section 33    Client-side Routines
 * AUTHOR: Duane Wessels
 *
 * SQUID Web Proxy Cache          http://www.squid-cache.org/
 * ----------------------------------------------------------
 *
 *  Squid is the result of efforts by numerous individuals from
 *  the Internet community; see the CONTRIBUTORS file for full
 *  details.   Many organizations have provided support for Squid's
 *  development; see the SPONSORS file for full details.  Squid is
 *  Copyrighted (C) 2001 by the Regents of the University of
 *  California; see the COPYRIGHT file for full details.  Squid
 *  incorporates software developed and/or copyrighted by other
 *  sources; see the CREDITS file for full details.
 *
 *  This program is free software; you can redistribute it and/or modify
 *  it under the terms of the GNU General Public License as published by
 *  the Free Software Foundation; either version 2 of the License, or
 *  (at your option) any later version.
 *
 *  This program is distributed in the hope that it will be useful,
 *  but WITHOUT ANY WARRANTY; without even the implied warranty of
 *  MERCHANTABILITY or FITNESS FOR A PARTICULAR PURPOSE.  See the
 *  GNU General Public License for more details.
 *
 *  You should have received a copy of the GNU General Public License
 *  along with this program; if not, write to the Free Software
 *  Foundation, Inc., 59 Temple Place, Suite 330, Boston, MA 02111, USA.
 */

/**
 \defgroup ClientSide Client-Side Logics
 *
 \section cserrors Errors and client side
 *
 \par Problem the first:
 * the store entry is no longer authoritative on the
 * reply status. EBITTEST (E_ABORT) is no longer a valid test outside
 * of client_side_reply.c.
 * Problem the second: resources are wasted if we delay in cleaning up.
 * Problem the third we can't depend on a connection close to clean up.
 *
 \par Nice thing the first:
 * Any step in the stream can callback with data
 * representing an error.
 * Nice thing the second: once you stop requesting reads from upstream,
 * upstream can be stopped too.
 *
 \par Solution #1:
 * Error has a callback mechanism to hand over a membuf
 * with the error content. The failing node pushes that back as the
 * reply. Can this be generalised to reduce duplicate efforts?
 * A: Possibly. For now, only one location uses this.
 * How to deal with pre-stream errors?
 * Tell client_side_reply that we *want* an error page before any
 * stream calls occur. Then we simply read as normal.
 *
 *
 \section pconn_logic Persistent connection logic:
 *
 \par
 * requests (httpClientRequest structs) get added to the connection
 * list, with the current one being chr
 *
 \par
 * The request is *immediately* kicked off, and data flows through
 * to clientSocketRecipient.
 *
 \par
 * If the data that arrives at clientSocketRecipient is not for the current
 * request, clientSocketRecipient simply returns, without requesting more
 * data, or sending it.
 *
 \par
 * ClientKeepAliveNextRequest will then detect the presence of data in
 * the next ClientHttpRequest, and will send it, restablishing the
 * data flow.
 */

#include "squid.h"
#include "acl/FilledChecklist.h"
#include "anyp/PortCfg.h"
#include "base/Subscription.h"
#include "base/TextException.h"
#include "CachePeer.h"
#include "ChunkedCodingParser.h"
#include "client_db.h"
#include "client_side.h"
#include "client_side_reply.h"
#include "client_side_request.h"
#include "ClientRequestContext.h"
#include "clientStream.h"
#include "comm.h"
#include "comm/Connection.h"
#include "comm/Loops.h"
#include "comm/Read.h"
#include "comm/TcpAcceptor.h"
#include "comm/Write.h"
#include "CommCalls.h"
#include "errorpage.h"
#include "fd.h"
#include "fde.h"
#include "fqdncache.h"
#include "FwdState.h"
#include "globals.h"
#include "http.h"
#include "HttpHdrContRange.h"
#include "HttpHeaderTools.h"
#include "HttpReply.h"
#include "HttpRequest.h"
#include "ident/Config.h"
#include "ident/Ident.h"
#include "internal.h"
#include "ipc/FdNotes.h"
#include "ipc/StartListening.h"
#include "log/access_log.h"
#include "Mem.h"
#include "MemBuf.h"
#include "MemObject.h"
#include "mime_header.h"
#include "parser/Tokenizer.h"
#include "profiler/Profiler.h"
#include "rfc1738.h"
#include "servers/forward.h"
#include "SquidConfig.h"
#include "SquidTime.h"
#include "StatCounters.h"
#include "StatHist.h"
#include "Store.h"
#include "TimeOrTag.h"
#include "tools.h"
#include "URL.h"

#if USE_AUTH
#include "auth/UserRequest.h"
#endif
#if USE_DELAY_POOLS
#include "ClientInfo.h"
#endif
#if USE_OPENSSL
#include "ssl/context_storage.h"
#include "ssl/gadgets.h"
#include "ssl/helper.h"
#include "ssl/ProxyCerts.h"
#include "ssl/ServerBump.h"
#include "ssl/support.h"
#endif
#if USE_SSL_CRTD
#include "ssl/certificate_db.h"
#include "ssl/crtd_message.h"
#endif

#include <climits>
#include <cmath>
#include <limits>

#if LINGERING_CLOSE
#define comm_close comm_lingering_close
#endif

/// dials clientListenerConnectionOpened call
class ListeningStartedDialer: public CallDialer, public Ipc::StartListeningCb
{
public:
    typedef void (*Handler)(AnyP::PortCfgPointer &portCfg, const Ipc::FdNoteId note, const Subscription::Pointer &sub);
    ListeningStartedDialer(Handler aHandler, AnyP::PortCfgPointer &aPortCfg, const Ipc::FdNoteId note, const Subscription::Pointer &aSub):
            handler(aHandler), portCfg(aPortCfg), portTypeNote(note), sub(aSub) {}

    virtual void print(std::ostream &os) const {
        startPrint(os) <<
        ", " << FdNote(portTypeNote) << " port=" << (void*)&portCfg << ')';
    }

    virtual bool canDial(AsyncCall &) const { return true; }
    virtual void dial(AsyncCall &) { (handler)(portCfg, portTypeNote, sub); }

public:
    Handler handler;

private:
    AnyP::PortCfgPointer portCfg;   ///< from HttpPortList
    Ipc::FdNoteId portTypeNote;    ///< Type of IPC socket being opened
    Subscription::Pointer sub; ///< The handler to be subscribed for this connetion listener
};

static void clientListenerConnectionOpened(AnyP::PortCfgPointer &s, const Ipc::FdNoteId portTypeNote, const Subscription::Pointer &sub);

/* our socket-related context */

CBDATA_CLASS_INIT(ClientSocketContext);

/* Local functions */
static IOCB clientWriteComplete;
static IOCB clientWriteBodyComplete;
static IOACB httpAccept;
#if USE_OPENSSL
static IOACB httpsAccept;
#endif
static CTCB clientLifetimeTimeout;
static ClientSocketContext *parseHttpRequestAbort(ConnStateData * conn, const char *uri);
#if USE_IDENT
static IDCB clientIdentDone;
#endif
static int clientIsContentLengthValid(HttpRequest * r);
static int clientIsRequestBodyTooLargeForPolicy(int64_t bodyLength);

static void clientUpdateStatHistCounters(LogTags logType, int svc_time);
static void clientUpdateStatCounters(LogTags logType);
static void clientUpdateHierCounters(HierarchyLogEntry *);
static bool clientPingHasFinished(ping_data const *aPing);
void prepareLogWithRequestDetails(HttpRequest *, AccessLogEntry::Pointer &);
#ifndef PURIFY
static bool connIsUsable(ConnStateData * conn);
#endif
static void ClientSocketContextPushDeferredIfNeeded(ClientSocketContext::Pointer deferredRequest, ConnStateData * conn);
static void clientUpdateSocketStats(LogTags logType, size_t size);

char *skipLeadingSpace(char *aString);
static void connNoteUseOfBuffer(ConnStateData* conn, size_t byteCount);

clientStreamNode *
ClientSocketContext::getTail() const
{
    if (http->client_stream.tail)
        return (clientStreamNode *)http->client_stream.tail->data;

    return NULL;
}

clientStreamNode *
ClientSocketContext::getClientReplyContext() const
{
    return (clientStreamNode *)http->client_stream.tail->prev->data;
}

ConnStateData *
ClientSocketContext::getConn() const
{
    return http->getConn();
}

/**
 * This routine should be called to grow the in.buf and then
 * call Comm::Read().
 */
void
ConnStateData::readSomeData()
{
    if (reading())
        return;

    debugs(33, 4, HERE << clientConnection << ": reading request...");

    if (!in.maybeMakeSpaceAvailable())
        return;

    typedef CommCbMemFunT<ConnStateData, CommIoCbParams> Dialer;
    reader = JobCallback(33, 5, Dialer, this, ConnStateData::clientReadRequest);
    Comm::Read(clientConnection, reader);
}

void
ClientSocketContext::removeFromConnectionList(ConnStateData * conn)
{
    ClientSocketContext::Pointer *tempContextPointer;
    assert(conn != NULL && cbdataReferenceValid(conn));
    assert(conn->getCurrentContext() != NULL);
    /* Unlink us from the connection request list */
    tempContextPointer = & conn->currentobject;

    while (tempContextPointer->getRaw()) {
        if (*tempContextPointer == this)
            break;

        tempContextPointer = &(*tempContextPointer)->next;
    }

    assert(tempContextPointer->getRaw() != NULL);
    *tempContextPointer = next;
    next = NULL;
}

ClientSocketContext::~ClientSocketContext()
{
    clientStreamNode *node = getTail();

    if (node) {
        ClientSocketContext *streamContext = dynamic_cast<ClientSocketContext *> (node->data.getRaw());

        if (streamContext) {
            /* We are *always* the tail - prevent recursive free */
            assert(this == streamContext);
            node->data = NULL;
        }
    }

    if (connRegistered_)
        deRegisterWithConn();

    httpRequestFree(http);

    /* clean up connection links to us */
    assert(this != next.getRaw());
}

void
ClientSocketContext::registerWithConn()
{
    assert (!connRegistered_);
    assert (http);
    assert (http->getConn() != NULL);
    connRegistered_ = true;
    http->getConn()->addContextToQueue(this);
}

void
ClientSocketContext::deRegisterWithConn()
{
    assert (connRegistered_);
    removeFromConnectionList(http->getConn());
    connRegistered_ = false;
}

void
ClientSocketContext::connIsFinished()
{
    assert (http);
    assert (http->getConn() != NULL);
    deRegisterWithConn();
    /* we can't handle any more stream data - detach */
    clientStreamDetach(getTail(), http);
}

ClientSocketContext::ClientSocketContext(const Comm::ConnectionPointer &aConn, ClientHttpRequest *aReq) :
        clientConnection(aConn),
        http(aReq),
        reply(NULL),
        next(NULL),
        writtenToSocket(0),
        mayUseConnection_ (false),
        connRegistered_ (false)
{
    assert(http != NULL);
    memset (reqbuf, '\0', sizeof (reqbuf));
    flags.deferred = 0;
    flags.parsed_ok = 0;
    deferredparams.node = NULL;
    deferredparams.rep = NULL;
}

void
ClientSocketContext::writeControlMsg(HttpControlMsg &msg)
{
    HttpReply::Pointer rep(msg.reply);
    Must(rep != NULL);

    // remember the callback
    cbControlMsgSent = msg.cbSuccess;

    AsyncCall::Pointer call = commCbCall(33, 5, "ClientSocketContext::wroteControlMsg",
                                         CommIoCbPtrFun(&WroteControlMsg, this));

    getConn()->writeControlMsgAndCall(this, rep.getRaw(), call);
}

/// called when we wrote the 1xx response
void
ClientSocketContext::wroteControlMsg(const Comm::ConnectionPointer &conn, char *, size_t, Comm::Flag errflag, int xerrno)
{
    if (errflag == Comm::ERR_CLOSING)
        return;

    if (errflag == Comm::OK) {
        ScheduleCallHere(cbControlMsgSent);
        return;
    }

    debugs(33, 3, HERE << "1xx writing failed: " << xstrerr(xerrno));
    // no error notification: see HttpControlMsg.h for rationale and
    // note that some errors are detected elsewhere (e.g., close handler)

    // close on 1xx errors to be conservative and to simplify the code
    // (if we do not close, we must notify the source of a failure!)
    conn->close();

    // XXX: writeControlMsgAndCall() should handle writer-specific writing
    // results, including errors and then call us with success/failure outcome.
}

/// wroteControlMsg() wrapper: ClientSocketContext is not an AsyncJob
void
ClientSocketContext::WroteControlMsg(const Comm::ConnectionPointer &conn, char *bufnotused, size_t size, Comm::Flag errflag, int xerrno, void *data)
{
    ClientSocketContext *context = static_cast<ClientSocketContext*>(data);
    context->wroteControlMsg(conn, bufnotused, size, errflag, xerrno);
}

#if USE_IDENT
static void
clientIdentDone(const char *ident, void *data)
{
    ConnStateData *conn = (ConnStateData *)data;
    xstrncpy(conn->clientConnection->rfc931, ident ? ident : dash_str, USER_IDENT_SZ);
}
#endif

void
clientUpdateStatCounters(LogTags logType)
{
    ++statCounter.client_http.requests;

    if (logTypeIsATcpHit(logType))
        ++statCounter.client_http.hits;

    if (logType == LOG_TCP_HIT)
        ++statCounter.client_http.disk_hits;
    else if (logType == LOG_TCP_MEM_HIT)
        ++statCounter.client_http.mem_hits;
}

void
clientUpdateStatHistCounters(LogTags logType, int svc_time)
{
    statCounter.client_http.allSvcTime.count(svc_time);
    /**
     * The idea here is not to be complete, but to get service times
     * for only well-defined types.  For example, we don't include
     * LOG_TCP_REFRESH_FAIL because its not really a cache hit
     * (we *tried* to validate it, but failed).
     */

    switch (logType) {

    case LOG_TCP_REFRESH_UNMODIFIED:
        statCounter.client_http.nearHitSvcTime.count(svc_time);
        break;

    case LOG_TCP_IMS_HIT:
        statCounter.client_http.nearMissSvcTime.count(svc_time);
        break;

    case LOG_TCP_HIT:

    case LOG_TCP_MEM_HIT:

    case LOG_TCP_OFFLINE_HIT:
        statCounter.client_http.hitSvcTime.count(svc_time);
        break;

    case LOG_TCP_MISS:

    case LOG_TCP_CLIENT_REFRESH_MISS:
        statCounter.client_http.missSvcTime.count(svc_time);
        break;

    default:
        /* make compiler warnings go away */
        break;
    }
}

bool
clientPingHasFinished(ping_data const *aPing)
{
    if (0 != aPing->stop.tv_sec && 0 != aPing->start.tv_sec)
        return true;

    return false;
}

void
clientUpdateHierCounters(HierarchyLogEntry * someEntry)
{
    ping_data *i;

    switch (someEntry->code) {
#if USE_CACHE_DIGESTS

    case CD_PARENT_HIT:

    case CD_SIBLING_HIT:
        ++ statCounter.cd.times_used;
        break;
#endif

    case SIBLING_HIT:

    case PARENT_HIT:

    case FIRST_PARENT_MISS:

    case CLOSEST_PARENT_MISS:
        ++ statCounter.icp.times_used;
        i = &someEntry->ping;

        if (clientPingHasFinished(i))
            statCounter.icp.querySvcTime.count(tvSubUsec(i->start, i->stop));

        if (i->timeout)
            ++ statCounter.icp.query_timeouts;

        break;

    case CLOSEST_PARENT:

    case CLOSEST_DIRECT:
        ++ statCounter.netdb.times_used;

        break;

    default:
        break;
    }
}

void
ClientHttpRequest::updateCounters()
{
    clientUpdateStatCounters(logType);

    if (request->errType != ERR_NONE)
        ++ statCounter.client_http.errors;

    clientUpdateStatHistCounters(logType,
                                 tvSubMsec(al->cache.start_time, current_time));

    clientUpdateHierCounters(&request->hier);
}

void
prepareLogWithRequestDetails(HttpRequest * request, AccessLogEntry::Pointer &aLogEntry)
{
    assert(request);
    assert(aLogEntry != NULL);

    if (Config.onoff.log_mime_hdrs) {
        Packer p;
        MemBuf mb;
        mb.init();
        packerToMemInit(&p, &mb);
        request->header.packInto(&p);
        //This is the request after adaptation or redirection
        aLogEntry->headers.adapted_request = xstrdup(mb.buf);

        // the virgin request is saved to aLogEntry->request
        if (aLogEntry->request) {
            packerClean(&p);
            mb.reset();
            packerToMemInit(&p, &mb);
            aLogEntry->request->header.packInto(&p);
            aLogEntry->headers.request = xstrdup(mb.buf);
        }

#if USE_ADAPTATION
        const Adaptation::History::Pointer ah = request->adaptLogHistory();
        if (ah != NULL) {
            packerClean(&p);
            mb.reset();
            packerToMemInit(&p, &mb);
            ah->lastMeta.packInto(&p);
            aLogEntry->adapt.last_meta = xstrdup(mb.buf);
        }
#endif

        packerClean(&p);
        mb.clean();
    }

#if ICAP_CLIENT
    const Adaptation::Icap::History::Pointer ih = request->icapHistory();
    if (ih != NULL)
        aLogEntry->icap.processingTime = ih->processingTime();
#endif

    aLogEntry->http.method = request->method;
    aLogEntry->http.version = request->http_ver;
    aLogEntry->hier = request->hier;
    if (request->content_length > 0) // negative when no body or unknown length
        aLogEntry->http.clientRequestSz.payloadData += request->content_length; // XXX: actually adaptedRequest payload size ??
    aLogEntry->cache.extuser = request->extacl_user.termedBuf();

    // Adapted request, if any, inherits and then collects all the stats, but
    // the virgin request gets logged instead; copy the stats to log them.
    // TODO: avoid losses by keeping these stats in a shared history object?
    if (aLogEntry->request) {
        aLogEntry->request->dnsWait = request->dnsWait;
        aLogEntry->request->errType = request->errType;
        aLogEntry->request->errDetail = request->errDetail;
    }
}

void
ClientHttpRequest::logRequest()
{
    if (!out.size && !logType)
        debugs(33, 5, HERE << "logging half-baked transaction: " << log_uri);

    al->icp.opcode = ICP_INVALID;
    al->url = log_uri;
    debugs(33, 9, "clientLogRequest: al.url='" << al->url << "'");

    if (al->reply) {
        al->http.code = al->reply->sline.status();
        al->http.content_type = al->reply->content_type.termedBuf();
    } else if (loggingEntry() && loggingEntry()->mem_obj) {
        al->http.code = loggingEntry()->mem_obj->getReply()->sline.status();
        al->http.content_type = loggingEntry()->mem_obj->getReply()->content_type.termedBuf();
    }

    debugs(33, 9, "clientLogRequest: http.code='" << al->http.code << "'");

    if (loggingEntry() && loggingEntry()->mem_obj && loggingEntry()->objectLen() >= 0)
        al->cache.objectSize = loggingEntry()->contentLen(); // payload duplicate ?? with or without TE ?

    al->http.clientRequestSz.header = req_sz;
    al->http.clientReplySz.header = out.headers_sz;
    // XXX: calculate without payload encoding or headers !!
    al->http.clientReplySz.payloadData = out.size - out.headers_sz; // pretend its all un-encoded data for now.

    al->cache.highOffset = out.offset;

    al->cache.code = logType;

    al->cache.msec = tvSubMsec(al->cache.start_time, current_time);

    if (request)
        prepareLogWithRequestDetails(request, al);

    if (getConn() != NULL && getConn()->clientConnection != NULL && getConn()->clientConnection->rfc931[0])
        al->cache.rfc931 = getConn()->clientConnection->rfc931;

#if USE_OPENSSL && 0

    /* This is broken. Fails if the connection has been closed. Needs
     * to snarf the ssl details some place earlier..
     */
    if (getConn() != NULL)
        al->cache.ssluser = sslGetUserEmail(fd_table[getConn()->fd].ssl);

#endif

    /*Add notes*/
    // The al->notes and request->notes must point to the same object.
    (void)SyncNotes(*al, *request);
    typedef Notes::iterator ACAMLI;
    for (ACAMLI i = Config.notes.begin(); i != Config.notes.end(); ++i) {
        if (const char *value = (*i)->match(request, al->reply, NULL)) {
            NotePairs &notes = SyncNotes(*al, *request);
            notes.add((*i)->key.termedBuf(), value);
            debugs(33, 3, HERE << (*i)->key.termedBuf() << " " << value);
        }
    }

    ACLFilledChecklist checklist(NULL, request, NULL);
    if (al->reply) {
        checklist.reply = al->reply;
        HTTPMSGLOCK(checklist.reply);
    }

    if (request) {
        al->adapted_request = request;
        HTTPMSGLOCK(al->adapted_request);
    }
    accessLogLog(al, &checklist);

    bool updatePerformanceCounters = true;
    if (Config.accessList.stats_collection) {
        ACLFilledChecklist statsCheck(Config.accessList.stats_collection, request, NULL);
        if (al->reply) {
            statsCheck.reply = al->reply;
            HTTPMSGLOCK(statsCheck.reply);
        }
        updatePerformanceCounters = (statsCheck.fastCheck() == ACCESS_ALLOWED);
    }

    if (updatePerformanceCounters) {
        if (request)
            updateCounters();

        if (getConn() != NULL && getConn()->clientConnection != NULL)
            clientdbUpdate(getConn()->clientConnection->remote, logType, AnyP::PROTO_HTTP, out.size);
    }
}

void
ClientHttpRequest::freeResources()
{
    safe_free(uri);
    safe_free(log_uri);
    safe_free(redirect.location);
    range_iter.boundary.clean();
    HTTPMSGUNLOCK(request);

    if (client_stream.tail)
        clientStreamAbort((clientStreamNode *)client_stream.tail->data, this);
}

void
httpRequestFree(void *data)
{
    ClientHttpRequest *http = (ClientHttpRequest *)data;
    assert(http != NULL);
    delete http;
}

bool
ConnStateData::areAllContextsForThisConnection() const
{
    assert(this != NULL);
    ClientSocketContext::Pointer context = getCurrentContext();

    while (context.getRaw()) {
        if (context->http->getConn() != this)
            return false;

        context = context->next;
    }

    return true;
}

void
ConnStateData::freeAllContexts()
{
    ClientSocketContext::Pointer context;

    while ((context = getCurrentContext()).getRaw() != NULL) {
        assert(getCurrentContext() !=
               getCurrentContext()->next);
        context->connIsFinished();
        assert (context != currentobject);
    }
}

/// propagates abort event to all contexts
void
ConnStateData::notifyAllContexts(int xerrno)
{
    typedef ClientSocketContext::Pointer CSCP;
    for (CSCP c = getCurrentContext(); c.getRaw(); c = c->next)
        c->noteIoError(xerrno);
}

/* This is a handler normally called by comm_close() */
void ConnStateData::connStateClosed(const CommCloseCbParams &io)
{
    deleteThis("ConnStateData::connStateClosed");
}

#if USE_AUTH
void
ConnStateData::setAuth(const Auth::UserRequest::Pointer &aur, const char *by)
{
    if (auth_ == NULL) {
        if (aur != NULL) {
            debugs(33, 2, "Adding connection-auth to " << clientConnection << " from " << by);
            auth_ = aur;
        }
        return;
    }

    // clobered with self-pointer
    // NP: something nasty is going on in Squid, but harmless.
    if (aur == auth_) {
        debugs(33, 2, "WARNING: Ignoring duplicate connection-auth for " << clientConnection << " from " << by);
        return;
    }

    /*
     * Connection-auth relies on a single set of credentials being preserved
     * for all requests on a connection once they have been setup.
     * There are several things which need to happen to preserve security
     * when connection-auth credentials change unexpectedly or are unset.
     *
     * 1) auth helper released from any active state
     *
     * They can only be reserved by a handshake process which this
     * connection can now never complete.
     * This prevents helpers hanging when their connections close.
     *
     * 2) pinning is expected to be removed and server conn closed
     *
     * The upstream link is authenticated with the same credentials.
     * Expecting the same level of consistency we should have received.
     * This prevents upstream being faced with multiple or missing
     * credentials after authentication.
     * NP: un-pin is left to the cleanup in ConnStateData::swanSong()
     *     we just trigger that cleanup here via comm_reset_close() or
     *     ConnStateData::stopReceiving()
     *
     * 3) the connection needs to close.
     *
     * This prevents attackers injecting requests into a connection,
     * or gateways wrongly multiplexing users into a single connection.
     *
     * When credentials are missing closure needs to follow an auth
     * challenge for best recovery by the client.
     *
     * When credentials change there is nothing we can do but abort as
     * fast as possible. Sending TCP RST instead of an HTTP response
     * is the best-case action.
     */

    // clobbered with nul-pointer
    if (aur == NULL) {
        debugs(33, 2, "WARNING: Graceful closure on " << clientConnection << " due to connection-auth erase from " << by);
        auth_->releaseAuthServer();
        auth_ = NULL;
        // XXX: need to test whether the connection re-auth challenge is sent. If not, how to trigger it from here.
        // NP: the current situation seems to fix challenge loops in Safari without visible issues in others.
        // we stop receiving more traffic but can leave the Job running to terminate after the error or challenge is delivered.
        stopReceiving("connection-auth removed");
        return;
    }

    // clobbered with alternative credentials
    if (aur != auth_) {
        debugs(33, 2, "ERROR: Closing " << clientConnection << " due to change of connection-auth from " << by);
        auth_->releaseAuthServer();
        auth_ = NULL;
        // this is a fatal type of problem.
        // Close the connection immediately with TCP RST to abort all traffic flow
        comm_reset_close(clientConnection);
        return;
    }

    /* NOT REACHABLE */
}
#endif

// cleans up before destructor is called
void
ConnStateData::swanSong()
{
    debugs(33, 2, HERE << clientConnection);
    flags.readMore = false;
    clientdbEstablished(clientConnection->remote, -1);	/* decrement */
    assert(areAllContextsForThisConnection());
    freeAllContexts();

    unpinConnection(true);

    if (Comm::IsConnOpen(clientConnection))
        clientConnection->close();

#if USE_AUTH
    // NP: do this bit after closing the connections to avoid side effects from unwanted TCP RST
    setAuth(NULL, "ConnStateData::SwanSong cleanup");
#endif

    BodyProducer::swanSong();
    flags.swanSang = true;
}

bool
ConnStateData::isOpen() const
{
    return cbdataReferenceValid(this) && // XXX: checking "this" in a method
           Comm::IsConnOpen(clientConnection) &&
           !fd_table[clientConnection->fd].closing();
}

ConnStateData::~ConnStateData()
{
    assert(this != NULL);
    debugs(33, 3, HERE << clientConnection);

    if (isOpen())
        debugs(33, DBG_IMPORTANT, "BUG: ConnStateData did not close " << clientConnection);

    if (!flags.swanSang)
        debugs(33, DBG_IMPORTANT, "BUG: ConnStateData was not destroyed properly; " << clientConnection);

    if (bodyPipe != NULL)
        stopProducingFor(bodyPipe, false);

#if USE_OPENSSL
    delete sslServerBump;
#endif
}

/**
 * clientSetKeepaliveFlag() sets request->flags.proxyKeepalive.
 * This is the client-side persistent connection flag.  We need
 * to set this relatively early in the request processing
 * to handle hacks for broken servers and clients.
 */
void
clientSetKeepaliveFlag(ClientHttpRequest * http)
{
    HttpRequest *request = http->request;

    debugs(33, 3, "http_ver = " << request->http_ver);
    debugs(33, 3, "method = " << request->method);

    // TODO: move to HttpRequest::hdrCacheInit, just like HttpReply.
    request->flags.proxyKeepalive = request->persistent();
}

static int
clientIsContentLengthValid(HttpRequest * r)
{
    switch (r->method.id()) {

    case Http::METHOD_GET:

    case Http::METHOD_HEAD:
        /* We do not want to see a request entity on GET/HEAD requests */
        return (r->content_length <= 0 || Config.onoff.request_entities);

    default:
        /* For other types of requests we don't care */
        return 1;
    }

    /* NOT REACHED */
}

int
clientIsRequestBodyTooLargeForPolicy(int64_t bodyLength)
{
    if (Config.maxRequestBodySize &&
            bodyLength > Config.maxRequestBodySize)
        return 1;		/* too large */

    return 0;
}

#ifndef PURIFY
bool
connIsUsable(ConnStateData * conn)
{
    if (conn == NULL || !cbdataReferenceValid(conn) || !Comm::IsConnOpen(conn->clientConnection))
        return false;

    return true;
}

#endif

// careful: the "current" context may be gone if we wrote an early response
ClientSocketContext::Pointer
ConnStateData::getCurrentContext() const
{
    assert(this);
    return currentobject;
}

void
ClientSocketContext::deferRecipientForLater(clientStreamNode * node, HttpReply * rep, StoreIOBuffer receivedData)
{
    debugs(33, 2, "clientSocketRecipient: Deferring request " << http->uri);
    assert(flags.deferred == 0);
    flags.deferred = 1;
    deferredparams.node = node;
    deferredparams.rep = rep;
    deferredparams.queuedBuffer = receivedData;
    return;
}

bool
ClientSocketContext::startOfOutput() const
{
    return http->out.size == 0;
}

size_t
ClientSocketContext::lengthToSend(Range<int64_t> const &available)
{
    /*the size of available range can always fit in a size_t type*/
    size_t maximum = (size_t)available.size();

    if (!http->request->range)
        return maximum;

    assert (canPackMoreRanges());

    if (http->range_iter.debt() == -1)
        return maximum;

    assert (http->range_iter.debt() > 0);

    /* TODO this + the last line could be a range intersection calculation */
    if (available.start < http->range_iter.currentSpec()->offset)
        return 0;

    return min(http->range_iter.debt(), (int64_t)maximum);
}

void
ClientSocketContext::noteSentBodyBytes(size_t bytes)
{
    http->out.offset += bytes;

    if (!http->request->range)
        return;

    if (http->range_iter.debt() != -1) {
        http->range_iter.debt(http->range_iter.debt() - bytes);
        assert (http->range_iter.debt() >= 0);
    }

    /* debt() always stops at -1, below that is a bug */
    assert (http->range_iter.debt() >= -1);
}

bool
ClientHttpRequest::multipartRangeRequest() const
{
    return request->multipartRangeRequest();
}

bool
ClientSocketContext::multipartRangeRequest() const
{
    return http->multipartRangeRequest();
}

void
ClientSocketContext::sendBody(HttpReply * rep, StoreIOBuffer bodyData)
{
    assert(rep == NULL);

    if (!multipartRangeRequest() && !http->request->flags.chunkedReply) {
        size_t length = lengthToSend(bodyData.range());
        noteSentBodyBytes (length);
        AsyncCall::Pointer call = commCbCall(33, 5, "clientWriteBodyComplete",
                                             CommIoCbPtrFun(clientWriteBodyComplete, this));
        Comm::Write(clientConnection, bodyData.data, length, call, NULL);
        return;
    }

    MemBuf mb;
    mb.init();
    if (multipartRangeRequest())
        packRange(bodyData, &mb);
    else
        packChunk(bodyData, mb);

    if (mb.contentSize()) {
        /* write */
        AsyncCall::Pointer call = commCbCall(33, 5, "clientWriteComplete",
                                             CommIoCbPtrFun(clientWriteComplete, this));
        Comm::Write(clientConnection, &mb, call);
    }  else
        writeComplete(clientConnection, NULL, 0, Comm::OK);
}

/**
 * Packs bodyData into mb using chunked encoding. Packs the last-chunk
 * if bodyData is empty.
 */
void
ClientSocketContext::packChunk(const StoreIOBuffer &bodyData, MemBuf &mb)
{
    const uint64_t length =
        static_cast<uint64_t>(lengthToSend(bodyData.range()));
    noteSentBodyBytes(length);

    mb.Printf("%" PRIX64 "\r\n", length);
    mb.append(bodyData.data, length);
    mb.Printf("\r\n");
}

/** put terminating boundary for multiparts */
static void
clientPackTermBound(String boundary, MemBuf * mb)
{
    mb->Printf("\r\n--" SQUIDSTRINGPH "--\r\n", SQUIDSTRINGPRINT(boundary));
    debugs(33, 6, "clientPackTermBound: buf offset: " << mb->size);
}

/** appends a "part" HTTP header (as in a multi-part/range reply) to the buffer */
static void
clientPackRangeHdr(const HttpReply * rep, const HttpHdrRangeSpec * spec, String boundary, MemBuf * mb)
{
    HttpHeader hdr(hoReply);
    Packer p;
    assert(rep);
    assert(spec);

    /* put boundary */
    debugs(33, 5, "clientPackRangeHdr: appending boundary: " << boundary);
    /* rfc2046 requires to _prepend_ boundary with <crlf>! */
    mb->Printf("\r\n--" SQUIDSTRINGPH "\r\n", SQUIDSTRINGPRINT(boundary));

    /* stuff the header with required entries and pack it */

    if (rep->header.has(HDR_CONTENT_TYPE))
        hdr.putStr(HDR_CONTENT_TYPE, rep->header.getStr(HDR_CONTENT_TYPE));

    httpHeaderAddContRange(&hdr, *spec, rep->content_length);

    packerToMemInit(&p, mb);

    hdr.packInto(&p);

    packerClean(&p);

    hdr.clean();

    /* append <crlf> (we packed a header, not a reply) */
    mb->Printf("\r\n");
}

/**
 * extracts a "range" from *buf and appends them to mb, updating
 * all offsets and such.
 */
void
ClientSocketContext::packRange(StoreIOBuffer const &source, MemBuf * mb)
{
    HttpHdrRangeIter * i = &http->range_iter;
    Range<int64_t> available (source.range());
    char const *buf = source.data;

    while (i->currentSpec() && available.size()) {
        const size_t copy_sz = lengthToSend(available);

        if (copy_sz) {
            /*
             * intersection of "have" and "need" ranges must not be empty
             */
            assert(http->out.offset < i->currentSpec()->offset + i->currentSpec()->length);
            assert(http->out.offset + (int64_t)available.size() > i->currentSpec()->offset);

            /*
             * put boundary and headers at the beginning of a range in a
             * multi-range
             */

            if (http->multipartRangeRequest() && i->debt() == i->currentSpec()->length) {
                assert(http->memObject());
                clientPackRangeHdr(
                    http->memObject()->getReply(),	/* original reply */
                    i->currentSpec(),		/* current range */
                    i->boundary,	/* boundary, the same for all */
                    mb);
            }

            /*
             * append content
             */
            debugs(33, 3, "clientPackRange: appending " << copy_sz << " bytes");

            noteSentBodyBytes (copy_sz);

            mb->append(buf, copy_sz);

            /*
             * update offsets
             */
            available.start += copy_sz;

            buf += copy_sz;

        }

        if (!canPackMoreRanges()) {
            debugs(33, 3, "clientPackRange: Returning because !canPackMoreRanges.");

            if (i->debt() == 0)
                /* put terminating boundary for multiparts */
                clientPackTermBound(i->boundary, mb);

            return;
        }

        int64_t nextOffset = getNextRangeOffset();

        assert (nextOffset >= http->out.offset);

        int64_t skip = nextOffset - http->out.offset;

        /* adjust for not to be transmitted bytes */
        http->out.offset = nextOffset;

        if (available.size() <= (uint64_t)skip)
            return;

        available.start += skip;

        buf += skip;

        if (copy_sz == 0)
            return;
    }
}

/** returns expected content length for multi-range replies
 * note: assumes that httpHdrRangeCanonize has already been called
 * warning: assumes that HTTP headers for individual ranges at the
 *          time of the actuall assembly will be exactly the same as
 *          the headers when clientMRangeCLen() is called */
int
ClientHttpRequest::mRangeCLen()
{
    int64_t clen = 0;
    MemBuf mb;

    assert(memObject());

    mb.init();
    HttpHdrRange::iterator pos = request->range->begin();

    while (pos != request->range->end()) {
        /* account for headers for this range */
        mb.reset();
        clientPackRangeHdr(memObject()->getReply(),
                           *pos, range_iter.boundary, &mb);
        clen += mb.size;

        /* account for range content */
        clen += (*pos)->length;

        debugs(33, 6, "clientMRangeCLen: (clen += " << mb.size << " + " << (*pos)->length << ") == " << clen);
        ++pos;
    }

    /* account for the terminating boundary */
    mb.reset();

    clientPackTermBound(range_iter.boundary, &mb);

    clen += mb.size;

    mb.clean();

    return clen;
}

/**
 * returns true if If-Range specs match reply, false otherwise
 */
static int
clientIfRangeMatch(ClientHttpRequest * http, HttpReply * rep)
{
    const TimeOrTag spec = http->request->header.getTimeOrTag(HDR_IF_RANGE);
    /* check for parsing falure */

    if (!spec.valid)
        return 0;

    /* got an ETag? */
    if (spec.tag.str) {
        ETag rep_tag = rep->header.getETag(HDR_ETAG);
        debugs(33, 3, "clientIfRangeMatch: ETags: " << spec.tag.str << " and " <<
               (rep_tag.str ? rep_tag.str : "<none>"));

        if (!rep_tag.str)
            return 0;		/* entity has no etag to compare with! */

        if (spec.tag.weak || rep_tag.weak) {
            debugs(33, DBG_IMPORTANT, "clientIfRangeMatch: Weak ETags are not allowed in If-Range: " << spec.tag.str << " ? " << rep_tag.str);
            return 0;		/* must use strong validator for sub-range requests */
        }

        return etagIsStrongEqual(rep_tag, spec.tag);
    }

    /* got modification time? */
    if (spec.time >= 0) {
        return http->storeEntry()->lastmod <= spec.time;
    }

    assert(0);			/* should not happen */
    return 0;
}

/**
 * generates a "unique" boundary string for multipart responses
 * the caller is responsible for cleaning the string */
String
ClientHttpRequest::rangeBoundaryStr() const
{
    assert(this);
    const char *key;
    String b(APP_FULLNAME);
    b.append(":",1);
    key = storeEntry()->getMD5Text();
    b.append(key, strlen(key));
    return b;
}

/** adds appropriate Range headers if needed */
void
ClientSocketContext::buildRangeHeader(HttpReply * rep)
{
    HttpHeader *hdr = rep ? &rep->header : 0;
    const char *range_err = NULL;
    HttpRequest *request = http->request;
    assert(request->range);
    /* check if we still want to do ranges */

    int64_t roffLimit = request->getRangeOffsetLimit();

    if (!rep)
        range_err = "no [parse-able] reply";
    else if ((rep->sline.status() != Http::scOkay) && (rep->sline.status() != Http::scPartialContent))
        range_err = "wrong status code";
    else if (hdr->has(HDR_CONTENT_RANGE))
        range_err = "origin server does ranges";
    else if (rep->content_length < 0)
        range_err = "unknown length";
    else if (rep->content_length != http->memObject()->getReply()->content_length)
        range_err = "INCONSISTENT length";	/* a bug? */

    /* hits only - upstream CachePeer determines correct behaviour on misses, and client_side_reply determines
     * hits candidates
     */
    else if (logTypeIsATcpHit(http->logType) && http->request->header.has(HDR_IF_RANGE) && !clientIfRangeMatch(http, rep))
        range_err = "If-Range match failed";
    else if (!http->request->range->canonize(rep))
        range_err = "canonization failed";
    else if (http->request->range->isComplex())
        range_err = "too complex range header";
    else if (!logTypeIsATcpHit(http->logType) && http->request->range->offsetLimitExceeded(roffLimit))
        range_err = "range outside range_offset_limit";

    /* get rid of our range specs on error */
    if (range_err) {
        /* XXX We do this here because we need canonisation etc. However, this current
         * code will lead to incorrect store offset requests - the store will have the
         * offset data, but we won't be requesting it.
         * So, we can either re-request, or generate an error
         */
        http->request->ignoreRange(range_err);
    } else {
        /* XXX: TODO: Review, this unconditional set may be wrong. */
        rep->sline.set(rep->sline.version, Http::scPartialContent);
        // web server responded with a valid, but unexpected range.
        // will (try-to) forward as-is.
        //TODO: we should cope with multirange request/responses
        bool replyMatchRequest = rep->content_range != NULL ?
                                 request->range->contains(rep->content_range->spec) :
                                 true;
        const int spec_count = http->request->range->specs.size();
        int64_t actual_clen = -1;

        debugs(33, 3, "clientBuildRangeHeader: range spec count: " <<
               spec_count << " virgin clen: " << rep->content_length);
        assert(spec_count > 0);
        /* append appropriate header(s) */

        if (spec_count == 1) {
            if (!replyMatchRequest) {
                hdr->delById(HDR_CONTENT_RANGE);
                hdr->putContRange(rep->content_range);
                actual_clen = rep->content_length;
                //http->range_iter.pos = rep->content_range->spec.begin();
                (*http->range_iter.pos)->offset = rep->content_range->spec.offset;
                (*http->range_iter.pos)->length = rep->content_range->spec.length;

            } else {
                HttpHdrRange::iterator pos = http->request->range->begin();
                assert(*pos);
                /* append Content-Range */

                if (!hdr->has(HDR_CONTENT_RANGE)) {
                    /* No content range, so this was a full object we are
                     * sending parts of.
                     */
                    httpHeaderAddContRange(hdr, **pos, rep->content_length);
                }

                /* set new Content-Length to the actual number of bytes
                 * transmitted in the message-body */
                actual_clen = (*pos)->length;
            }
        } else {
            /* multipart! */
            /* generate boundary string */
            http->range_iter.boundary = http->rangeBoundaryStr();
            /* delete old Content-Type, add ours */
            hdr->delById(HDR_CONTENT_TYPE);
            httpHeaderPutStrf(hdr, HDR_CONTENT_TYPE,
                              "multipart/byteranges; boundary=\"" SQUIDSTRINGPH "\"",
                              SQUIDSTRINGPRINT(http->range_iter.boundary));
            /* Content-Length is not required in multipart responses
             * but it is always nice to have one */
            actual_clen = http->mRangeCLen();
            /* http->out needs to start where we want data at */
            http->out.offset = http->range_iter.currentSpec()->offset;
        }

        /* replace Content-Length header */
        assert(actual_clen >= 0);

        hdr->delById(HDR_CONTENT_LENGTH);

        hdr->putInt64(HDR_CONTENT_LENGTH, actual_clen);

        debugs(33, 3, "clientBuildRangeHeader: actual content length: " << actual_clen);

        /* And start the range iter off */
        http->range_iter.updateSpec();
    }
}

void
ClientSocketContext::prepareReply(HttpReply * rep)
{
    reply = rep;

    if (http->request->range)
        buildRangeHeader(rep);
}

void
ClientSocketContext::sendStartOfMessage(HttpReply * rep, StoreIOBuffer bodyData)
{
    prepareReply(rep);
    assert (rep);
    MemBuf *mb = rep->pack();

    // dump now, so we dont output any body.
    debugs(11, 2, "HTTP Client " << clientConnection);
    debugs(11, 2, "HTTP Client REPLY:\n---------\n" << mb->buf << "\n----------");

    /* Save length of headers for persistent conn checks */
    http->out.headers_sz = mb->contentSize();
#if HEADERS_LOG

    headersLog(0, 0, http->request->method, rep);
#endif

    if (bodyData.data && bodyData.length) {
        if (multipartRangeRequest())
            packRange(bodyData, mb);
        else if (http->request->flags.chunkedReply) {
            packChunk(bodyData, *mb);
        } else {
            size_t length = lengthToSend(bodyData.range());
            noteSentBodyBytes (length);

            mb->append(bodyData.data, length);
        }
    }

    /* write */
    debugs(33,7, HERE << "sendStartOfMessage schedules clientWriteComplete");
    AsyncCall::Pointer call = commCbCall(33, 5, "clientWriteComplete",
                                         CommIoCbPtrFun(clientWriteComplete, this));
    Comm::Write(clientConnection, mb, call);
    delete mb;
}

/**
 * Write a chunk of data to a client socket. If the reply is present,
 * send the reply headers down the wire too, and clean them up when
 * finished.
 * Pre-condition:
 *   The request is one backed by a connection, not an internal request.
 *   data context is not NULL
 *   There are no more entries in the stream chain.
 */
void
clientSocketRecipient(clientStreamNode * node, ClientHttpRequest * http,
                      HttpReply * rep, StoreIOBuffer receivedData)
{
    /* Test preconditions */
    assert(node != NULL);
    PROF_start(clientSocketRecipient);
    /* TODO: handle this rather than asserting
     * - it should only ever happen if we cause an abort and
     * the callback chain loops back to here, so we can simply return.
     * However, that itself shouldn't happen, so it stays as an assert for now.
     */
    assert(cbdataReferenceValid(node));
    assert(node->node.next == NULL);
    ClientSocketContext::Pointer context = dynamic_cast<ClientSocketContext *>(node->data.getRaw());
    assert(context != NULL);
    assert(connIsUsable(http->getConn()));

    /* TODO: check offset is what we asked for */

    if (context != http->getConn()->getCurrentContext())
        context->deferRecipientForLater(node, rep, receivedData);
    else
        http->getConn()->handleReply(rep, receivedData);

    PROF_stop(clientSocketRecipient);
}

/**
 * Called when a downstream node is no longer interested in
 * our data. As we are a terminal node, this means on aborts
 * only
 */
void
clientSocketDetach(clientStreamNode * node, ClientHttpRequest * http)
{
    /* Test preconditions */
    assert(node != NULL);
    /* TODO: handle this rather than asserting
     * - it should only ever happen if we cause an abort and
     * the callback chain loops back to here, so we can simply return.
     * However, that itself shouldn't happen, so it stays as an assert for now.
     */
    assert(cbdataReferenceValid(node));
    /* Set null by ContextFree */
    assert(node->node.next == NULL);
    /* this is the assert discussed above */
    assert(NULL == dynamic_cast<ClientSocketContext *>(node->data.getRaw()));
    /* We are only called when the client socket shutsdown.
     * Tell the prev pipeline member we're finished
     */
    clientStreamDetach(node, http);
}

static void
clientWriteBodyComplete(const Comm::ConnectionPointer &conn, char *buf, size_t size, Comm::Flag errflag, int xerrno, void *data)
{
    debugs(33,7, HERE << "clientWriteBodyComplete schedules clientWriteComplete");
    clientWriteComplete(conn, NULL, size, errflag, xerrno, data);
}

void
ConnStateData::readNextRequest()
{
    debugs(33, 5, HERE << clientConnection << " reading next req");

    fd_note(clientConnection->fd, "Idle client: Waiting for next request");
    /**
     * Set the timeout BEFORE calling readSomeData().
     */
    typedef CommCbMemFunT<ConnStateData, CommTimeoutCbParams> TimeoutDialer;
    AsyncCall::Pointer timeoutCall = JobCallback(33, 5,
                                     TimeoutDialer, this, ConnStateData::requestTimeout);
    commSetConnTimeout(clientConnection, idleTimeout(), timeoutCall);

    readSomeData();
    /** Please don't do anything with the FD past here! */
}

static void
ClientSocketContextPushDeferredIfNeeded(ClientSocketContext::Pointer deferredRequest, ConnStateData * conn)
{
    debugs(33, 2, HERE << conn->clientConnection << " Sending next");

    /** If the client stream is waiting on a socket write to occur, then */

    if (deferredRequest->flags.deferred) {
        /** NO data is allowed to have been sent. */
        assert(deferredRequest->http->out.size == 0);
        /** defer now. */
        clientSocketRecipient(deferredRequest->deferredparams.node,
                              deferredRequest->http,
                              deferredRequest->deferredparams.rep,
                              deferredRequest->deferredparams.queuedBuffer);
    }

    /** otherwise, the request is still active in a callbacksomewhere,
     * and we are done
     */
}

/// called when we have successfully finished writing the response
void
ClientSocketContext::keepaliveNextRequest()
{
    ConnStateData * conn = http->getConn();

    debugs(33, 3, HERE << "ConnnStateData(" << conn->clientConnection << "), Context(" << clientConnection << ")");
    connIsFinished();

    if (conn->pinning.pinned && !Comm::IsConnOpen(conn->pinning.serverConnection)) {
        debugs(33, 2, HERE << conn->clientConnection << " Connection was pinned but server side gone. Terminating client connection");
        conn->clientConnection->close();
        return;
    }

    /** \par
     * We are done with the response, and we are either still receiving request
     * body (early response!) or have already stopped receiving anything.
     *
     * If we are still receiving, then clientParseRequest() below will fail.
     * (XXX: but then we will call readNextRequest() which may succeed and
     * execute a smuggled request as we are not done with the current request).
     *
     * If we stopped because we got everything, then try the next request.
     *
     * If we stopped receiving because of an error, then close now to avoid
     * getting stuck and to prevent accidental request smuggling.
     */

    if (const char *reason = conn->stoppedReceiving()) {
        debugs(33, 3, HERE << "closing for earlier request error: " << reason);
        conn->clientConnection->close();
        return;
    }

    /** \par
     * Attempt to parse a request from the request buffer.
     * If we've been fed a pipelined request it may already
     * be in our read buffer.
     *
     \par
     * This needs to fall through - if we're unlucky and parse the _last_ request
     * from our read buffer we may never re-register for another client read.
     */

    if (conn->clientParseRequests()) {
        debugs(33, 3, HERE << conn->clientConnection << ": parsed next request from buffer");
    }

    /** \par
     * Either we need to kick-start another read or, if we have
     * a half-closed connection, kill it after the last request.
     * This saves waiting for half-closed connections to finished being
     * half-closed _AND_ then, sometimes, spending "Timeout" time in
     * the keepalive "Waiting for next request" state.
     */
    if (commIsHalfClosed(conn->clientConnection->fd) && (conn->getConcurrentRequestCount() == 0)) {
        debugs(33, 3, "ClientSocketContext::keepaliveNextRequest: half-closed client with no pending requests, closing");
        conn->clientConnection->close();
        return;
    }

    ClientSocketContext::Pointer deferredRequest;

    /** \par
     * At this point we either have a parsed request (which we've
     * kicked off the processing for) or not. If we have a deferred
     * request (parsed but deferred for pipeling processing reasons)
     * then look at processing it. If not, simply kickstart
     * another read.
     */

    if ((deferredRequest = conn->getCurrentContext()).getRaw()) {
        debugs(33, 3, HERE << conn->clientConnection << ": calling PushDeferredIfNeeded");
        ClientSocketContextPushDeferredIfNeeded(deferredRequest, conn);
    } else if (conn->flags.readMore) {
        debugs(33, 3, HERE << conn->clientConnection << ": calling conn->readNextRequest()");
        conn->readNextRequest();
    } else {
        // XXX: Can this happen? CONNECT tunnels have deferredRequest set.
        debugs(33, DBG_IMPORTANT, HERE << "abandoning " << conn->clientConnection);
    }
}

void
clientUpdateSocketStats(LogTags logType, size_t size)
{
    if (size == 0)
        return;

    kb_incr(&statCounter.client_http.kbytes_out, size);

    if (logTypeIsATcpHit(logType))
        kb_incr(&statCounter.client_http.hit_kbytes_out, size);
}

/**
 * increments iterator "i"
 * used by clientPackMoreRanges
 *
 \retval true    there is still data available to pack more ranges
 \retval false
 */
bool
ClientSocketContext::canPackMoreRanges() const
{
    /** first update iterator "i" if needed */

    if (!http->range_iter.debt()) {
        debugs(33, 5, HERE << "At end of current range spec for " << clientConnection);

        if (http->range_iter.pos != http->range_iter.end)
            ++http->range_iter.pos;

        http->range_iter.updateSpec();
    }

    assert(!http->range_iter.debt() == !http->range_iter.currentSpec());

    /* paranoid sync condition */
    /* continue condition: need_more_data */
    debugs(33, 5, "ClientSocketContext::canPackMoreRanges: returning " << (http->range_iter.currentSpec() ? true : false));
    return http->range_iter.currentSpec() ? true : false;
}

int64_t
ClientSocketContext::getNextRangeOffset() const
{
    debugs (33, 5, "range: " << http->request->range <<
            "; http offset " << http->out.offset <<
            "; reply " << reply);

    // XXX: This method is called from many places, including pullData() which
    // may be called before prepareReply() [on some Squid-generated errors].
    // Hence, we may not even know yet whether we should honor/do ranges.

    if (http->request->range) {
        /* offset in range specs does not count the prefix of an http msg */
        /* check: reply was parsed and range iterator was initialized */
        assert(http->range_iter.valid);
        /* filter out data according to range specs */
        assert (canPackMoreRanges());
        {
            int64_t start;		/* offset of still missing data */
            assert(http->range_iter.currentSpec());
            start = http->range_iter.currentSpec()->offset + http->range_iter.currentSpec()->length - http->range_iter.debt();
            debugs(33, 3, "clientPackMoreRanges: in:  offset: " << http->out.offset);
            debugs(33, 3, "clientPackMoreRanges: out:"
                   " start: " << start <<
                   " spec[" << http->range_iter.pos - http->request->range->begin() << "]:" <<
                   " [" << http->range_iter.currentSpec()->offset <<
                   ", " << http->range_iter.currentSpec()->offset + http->range_iter.currentSpec()->length << "),"
                   " len: " << http->range_iter.currentSpec()->length <<
                   " debt: " << http->range_iter.debt());
            if (http->range_iter.currentSpec()->length != -1)
                assert(http->out.offset <= start);	/* we did not miss it */

            return start;
        }

    } else if (reply && reply->content_range) {
        /* request does not have ranges, but reply does */
        /** \todo FIXME: should use range_iter_pos on reply, as soon as reply->content_range
         *        becomes HttpHdrRange rather than HttpHdrRangeSpec.
         */
        return http->out.offset + reply->content_range->spec.offset;
    }

    return http->out.offset;
}

void
ClientSocketContext::pullData()
{
    debugs(33, 5, reply << " written " << http->out.size << " into " << clientConnection);

    /* More data will be coming from the stream. */
    StoreIOBuffer readBuffer;
    /* XXX: Next requested byte in the range sequence */
    /* XXX: length = getmaximumrangelenfgth */
    readBuffer.offset = getNextRangeOffset();
    readBuffer.length = HTTP_REQBUF_SZ;
    readBuffer.data = reqbuf;
    /* we may note we have reached the end of the wanted ranges */
    clientStreamRead(getTail(), http, readBuffer);
}

/** Adapt stream status to account for Range cases
 *
 */
clientStream_status_t
ClientSocketContext::socketState()
{
    switch (clientStreamStatus(getTail(), http)) {

    case STREAM_NONE:
        /* check for range support ending */

        if (http->request->range) {
            /* check: reply was parsed and range iterator was initialized */
            assert(http->range_iter.valid);
            /* filter out data according to range specs */

            if (!canPackMoreRanges()) {
                debugs(33, 5, HERE << "Range request at end of returnable " <<
                       "range sequence on " << clientConnection);
                // we got everything we wanted from the store
                return STREAM_COMPLETE;
            }
        } else if (reply && reply->content_range) {
            /* reply has content-range, but Squid is not managing ranges */
            const int64_t &bytesSent = http->out.offset;
            const int64_t &bytesExpected = reply->content_range->spec.length;

            debugs(33, 7, HERE << "body bytes sent vs. expected: " <<
                   bytesSent << " ? " << bytesExpected << " (+" <<
                   reply->content_range->spec.offset << ")");

            // did we get at least what we expected, based on range specs?

            if (bytesSent == bytesExpected) // got everything
                return STREAM_COMPLETE;

            if (bytesSent > bytesExpected) // Error: Sent more than expected
                return STREAM_UNPLANNED_COMPLETE;
        }

        return STREAM_NONE;

    case STREAM_COMPLETE:
        return STREAM_COMPLETE;

    case STREAM_UNPLANNED_COMPLETE:
        return STREAM_UNPLANNED_COMPLETE;

    case STREAM_FAILED:
        return STREAM_FAILED;
    }

    fatal ("unreachable code\n");
    return STREAM_NONE;
}

/**
 * A write has just completed to the client, or we have just realised there is
 * no more data to send.
 */
void
clientWriteComplete(const Comm::ConnectionPointer &conn, char *bufnotused, size_t size, Comm::Flag errflag, int xerrno, void *data)
{
    ClientSocketContext *context = (ClientSocketContext *)data;
    context->writeComplete(conn, bufnotused, size, errflag);
}

/// remembers the abnormal connection termination for logging purposes
void
ClientSocketContext::noteIoError(const int xerrno)
{
    if (http) {
        if (xerrno == ETIMEDOUT)
            http->al->http.timedout = true;
        else // even if xerrno is zero (which means read abort/eof)
            http->al->http.aborted = true;
    }
}

void
ClientSocketContext::doClose()
{
    clientConnection->close();
}

/// called when we encounter a response-related error
void
ClientSocketContext::initiateClose(const char *reason)
{
    http->getConn()->stopSending(reason); // closes ASAP
}

void
ConnStateData::stopSending(const char *error)
{
    debugs(33, 4, HERE << "sending error (" << clientConnection << "): " << error <<
           "; old receiving error: " <<
           (stoppedReceiving() ? stoppedReceiving_ : "none"));

    if (const char *oldError = stoppedSending()) {
        debugs(33, 3, HERE << "already stopped sending: " << oldError);
        return; // nothing has changed as far as this connection is concerned
    }
    stoppedSending_ = error;

    if (!stoppedReceiving()) {
        if (const int64_t expecting = mayNeedToReadMoreBody()) {
            debugs(33, 5, HERE << "must still read " << expecting <<
                   " request body bytes with " << in.buf.length() << " unused");
            return; // wait for the request receiver to finish reading
        }
    }

    clientConnection->close();
}

void
ClientSocketContext::writeComplete(const Comm::ConnectionPointer &conn, char *bufnotused, size_t size, Comm::Flag errflag)
{
    const StoreEntry *entry = http->storeEntry();
    http->out.size += size;
    debugs(33, 5, HERE << conn << ", sz " << size <<
           ", err " << errflag << ", off " << http->out.size << ", len " <<
           (entry ? entry->objectLen() : 0));
    clientUpdateSocketStats(http->logType, size);

    /* Bail out quickly on Comm::ERR_CLOSING - close handlers will tidy up */

    if (errflag == Comm::ERR_CLOSING || !Comm::IsConnOpen(conn))
        return;

    if (errflag || clientHttpRequestStatus(conn->fd, http)) {
        initiateClose("failure or true request status");
        /* Do we leak here ? */
        return;
    }

    switch (socketState()) {

    case STREAM_NONE:
        pullData();
        break;

    case STREAM_COMPLETE:
        debugs(33, 5, conn << "Stream complete, keepalive is " << http->request->flags.proxyKeepalive);
        if (http->request->flags.proxyKeepalive)
            keepaliveNextRequest();
        else
            initiateClose("STREAM_COMPLETE NOKEEPALIVE");
        return;

    case STREAM_UNPLANNED_COMPLETE:
        initiateClose("STREAM_UNPLANNED_COMPLETE");
        return;

    case STREAM_FAILED:
        initiateClose("STREAM_FAILED");
        return;

    default:
        fatal("Hit unreachable code in clientWriteComplete\n");
    }
}

static ClientSocketContext *
parseHttpRequestAbort(ConnStateData * csd, const char *uri)
{
    ClientHttpRequest *http;
    ClientSocketContext *context;
    StoreIOBuffer tempBuffer;
    http = new ClientHttpRequest(csd);
    http->req_sz = csd->in.buf.length();
    http->uri = xstrdup(uri);
    setLogUri (http, uri);
    context = new ClientSocketContext(csd->clientConnection, http);
    tempBuffer.data = context->reqbuf;
    tempBuffer.length = HTTP_REQBUF_SZ;
    clientStreamInit(&http->client_stream, clientGetMoreData, clientReplyDetach,
                     clientReplyStatus, new clientReplyContext(http), clientSocketRecipient,
                     clientSocketDetach, context, tempBuffer);
    return context;
}

char *
skipLeadingSpace(char *aString)
{
    char *result = aString;

    while (xisspace(*aString))
        ++aString;

    return result;
}

/**
 * 'end' defaults to NULL for backwards compatibility
 * remove default value if we ever get rid of NULL-terminated
 * request buffers.
 */
const char *
findTrailingHTTPVersion(const char *uriAndHTTPVersion, const char *end)
{
    if (NULL == end) {
        end = uriAndHTTPVersion + strcspn(uriAndHTTPVersion, "\r\n");
        assert(end);
    }

    for (; end > uriAndHTTPVersion; --end) {
        if (*end == '\n' || *end == '\r')
            continue;

        if (xisspace(*end)) {
            if (strncasecmp(end + 1, "HTTP/", 5) == 0)
                return end + 1;
            else
                break;
        }
    }

    return NULL;
}

void
setLogUri(ClientHttpRequest * http, char const *uri, bool cleanUrl)
{
    safe_free(http->log_uri);

    if (!cleanUrl)
        // The uri is already clean just dump it.
        http->log_uri = xstrndup(uri, MAX_URL);
    else {
        int flags = 0;
        switch (Config.uri_whitespace) {
        case URI_WHITESPACE_ALLOW:
            flags |= RFC1738_ESCAPE_NOSPACE;

        case URI_WHITESPACE_ENCODE:
            flags |= RFC1738_ESCAPE_UNESCAPED;
            http->log_uri = xstrndup(rfc1738_do_escape(uri, flags), MAX_URL);
            break;

        case URI_WHITESPACE_CHOP: {
            flags |= RFC1738_ESCAPE_NOSPACE;
            flags |= RFC1738_ESCAPE_UNESCAPED;
            http->log_uri = xstrndup(rfc1738_do_escape(uri, flags), MAX_URL);
            int pos = strcspn(http->log_uri, w_space);
            http->log_uri[pos] = '\0';
        }
        break;

        case URI_WHITESPACE_DENY:
        case URI_WHITESPACE_STRIP:
        default: {
            const char *t;
            char *tmp_uri = static_cast<char*>(xmalloc(strlen(uri) + 1));
            char *q = tmp_uri;
            t = uri;
            while (*t) {
                if (!xisspace(*t)) {
                    *q = *t;
                    ++q;
                }
                ++t;
            }
            *q = '\0';
            http->log_uri = xstrndup(rfc1738_escape_unescaped(tmp_uri), MAX_URL);
            xfree(tmp_uri);
        }
        break;
        }
    }
}

static void
prepareAcceleratedURL(ConnStateData * conn, ClientHttpRequest *http, char *url, const char *req_hdr)
{
    int vhost = conn->port->vhost;
    int vport = conn->port->vport;
    char *host;
    char ipbuf[MAX_IPSTRLEN];

    http->flags.accel = true;

    /* BUG: Squid cannot deal with '*' URLs (RFC2616 5.1.2) */

    if (strncasecmp(url, "cache_object://", 15) == 0)
        return; /* already in good shape */

    if (*url != '/') {
        if (conn->port->vhost)
            return; /* already in good shape */

        /* else we need to ignore the host name */
        url = strstr(url, "//");

#if SHOULD_REJECT_UNKNOWN_URLS

        if (!url) {
            hp->request_parse_status = Http::scBadRequest;
            return parseHttpRequestAbort(conn, "error:invalid-request");
        }
#endif

        if (url)
            url = strchr(url + 2, '/');

        if (!url)
            url = (char *) "/";
    }

    if (vport < 0)
        vport = http->getConn()->clientConnection->local.port();

    const bool switchedToHttps = conn->switchedToHttps();
    const bool tryHostHeader = vhost || switchedToHttps;
    if (tryHostHeader && (host = mime_get_header(req_hdr, "Host")) != NULL) {
        debugs(33, 5, "ACCEL VHOST REWRITE: vhost=" << host << " + vport=" << vport);
        char thost[256];
        if (vport > 0) {
            thost[0] = '\0';
            char *t = NULL;
            if (host[strlen(host)] != ']' && (t = strrchr(host,':')) != NULL) {
                strncpy(thost, host, (t-host));
                snprintf(thost+(t-host), sizeof(thost)-(t-host), ":%d", vport);
                host = thost;
            } else if (!t) {
                snprintf(thost, sizeof(thost), "%s:%d",host, vport);
                host = thost;
            }
        } // else nothing to alter port-wise.
        int url_sz = strlen(url) + 32 + Config.appendDomainLen +
                     strlen(host);
        http->uri = (char *)xcalloc(url_sz, 1);
        const char *protocol = switchedToHttps ?
                               "https" : AnyP::UriScheme(conn->port->transport.protocol).c_str();
        snprintf(http->uri, url_sz, "%s://%s%s", protocol, host, url);
        debugs(33, 5, "ACCEL VHOST REWRITE: '" << http->uri << "'");
    } else if (conn->port->defaultsite /* && !vhost */) {
        debugs(33, 5, "ACCEL DEFAULTSITE REWRITE: defaultsite=" << conn->port->defaultsite << " + vport=" << vport);
        int url_sz = strlen(url) + 32 + Config.appendDomainLen +
                     strlen(conn->port->defaultsite);
        http->uri = (char *)xcalloc(url_sz, 1);
        char vportStr[32];
        vportStr[0] = '\0';
        if (vport > 0) {
            snprintf(vportStr, sizeof(vportStr),":%d",vport);
        }
        snprintf(http->uri, url_sz, "%s://%s%s%s",
                 AnyP::UriScheme(conn->port->transport.protocol).c_str(), conn->port->defaultsite, vportStr, url);
        debugs(33, 5, "ACCEL DEFAULTSITE REWRITE: '" << http->uri <<"'");
    } else if (vport > 0 /* && (!vhost || no Host:) */) {
        debugs(33, 5, "ACCEL VPORT REWRITE: *_port IP + vport=" << vport);
        /* Put the local socket IP address as the hostname, with whatever vport we found  */
        int url_sz = strlen(url) + 32 + Config.appendDomainLen;
        http->uri = (char *)xcalloc(url_sz, 1);
        http->getConn()->clientConnection->local.toHostStr(ipbuf,MAX_IPSTRLEN);
        snprintf(http->uri, url_sz, "%s://%s:%d%s",
                 AnyP::UriScheme(conn->port->transport.protocol).c_str(),
                 ipbuf, vport, url);
        debugs(33, 5, "ACCEL VPORT REWRITE: '" << http->uri << "'");
    }
}

static void
prepareTransparentURL(ConnStateData * conn, ClientHttpRequest *http, char *url, const char *req_hdr)
{
    char *host;
    char ipbuf[MAX_IPSTRLEN];

    if (*url != '/')
        return; /* already in good shape */

    /* BUG: Squid cannot deal with '*' URLs (RFC2616 5.1.2) */

    if ((host = mime_get_header(req_hdr, "Host")) != NULL) {
        int url_sz = strlen(url) + 32 + Config.appendDomainLen +
                     strlen(host);
        http->uri = (char *)xcalloc(url_sz, 1);
        snprintf(http->uri, url_sz, "%s://%s%s", AnyP::UriScheme(conn->port->transport.protocol).c_str(), host, url);
        debugs(33, 5, "TRANSPARENT HOST REWRITE: '" << http->uri <<"'");
    } else {
        /* Put the local socket IP address as the hostname.  */
        int url_sz = strlen(url) + 32 + Config.appendDomainLen;
        http->uri = (char *)xcalloc(url_sz, 1);
        http->getConn()->clientConnection->local.toHostStr(ipbuf,MAX_IPSTRLEN);
        snprintf(http->uri, url_sz, "%s://%s:%d%s",
                 AnyP::UriScheme(http->getConn()->port->transport.protocol).c_str(),
                 ipbuf, http->getConn()->clientConnection->local.port(), url);
        debugs(33, 5, "TRANSPARENT REWRITE: '" << http->uri << "'");
    }
}

/** Parse an HTTP request
 *
 *  \note Sets result->flags.parsed_ok to 0 if failed to parse the request,
 *          to 1 if the request was correctly parsed.
 *  \param[in] csd a ConnStateData. The caller must make sure it is not null
 *  \param[in] hp an HttpParser
 *  \param[out] mehtod_p will be set as a side-effect of the parsing.
 *          Pointed-to value will be set to Http::METHOD_NONE in case of
 *          parsing failure
 *  \param[out] http_ver will be set as a side-effect of the parsing
 *  \return NULL on incomplete requests,
 *          a ClientSocketContext structure on success or failure.
 */
ClientSocketContext *
parseHttpRequest(ConnStateData *csd, HttpParser *hp, HttpRequestMethod * method_p, Http::ProtocolVersion *http_ver)
{
    char *req_hdr = NULL;
    char *end;
    size_t req_sz;
    ClientHttpRequest *http;
    ClientSocketContext *result;
    StoreIOBuffer tempBuffer;
    int r;

    /* pre-set these values to make aborting simpler */
    *method_p = Http::METHOD_NONE;

    /* NP: don't be tempted to move this down or remove again.
     * It's the only DDoS protection old-String has against long URL */
    if ( hp->bufsiz <= 0) {
        debugs(33, 5, "Incomplete request, waiting for end of request line");
        return NULL;
    } else if ( (size_t)hp->bufsiz >= Config.maxRequestHeaderSize && headersEnd(hp->buf, Config.maxRequestHeaderSize) == 0) {
        debugs(33, 5, "parseHttpRequest: Too large request");
        hp->request_parse_status = Http::scHeaderTooLarge;
        return parseHttpRequestAbort(csd, "error:request-too-large");
    }

    /* Attempt to parse the first line; this'll define the method, url, version and header begin */
    r = HttpParserParseReqLine(hp);

    if (r == 0) {
        debugs(33, 5, "Incomplete request, waiting for end of request line");
        return NULL;
    }

    if (r == -1) {
        return parseHttpRequestAbort(csd, "error:invalid-request");
    }

    /* Request line is valid here .. */
    *http_ver = Http::ProtocolVersion(hp->req.v_maj, hp->req.v_min);

    /* This call scans the entire request, not just the headers */
    if (hp->req.v_maj > 0) {
        if ((req_sz = headersEnd(hp->buf, hp->bufsiz)) == 0) {
            debugs(33, 5, "Incomplete request, waiting for end of headers");
            return NULL;
        }
    } else {
        debugs(33, 3, "parseHttpRequest: Missing HTTP identifier");
        req_sz = HttpParserReqSz(hp);
    }

    /* We know the whole request is in hp->buf now */

    assert(req_sz <= (size_t) hp->bufsiz);

    /* Will the following be true with HTTP/0.9 requests? probably not .. */
    /* So the rest of the code will need to deal with '0'-byte headers (ie, none, so don't try parsing em) */
    assert(req_sz > 0);

    hp->hdr_end = req_sz - 1;

    hp->hdr_start = hp->req.end + 1;

    /* Enforce max_request_size */
    if (req_sz >= Config.maxRequestHeaderSize) {
        debugs(33, 5, "parseHttpRequest: Too large request");
        hp->request_parse_status = Http::scHeaderTooLarge;
        return parseHttpRequestAbort(csd, "error:request-too-large");
    }

    /* Set method_p */
    *method_p = HttpRequestMethod(&hp->buf[hp->req.m_start], &hp->buf[hp->req.m_end]+1);

    /* deny CONNECT via accelerated ports */
    if (*method_p == Http::METHOD_CONNECT && csd->port != NULL && csd->port->flags.accelSurrogate) {
        debugs(33, DBG_IMPORTANT, "WARNING: CONNECT method received on " << csd->port->transport.protocol << " Accelerator port " << csd->port->s.port());
        /* XXX need a way to say "this many character length string" */
        debugs(33, DBG_IMPORTANT, "WARNING: for request: " << hp->buf);
        hp->request_parse_status = Http::scMethodNotAllowed;
        return parseHttpRequestAbort(csd, "error:method-not-allowed");
    }

    if (*method_p == Http::METHOD_NONE) {
        /* XXX need a way to say "this many character length string" */
        debugs(33, DBG_IMPORTANT, "clientParseRequestMethod: Unsupported method in request '" << hp->buf << "'");
        hp->request_parse_status = Http::scMethodNotAllowed;
        return parseHttpRequestAbort(csd, "error:unsupported-request-method");
    }

    /*
     * Process headers after request line
     * TODO: Use httpRequestParse here.
     */
    /* XXX this code should be modified to take a const char * later! */
    req_hdr = (char *) hp->buf + hp->req.end + 1;

    debugs(33, 3, "parseHttpRequest: req_hdr = {" << req_hdr << "}");

    end = (char *) hp->buf + hp->hdr_end;

    debugs(33, 3, "parseHttpRequest: end = {" << end << "}");

    debugs(33, 3, "parseHttpRequest: prefix_sz = " <<
           (int) HttpParserRequestLen(hp) << ", req_line_sz = " <<
           HttpParserReqSz(hp));

    /* Ok, all headers are received */
    http = new ClientHttpRequest(csd);

    http->req_sz = HttpParserRequestLen(hp);
    result = new ClientSocketContext(csd->clientConnection, http);
    tempBuffer.data = result->reqbuf;
    tempBuffer.length = HTTP_REQBUF_SZ;

    ClientStreamData newServer = new clientReplyContext(http);
    ClientStreamData newClient = result;
    clientStreamInit(&http->client_stream, clientGetMoreData, clientReplyDetach,
                     clientReplyStatus, newServer, clientSocketRecipient,
                     clientSocketDetach, newClient, tempBuffer);

    debugs(33, 5, "parseHttpRequest: Request Header is\n" <<(hp->buf) + hp->hdr_start);

    /* set url */
    /*
     * XXX this should eventually not use a malloc'ed buffer; the transformation code
     * below needs to be modified to not expect a mutable nul-terminated string.
     */
    char *url = (char *)xmalloc(hp->req.u_end - hp->req.u_start + 16);

    memcpy(url, hp->buf + hp->req.u_start, hp->req.u_end - hp->req.u_start + 1);

    url[hp->req.u_end - hp->req.u_start + 1] = '\0';

#if THIS_VIOLATES_HTTP_SPECS_ON_URL_TRANSFORMATION

    if ((t = strchr(url, '#')))	/* remove HTML anchors */
        *t = '\0';

#endif

    debugs(33,5, HERE << "repare absolute URL from " <<
           (csd->transparent()?"intercept":(csd->port->flags.accelSurrogate ? "accel":"")));
    /* Rewrite the URL in transparent or accelerator mode */
    /* NP: there are several cases to traverse here:
     *  - standard mode (forward proxy)
     *  - transparent mode (TPROXY)
     *  - transparent mode with failures
     *  - intercept mode (NAT)
     *  - intercept mode with failures
     *  - accelerator mode (reverse proxy)
     *  - internal URL
     *  - mixed combos of the above with internal URL
     *  - remote interception with PROXY protocol
     *  - remote reverse-proxy with PROXY protocol
     */
    if (csd->transparent()) {
        /* intercept or transparent mode, properly working with no failures */
        prepareTransparentURL(csd, http, url, req_hdr);

    } else if (internalCheck(url)) {
        /* internal URL mode */
        /* prepend our name & port */
        http->uri = xstrdup(internalLocalUri(NULL, url));
        // We just re-wrote the URL. Must replace the Host: header.
        //  But have not parsed there yet!! flag for local-only handling.
        http->flags.internal = true;

    } else if (csd->port->flags.accelSurrogate || csd->switchedToHttps()) {
        /* accelerator mode */
        prepareAcceleratedURL(csd, http, url, req_hdr);
    }

    if (!http->uri) {
        /* No special rewrites have been applied above, use the
         * requested url. may be rewritten later, so make extra room */
        int url_sz = strlen(url) + Config.appendDomainLen + 5;
        http->uri = (char *)xcalloc(url_sz, 1);
        strcpy(http->uri, url);
    }

    debugs(33, 5, "parseHttpRequest: Complete request received");

    // XXX: crop this dump at the end of headers. No need for extras
    debugs(11, 2, "HTTP Client " << csd->clientConnection);
    debugs(11, 2, "HTTP Client REQUEST:\n---------\n" << (hp->buf) + hp->req.m_start << "\n----------");

    result->flags.parsed_ok = 1;
    xfree(url);
    return result;
}

bool
ConnStateData::In::maybeMakeSpaceAvailable()
{
    if (buf.spaceSize() < 2) {
        const SBuf::size_type haveCapacity = buf.length() + buf.spaceSize();
        if (haveCapacity >= Config.maxRequestBufferSize) {
            debugs(33, 4, "request buffer full: client_request_buffer_max_size=" << Config.maxRequestBufferSize);
            return false;
        }
        if (haveCapacity == 0) {
            // haveCapacity is based on the SBuf visible window of the MemBlob buffer, which may fill up.
            // at which point bump the buffer back to default. This allocates a new MemBlob with any un-parsed bytes.
            buf.reserveCapacity(CLIENT_REQ_BUF_SZ);
        } else {
            const SBuf::size_type wantCapacity = min(static_cast<SBuf::size_type>(Config.maxRequestBufferSize), haveCapacity*2);
            buf.reserveCapacity(wantCapacity);
        }
        debugs(33, 2, "growing request buffer: available=" << buf.spaceSize() << " used=" << buf.length());
    }
    return (buf.spaceSize() >= 2);
}

void
ConnStateData::addContextToQueue(ClientSocketContext * context)
{
    ClientSocketContext::Pointer *S;

    for (S = (ClientSocketContext::Pointer *) & currentobject; S->getRaw();
            S = &(*S)->next);
    *S = context;

    ++nrequests;
}

int
ConnStateData::getConcurrentRequestCount() const
{
    int result = 0;
    ClientSocketContext::Pointer *T;

    for (T = (ClientSocketContext::Pointer *) &currentobject;
            T->getRaw(); T = &(*T)->next, ++result);
    return result;
}

int
ConnStateData::connFinishedWithConn(int size)
{
    if (size == 0) {
        if (getConcurrentRequestCount() == 0 && in.buf.isEmpty()) {
            /* no current or pending requests */
            debugs(33, 4, HERE << clientConnection << " closed");
            return 1;
        } else if (!Config.onoff.half_closed_clients) {
            /* admin doesn't want to support half-closed client sockets */
            debugs(33, 3, HERE << clientConnection << " aborted (half_closed_clients disabled)");
            notifyAllContexts(0); // no specific error implies abort
            return 1;
        }
    }

    return 0;
}

void
ConnStateData::consumeInput(const size_t byteCount)
{
    assert(byteCount > 0 && byteCount <= in.buf.length());
    in.buf.consume(byteCount);
    debugs(33, 5, "in.buf has " << in.buf.length() << " unused bytes");
}

// TODO: Remove when renaming ConnStateData
void
connNoteUseOfBuffer(ConnStateData* conn, size_t byteCount)
{
    conn->consumeInput(byteCount);
}

/// respond with ERR_TOO_BIG if request header exceeds request_header_max_size
void
ConnStateData::checkHeaderLimits()
{
    if (in.buf.length() < Config.maxRequestHeaderSize)
        return; // can accumulte more header data

    debugs(33, 3, "Request header is too large (" << in.buf.length() << " > " <<
           Config.maxRequestHeaderSize << " bytes)");

    ClientSocketContext *context = parseHttpRequestAbort(this, "error:request-too-large");
    clientStreamNode *node = context->getClientReplyContext();
    clientReplyContext *repContext = dynamic_cast<clientReplyContext *>(node->data.getRaw());
    assert (repContext);
    repContext->setReplyToError(ERR_TOO_BIG,
                                Http::scBadRequest, Http::METHOD_NONE, NULL,
                                clientConnection->remote, NULL, NULL, NULL);
    context->registerWithConn();
    context->pullData();
}

void
ConnStateData::clientAfterReadingRequests()
{
    // Were we expecting to read more request body from half-closed connection?
    if (mayNeedToReadMoreBody() && commIsHalfClosed(clientConnection->fd)) {
        debugs(33, 3, HERE << "truncated body: closing half-closed " << clientConnection);
        clientConnection->close();
        return;
    }

    if (flags.readMore)
        readSomeData();
}

void
ConnStateData::quitAfterError(HttpRequest *request)
{
    // From HTTP p.o.v., we do not have to close after every error detected
    // at the client-side, but many such errors do require closure and the
    // client-side code is bad at handling errors so we play it safe.
    if (request)
        request->flags.proxyKeepalive = false;
    flags.readMore = false;
    debugs(33,4, HERE << "Will close after error: " << clientConnection);
}

#if USE_OPENSSL
bool ConnStateData::serveDelayedError(ClientSocketContext *context)
{
    ClientHttpRequest *http = context->http;

    if (!sslServerBump)
        return false;

    assert(sslServerBump->entry);
    // Did we create an error entry while processing CONNECT?
    if (!sslServerBump->entry->isEmpty()) {
        quitAfterError(http->request);

        // Get the saved error entry and send it to the client by replacing the
        // ClientHttpRequest store entry with it.
        clientStreamNode *node = context->getClientReplyContext();
        clientReplyContext *repContext = dynamic_cast<clientReplyContext *>(node->data.getRaw());
        assert(repContext);
        debugs(33, 5, "Responding with delated error for " << http->uri);
        repContext->setReplyToStoreEntry(sslServerBump->entry, "delayed SslBump error");

        // save the original request for logging purposes
        if (!context->http->al->request) {
            context->http->al->request = http->request;
            HTTPMSGLOCK(context->http->al->request);
        }

        // Get error details from the fake certificate-peeking request.
        http->request->detailError(sslServerBump->request->errType, sslServerBump->request->errDetail);
        context->pullData();
        return true;
    }

    // In bump-server-first mode, we have not necessarily seen the intended
    // server name at certificate-peeking time. Check for domain mismatch now,
    // when we can extract the intended name from the bumped HTTP request.
    if (X509 *srvCert = sslServerBump->serverCert.get()) {
        HttpRequest *request = http->request;
        if (!Ssl::checkX509ServerValidity(srvCert, request->GetHost())) {
            debugs(33, 2, "SQUID_X509_V_ERR_DOMAIN_MISMATCH: Certificate " <<
                   "does not match domainname " << request->GetHost());

            bool allowDomainMismatch = false;
            if (Config.ssl_client.cert_error) {
                ACLFilledChecklist check(Config.ssl_client.cert_error, request, dash_str);
                check.sslErrors = new Ssl::CertErrors(Ssl::CertError(SQUID_X509_V_ERR_DOMAIN_MISMATCH, srvCert));
                allowDomainMismatch = (check.fastCheck() == ACCESS_ALLOWED);
                delete check.sslErrors;
                check.sslErrors = NULL;
            }

            if (!allowDomainMismatch) {
                quitAfterError(request);

                clientStreamNode *node = context->getClientReplyContext();
                clientReplyContext *repContext = dynamic_cast<clientReplyContext *>(node->data.getRaw());
                assert (repContext);

                // Fill the server IP and hostname for error page generation.
                HttpRequest::Pointer const & peekerRequest = sslServerBump->request;
                request->hier.note(peekerRequest->hier.tcpServer, request->GetHost());

                // Create an error object and fill it
                ErrorState *err = new ErrorState(ERR_SECURE_CONNECT_FAIL, Http::scServiceUnavailable, request);
                err->src_addr = clientConnection->remote;
                Ssl::ErrorDetail *errDetail = new Ssl::ErrorDetail(
                    SQUID_X509_V_ERR_DOMAIN_MISMATCH,
                    srvCert, NULL);
                err->detail = errDetail;
                // Save the original request for logging purposes.
                if (!context->http->al->request) {
                    context->http->al->request = request;
                    HTTPMSGLOCK(context->http->al->request);
                }
                repContext->setReplyToError(request->method, err);
                assert(context->http->out.offset == 0);
                context->pullData();
                return true;
            }
        }
    }

    return false;
}
#endif // USE_OPENSSL

void
clientProcessRequest(ConnStateData *conn, HttpParser *hp, ClientSocketContext *context, const HttpRequestMethod& method, Http::ProtocolVersion http_ver)
{
    ClientHttpRequest *http = context->http;
    HttpRequest::Pointer request;
    bool notedUseOfBuffer = false;
    bool chunked = false;
    bool mustReplyToOptions = false;
    bool unsupportedTe = false;
    bool expectBody = false;

    // temporary hack to avoid splitting this huge function with sensitive code
    const bool isFtp = !hp;
    if (isFtp) {
        // In FTP, case, we already have the request parsed and checked, so we
        // only need to go through the final body/conn setup to doCallouts().
        assert(http->request);
        request = http->request;
        notedUseOfBuffer = true;
        goto doFtpAndHttp;
    }

    if (context->flags.parsed_ok == 0) {
        assert(hp);
        clientStreamNode *node = context->getClientReplyContext();
        debugs(33, 2, "clientProcessRequest: Invalid Request");
        conn->quitAfterError(NULL);
        // setLogUri should called before repContext->setReplyToError
        setLogUri(http, http->uri,  true);
        clientReplyContext *repContext = dynamic_cast<clientReplyContext *>(node->data.getRaw());
        assert (repContext);
        switch (hp->request_parse_status) {
        case Http::scHeaderTooLarge:
            repContext->setReplyToError(ERR_TOO_BIG, Http::scBadRequest, method, http->uri, conn->clientConnection->remote, NULL, conn->in.buf.c_str(), NULL);
            break;
        case Http::scMethodNotAllowed:
            repContext->setReplyToError(ERR_UNSUP_REQ, Http::scMethodNotAllowed, method, http->uri,
                                        conn->clientConnection->remote, NULL, conn->in.buf.c_str(), NULL);
            break;
        default:
            repContext->setReplyToError(ERR_INVALID_REQ, hp->request_parse_status, method, http->uri,
                                        conn->clientConnection->remote, NULL, conn->in.buf.c_str(), NULL);
        }
        assert(context->http->out.offset == 0);
        context->pullData();
        goto finish;
    }

    if ((request = HttpRequest::CreateFromUrlAndMethod(http->uri, method)) == NULL) {
        clientStreamNode *node = context->getClientReplyContext();
        debugs(33, 5, "Invalid URL: " << http->uri);
        conn->quitAfterError(request.getRaw());
        // setLogUri should called before repContext->setReplyToError
        setLogUri(http, http->uri,  true);
        clientReplyContext *repContext = dynamic_cast<clientReplyContext *>(node->data.getRaw());
        assert (repContext);
        repContext->setReplyToError(ERR_INVALID_URL, Http::scBadRequest, method, http->uri, conn->clientConnection->remote, NULL, NULL, NULL);
        assert(context->http->out.offset == 0);
        context->pullData();
        goto finish;
    }

    /* RFC 2616 section 10.5.6 : handle unsupported HTTP major versions cleanly. */
    /* We currently only support 0.9, 1.0, 1.1 properly */
    /* TODO: move HTTP-specific processing into servers/HttpServer and such */
    if ( (http_ver.major == 0 && http_ver.minor != 9) ||
            (http_ver.major > 1) ) {

        clientStreamNode *node = context->getClientReplyContext();
        debugs(33, 5, "Unsupported HTTP version discovered. :\n" << HttpParserHdrBuf(hp));
        conn->quitAfterError(request.getRaw());
        // setLogUri should called before repContext->setReplyToError
        setLogUri(http, http->uri,  true);
        clientReplyContext *repContext = dynamic_cast<clientReplyContext *>(node->data.getRaw());
        assert (repContext);
        repContext->setReplyToError(ERR_UNSUP_HTTPVERSION, Http::scHttpVersionNotSupported, method, http->uri,
                                    conn->clientConnection->remote, NULL, HttpParserHdrBuf(hp), NULL);
        assert(context->http->out.offset == 0);
        context->pullData();
        goto finish;
    }

    /* compile headers */
    /* we should skip request line! */
    /* XXX should actually know the damned buffer size here */
    if (http_ver.major >= 1 && !request->parseHeader(HttpParserHdrBuf(hp), HttpParserHdrSz(hp))) {
        clientStreamNode *node = context->getClientReplyContext();
        debugs(33, 5, "Failed to parse request headers:\n" << HttpParserHdrBuf(hp));
        conn->quitAfterError(request.getRaw());
        // setLogUri should called before repContext->setReplyToError
        setLogUri(http, http->uri,  true);
        clientReplyContext *repContext = dynamic_cast<clientReplyContext *>(node->data.getRaw());
        assert (repContext);
        repContext->setReplyToError(ERR_INVALID_REQ, Http::scBadRequest, method, http->uri, conn->clientConnection->remote, NULL, NULL, NULL);
        assert(context->http->out.offset == 0);
        context->pullData();
        goto finish;
    }

doFtpAndHttp:
    // Some blobs below are still HTTP-specific, but we would have to rewrite
    // this entire function to remove them from the FTP code path. Connection
    // setup and body_pipe preparation blobs are needed for FTP.

    request->clientConnectionManager = conn;

    request->flags.accelerated = http->flags.accel;
    request->flags.sslBumped=conn->switchedToHttps();
    request->flags.ignoreCc = conn->port->ignore_cc;
    // TODO: decouple http->flags.accel from request->flags.sslBumped
    request->flags.noDirect = (request->flags.accelerated && !request->flags.sslBumped) ?
                              !conn->port->allow_direct : 0;
#if USE_AUTH
    if (request->flags.sslBumped) {
        if (conn->getAuth() != NULL)
            request->auth_user_request = conn->getAuth();
    }
#endif

    /** \par
     * If transparent or interception mode is working clone the transparent and interception flags
     * from the port settings to the request.
     */
    if (http->clientConnection != NULL) {
        request->flags.intercepted = ((http->clientConnection->flags & COMM_INTERCEPTION) != 0);
        request->flags.interceptTproxy = ((http->clientConnection->flags & COMM_TRANSPARENT) != 0 ) ;
        static const bool proxyProtocolPort = (conn->port != NULL) ? conn->port->flags.proxySurrogate : false;
        if (request->flags.interceptTproxy && !proxyProtocolPort) {
            if (Config.accessList.spoof_client_ip) {
                ACLFilledChecklist *checklist = clientAclChecklistCreate(Config.accessList.spoof_client_ip, http);
                request->flags.spoofClientIp = (checklist->fastCheck() == ACCESS_ALLOWED);
                delete checklist;
            } else
                request->flags.spoofClientIp = true;
        } else
            request->flags.spoofClientIp = false;
    }

    if (internalCheck(request->urlpath.termedBuf())) {
        if (internalHostnameIs(request->GetHost()) && request->port == getMyPort()) {
            debugs(33, 2, "internal URL found: " << request->url.getScheme() << "://" << request->GetHost() <<
                   ':' << request->port);
            http->flags.internal = true;
        } else if (Config.onoff.global_internal_static && internalStaticCheck(request->urlpath.termedBuf())) {
            debugs(33, 2, "internal URL found: " << request->url.getScheme() << "://" << request->GetHost() <<
                   ':' << request->port << " (global_internal_static on)");
            request->SetHost(internalHostname());
            request->port = getMyPort();
            http->flags.internal = true;
        } else
            debugs(33, 2, "internal URL found: " << request->url.getScheme() << "://" << request->GetHost() <<
                   ':' << request->port << " (not this proxy)");
    }

    if (http->flags.internal)
        request->login[0] = '\0';

    request->flags.internal = http->flags.internal;
    setLogUri (http, urlCanonicalClean(request.getRaw()));
    request->client_addr = conn->clientConnection->remote; // XXX: remove reuest->client_addr member.
#if FOLLOW_X_FORWARDED_FOR
    // indirect client gets stored here because it is an HTTP header result (from X-Forwarded-For:)
    // not a details about teh TCP connection itself
    request->indirect_client_addr = conn->clientConnection->remote;
#endif /* FOLLOW_X_FORWARDED_FOR */
    request->my_addr = conn->clientConnection->local;
    request->myportname = conn->port->name;
    request->http_ver = http_ver;

    // Link this HttpRequest to ConnStateData relatively early so the following complex handling can use it
    // TODO: this effectively obsoletes a lot of conn->FOO copying. That needs cleaning up later.
    request->clientConnectionManager = conn;

    if (request->header.chunked()) {
        chunked = true;
    } else if (request->header.has(HDR_TRANSFER_ENCODING)) {
        const String te = request->header.getList(HDR_TRANSFER_ENCODING);
        // HTTP/1.1 requires chunking to be the last encoding if there is one
        unsupportedTe = te.size() && te != "identity";
    } // else implied identity coding

    mustReplyToOptions = (method == Http::METHOD_OPTIONS) &&
                         (request->header.getInt64(HDR_MAX_FORWARDS) == 0);
    if (!urlCheckRequest(request.getRaw()) || mustReplyToOptions || unsupportedTe) {
        clientStreamNode *node = context->getClientReplyContext();
        conn->quitAfterError(request.getRaw());
        clientReplyContext *repContext = dynamic_cast<clientReplyContext *>(node->data.getRaw());
        assert (repContext);
        repContext->setReplyToError(ERR_UNSUP_REQ, Http::scNotImplemented, request->method, NULL,
                                    conn->clientConnection->remote, request.getRaw(), NULL, NULL);
        assert(context->http->out.offset == 0);
        context->pullData();
        goto finish;
    }

    if (!chunked && !clientIsContentLengthValid(request.getRaw())) {
        clientStreamNode *node = context->getClientReplyContext();
        clientReplyContext *repContext = dynamic_cast<clientReplyContext *>(node->data.getRaw());
        assert (repContext);
        conn->quitAfterError(request.getRaw());
        repContext->setReplyToError(ERR_INVALID_REQ,
                                    Http::scLengthRequired, request->method, NULL,
                                    conn->clientConnection->remote, request.getRaw(), NULL, NULL);
        assert(context->http->out.offset == 0);
        context->pullData();
        goto finish;
    }

    if (request->header.has(HDR_EXPECT)) {
        const String expect = request->header.getList(HDR_EXPECT);
        const bool supportedExpect = (expect.caseCmp("100-continue") == 0);
        if (!supportedExpect) {
            clientStreamNode *node = context->getClientReplyContext();
            clientReplyContext *repContext = dynamic_cast<clientReplyContext *>(node->data.getRaw());
            assert (repContext);
            conn->quitAfterError(request.getRaw());
            repContext->setReplyToError(ERR_INVALID_REQ, Http::scExpectationFailed, request->method, http->uri,
                                        conn->clientConnection->remote, request.getRaw(), NULL, NULL);
            assert(context->http->out.offset == 0);
            context->pullData();
            goto finish;
        }
    }

    if (!isFtp) {
        http->request = request.getRaw();
        HTTPMSGLOCK(http->request);
    }

    clientSetKeepaliveFlag(http);
    // Let tunneling code be fully responsible for CONNECT requests
    if (http->request->method == Http::METHOD_CONNECT) {
        context->mayUseConnection(true);
        conn->flags.readMore = false;

        // consume header early so that tunnel gets just the body
        connNoteUseOfBuffer(conn, http->req_sz);
        notedUseOfBuffer = true;
    }

#if USE_OPENSSL
    if (conn->switchedToHttps() && conn->serveDelayedError(context))
        goto finish;
#endif

    /* Do we expect a request-body? */
    expectBody = chunked || request->content_length > 0;
    if (!context->mayUseConnection() && expectBody) {
        request->body_pipe = conn->expectRequestBody(
                                 chunked ? -1 : request->content_length);

        if (!isFtp) {
            // consume header early so that body pipe gets just the body
            connNoteUseOfBuffer(conn, http->req_sz);
            notedUseOfBuffer = true;
        }

        /* Is it too large? */
        if (!chunked && // if chunked, we will check as we accumulate
                clientIsRequestBodyTooLargeForPolicy(request->content_length)) {
            clientStreamNode *node = context->getClientReplyContext();
            clientReplyContext *repContext = dynamic_cast<clientReplyContext *>(node->data.getRaw());
            assert (repContext);
            conn->quitAfterError(request.getRaw());
            repContext->setReplyToError(ERR_TOO_BIG,
                                        Http::scPayloadTooLarge, Http::METHOD_NONE, NULL,
                                        conn->clientConnection->remote, http->request, NULL, NULL);
            assert(context->http->out.offset == 0);
            context->pullData();
            goto finish;
        }

        if (!isFtp) {
            // We may stop producing, comm_close, and/or call setReplyToError()
            // below, so quit on errors to avoid http->doCallouts()
            if (!conn->handleRequestBodyData())
                goto finish;

            if (!request->body_pipe->productionEnded()) {
                debugs(33, 5, "need more request body");
                context->mayUseConnection(true);
                assert(conn->flags.readMore);
            }
        }
    }

    http->calloutContext = new ClientRequestContext(http);

    http->doCallouts();

finish:
    if (!notedUseOfBuffer)
        connNoteUseOfBuffer(conn, http->req_sz);

    /*
     * DPW 2007-05-18
     * Moved the TCP_RESET feature from clientReplyContext::sendMoreData
     * to here because calling comm_reset_close() causes http to
     * be freed and the above connNoteUseOfBuffer() would hit an
     * assertion, not to mention that we were accessing freed memory.
     */
    if (request != NULL && request->flags.resetTcp && Comm::IsConnOpen(conn->clientConnection)) {
        debugs(33, 3, HERE << "Sending TCP RST on " << conn->clientConnection);
        conn->flags.readMore = false;
        comm_reset_close(conn->clientConnection);
    }
}

static void
connStripBufferWhitespace (ConnStateData * conn)
{
    // XXX: kill this whole function.
    while (!conn->in.buf.isEmpty() && xisspace(conn->in.buf.at(0))) {
        conn->in.buf.consume(1);
    }
}

int
ConnStateData::pipelinePrefetchMax() const
{
    return Config.pipeline_max_prefetch;
}

/**
 * Limit the number of concurrent requests.
 * \return true  when there are available position(s) in the pipeline queue for another request.
 * \return false when the pipeline queue is full or disabled.
 */
bool
ConnStateData::concurrentRequestQueueFilled() const
{
    const int existingRequestCount = getConcurrentRequestCount();

    // default to the configured pipeline size.
    // add 1 because the head of pipeline is counted in concurrent requests and not prefetch queue
    const int concurrentRequestLimit = pipelinePrefetchMax() + 1;

    // when queue filled already we cant add more.
    if (existingRequestCount >= concurrentRequestLimit) {
        debugs(33, 3, clientConnection << " max concurrent requests reached (" << concurrentRequestLimit << ")");
        debugs(33, 5, clientConnection << " deferring new request until one is done");
        return true;
    }

    return false;
}

/**
 * Perform proxy_protocol_access ACL tests on the client which
 * connected to PROXY protocol port to see if we trust the
 * sender enough to accept their PROXY header claim.
 */
bool
ConnStateData::proxyProtocolValidateClient()
{
    if (!Config.accessList.proxyProtocol)
        return proxyProtocolError("PROXY client not permitted by default ACL");

    ACLFilledChecklist ch(Config.accessList.proxyProtocol, NULL, clientConnection->rfc931);
    ch.src_addr = clientConnection->remote;
    ch.my_addr = clientConnection->local;
    ch.conn(this);

    if (ch.fastCheck() != ACCESS_ALLOWED)
        return proxyProtocolError("PROXY client not permitted by ACLs");

    return true;
}

/**
 * Perform cleanup on PROXY protocol errors.
 * If header parsing hits a fatal error terminate the connection,
 * otherwise wait for more data.
 */
bool
ConnStateData::proxyProtocolError(const char *msg)
{
    if (msg) {
        // This is important to know, but maybe not so much that flooding the log is okay.
#if QUIET_PROXY_PROTOCOL
        // display the first of every 32 occurances at level 1, the others at level 2.
        static uint8_t hide = 0;
        debugs(33, (hide++ % 32 == 0 ? DBG_IMPORTANT : 2), msg << " from " << clientConnection);
#else
        debugs(33, DBG_IMPORTANT, msg << " from " << clientConnection);
#endif
        mustStop(msg);
    }
    return false;
}

/// magic octet prefix for PROXY protocol version 1
static const SBuf Proxy1p0magic("PROXY ", 6);

/// magic octet prefix for PROXY protocol version 2
static const SBuf Proxy2p0magic("\x0D\x0A\x0D\x0A\x00\x0D\x0A\x51\x55\x49\x54\x0A", 12);

/**
 * Test the connection read buffer for PROXY protocol header.
 * Version 1 and 2 header currently supported.
 */
bool
ConnStateData::parseProxyProtocolHeader()
{
    // http://www.haproxy.org/download/1.5/doc/proxy-protocol.txt

    // detect and parse PROXY/2.0 protocol header
    if (in.buf.startsWith(Proxy2p0magic))
        return parseProxy2p0();

    // detect and parse PROXY/1.0 protocol header
    if (in.buf.startsWith(Proxy1p0magic))
         return parseProxy1p0();

    // detect and terminate other protocols
    if (in.buf.length() >= Proxy2p0magic.length()) {
        // PROXY/1.0 magic is shorter, so we know that
        // the input does not start with any PROXY magic
        return proxyProtocolError("PROXY protocol error: invalid header");
    }

    // TODO: detect short non-magic prefixes earlier to avoid
    // waiting for more data which may never come

    // not enough bytes to parse yet.
    return false;
}

/// parse the PROXY/1.0 protocol header from the connection read buffer
bool
ConnStateData::parseProxy1p0()
{
    ::Parser::Tokenizer tok(in.buf);
    tok.skip(Proxy1p0magic);

    static const SBuf unknown("UNKNOWN"), tcpName("TCP");
    if (tok.skip(tcpName)) {

        // skip TCP/IP version number
        static const CharacterSet tcpVersions("TCP-version","46");
        if(!tok.skip(tcpVersions))
            return proxyProtocolError(tok.atEnd() ? "PROXY/1.0 error: missing TCP version" : NULL);

        // skip SP after protocol version
        if (!tok.skip(' '))
            return proxyProtocolError(tok.atEnd() ? "PROXY/1.0 error: missing SP" : NULL);

        SBuf ipa, ipb;
        int64_t porta, portb;
        static const CharacterSet ipChars = CharacterSet("IP Address",".:") + CharacterSet::HEXDIG;

        // parse:  src-IP SP dst-IP SP src-port SP dst-port CR
        // leave the LF until later.
        const bool correct = tok.prefix(ipa, ipChars) && tok.skip(' ') &&
                             tok.prefix(ipb, ipChars) && tok.skip(' ') &&
                             tok.int64(porta) && tok.skip(' ') &&
                             tok.int64(portb) &&
                             tok.skip('\r');
        if (!correct)
            return proxyProtocolError(!tok.atEnd() ? "PROXY/1.0 error: invalid syntax" : NULL);

        if (!tok.skip('\n')) // line terminator.
            return proxyProtocolError("PROXY/1.0 error: missing LF");

        in.buf = tok.remaining(); // sync buffers
        needProxyProtocolHeader_ = false; // found successfully

        // parse IP and port strings
        Ip::Address originalClient, originalDest;

        if (!originalClient.GetHostByName(ipa.c_str()))
            return proxyProtocolError("PROXY/1.0 error: invalid src-IP address");

        if (!originalDest.GetHostByName(ipb.c_str()))
            return proxyProtocolError("PROXY/1.0 error: invalid dst-IP address");

        if (porta > 0 && porta <= 0xFFFF) // max uint16_t
            originalClient.port(static_cast<uint16_t>(porta));
        else
            return proxyProtocolError("PROXY/1.0 error: invalid src port");

        if (portb > 0 && portb <= 0xFFFF) // max uint16_t
            originalDest.port(static_cast<uint16_t>(portb));
        else
            return proxyProtocolError("PROXY/1.0 error: invalid dst port");

        // we have original client and destination details now
        // replace the client connection values
        debugs(33, 5, "PROXY/1.0 protocol on connection " << clientConnection);
        clientConnection->local = originalDest;
        clientConnection->remote = originalClient;
        clientConnection->flags ^= COMM_TRANSPARENT; // prevent TPROXY spoofing of this new IP.
        debugs(33, 5, "PROXY/1.0 upgrade: " << clientConnection);

        // repeat fetch ensuring the new client FQDN can be logged
        if (Config.onoff.log_fqdn)
            fqdncache_gethostbyaddr(clientConnection->remote, FQDN_LOOKUP_IF_MISS);

        return true;

    } else if (tok.skip(unknown)) {
        // skip to first LF (assumes it is part of CRLF)
        const SBuf::size_type pos = in.buf.findFirstOf(CharacterSet::LF);
        if (pos != SBuf::npos) {
            if (in.buf[pos-1] != '\r')
                return proxyProtocolError("PROXY/1.0 error: missing CR");
            // found valid but unusable header
            in.buf.consume(pos);
            needProxyProtocolHeader_ = false;
            return true;
        }
        // else, no LF found

        // protocol error only if there are more than 107 bytes prefix header
        return proxyProtocolError(in.buf.length() > 107? "PROXY/1.0 error: missing CRLF":NULL);

    } else
        return proxyProtocolError(tok.atEnd() ? "PROXY/1.0 error: invalid protocol family" : NULL);

    return false;
}

/// parse the PROXY/2.0 protocol header from the connection read buffer
bool
ConnStateData::parseProxy2p0()
{
    static const SBuf::size_type prefixLen = Proxy2p0magic.length();
    if (in.buf.length() < prefixLen + 4)
        return false; // need more bytes

    if ((in.buf[prefixLen] & 0xF0) != 0x20) // version == 2 is mandatory
        return proxyProtocolError("PROXY/2.0 error: invalid version");

    const char command = (in.buf[prefixLen] & 0x0F);
    if ((command & 0xFE) != 0x00) // values other than 0x0-0x1 are invalid
        return proxyProtocolError("PROXY/2.0 error: invalid command");

    const char family = (in.buf[prefixLen+1] & 0xF0) >>4;
    if (family > 0x3) // values other than 0x0-0x3 are invalid
        return proxyProtocolError("PROXY/2.0 error: invalid family");

    const char proto = (in.buf[prefixLen+1] & 0x0F);
    if (proto > 0x2) // values other than 0x0-0x2 are invalid
        return proxyProtocolError("PROXY/2.0 error: invalid protocol type");

    const char *clen = in.buf.rawContent() + prefixLen + 2;
    const uint16_t len = ntohs(*(reinterpret_cast<const uint16_t *>(clen)));

    if (in.buf.length() < prefixLen + 4 + len)
        return false; // need more bytes

    in.buf.consume(prefixLen + 4); // 4 being the extra bytes
    const SBuf extra = in.buf.consume(len);
    needProxyProtocolHeader_ = false; // found successfully

    // LOCAL connections do nothing with the extras
    if (command == 0x00/* LOCAL*/)
        return true;

    union pax {
        struct {        /* for TCP/UDP over IPv4, len = 12 */
            struct in_addr src_addr;
            struct in_addr dst_addr;
            uint16_t src_port;
            uint16_t dst_port;
        } ipv4_addr;
        struct {        /* for TCP/UDP over IPv6, len = 36 */
             struct in6_addr src_addr;
             struct in6_addr dst_addr;
             uint16_t src_port;
             uint16_t dst_port;
        } ipv6_addr;
#if NOT_SUPPORTED
        struct {        /* for AF_UNIX sockets, len = 216 */
             uint8_t src_addr[108];
             uint8_t dst_addr[108];
        } unix_addr;
#endif
    };

    const pax *ipu = reinterpret_cast<const pax*>(extra.rawContent());

    // replace the client connection values
    debugs(33, 5, "PROXY/2.0 protocol on connection " << clientConnection);
    switch (family)
    {
    case 0x1: // IPv4
        clientConnection->local = ipu->ipv4_addr.dst_addr;
        clientConnection->local.port(ntohs(ipu->ipv4_addr.dst_port));
        clientConnection->remote = ipu->ipv4_addr.src_addr;
        clientConnection->remote.port(ntohs(ipu->ipv4_addr.src_port));
        clientConnection->flags ^= COMM_TRANSPARENT; // prevent TPROXY spoofing of this new IP.
        break;
    case 0x2: // IPv6
        clientConnection->local = ipu->ipv6_addr.dst_addr;
        clientConnection->local.port(ntohs(ipu->ipv6_addr.dst_port));
        clientConnection->remote = ipu->ipv6_addr.src_addr;
        clientConnection->remote.port(ntohs(ipu->ipv6_addr.src_port));
        clientConnection->flags ^= COMM_TRANSPARENT; // prevent TPROXY spoofing of this new IP.
        break;
    default: // do nothing
        break;
    }
    debugs(33, 5, "PROXY/2.0 upgrade: " << clientConnection);

    // repeat fetch ensuring the new client FQDN can be logged
    if (Config.onoff.log_fqdn)
        fqdncache_gethostbyaddr(clientConnection->remote, FQDN_LOOKUP_IF_MISS);

    return true;
}

/**
 * Attempt to parse one or more requests from the input buffer.
 * If a request is successfully parsed, even if the next request
 * is only partially parsed, it will return TRUE.
 */
bool
ConnStateData::clientParseRequests()
{
    bool parsed_req = false;

    debugs(33, 5, HERE << clientConnection << ": attempting to parse");

    // Loop while we have read bytes that are not needed for producing the body
    // On errors, bodyPipe may become nil, but readMore will be cleared
    while (!in.buf.isEmpty() && !bodyPipe && flags.readMore) {
        connStripBufferWhitespace(this);

        /* Don't try to parse if the buffer is empty */
        if (in.buf.isEmpty())
            break;

        /* Limit the number of concurrent requests */
        if (concurrentRequestQueueFilled())
            break;

<<<<<<< HEAD
        /* Begin the parsing */
        PROF_start(parseHttpRequest);

        // try to parse the PROXY protocol header magic bytes
        if (needProxyProtocolHeader_ && !parseProxyProtocolHeader())
            break;

        HttpParserInit(&parser_, in.buf.c_str(), in.buf.length());

        /* Process request */
=======
>>>>>>> 02e1ed26
        Http::ProtocolVersion http_ver;
        ClientSocketContext *context = parseOneRequest(http_ver);

        /* partial or incomplete request */
        if (!context) {
            // TODO: why parseHttpRequest can just return parseHttpRequestAbort
            // (which becomes context) but checkHeaderLimits cannot?
            checkHeaderLimits();
            break;
        }

        /* status -1 or 1 */
        if (context) {
            debugs(33, 5, HERE << clientConnection << ": parsed a request");
            AsyncCall::Pointer timeoutCall = commCbCall(5, 4, "clientLifetimeTimeout",
                                             CommTimeoutCbPtrFun(clientLifetimeTimeout, context->http));
            commSetConnTimeout(clientConnection, Config.Timeout.lifetime, timeoutCall);

            processParsedRequest(context, http_ver);

            parsed_req = true; // XXX: do we really need to parse everything right NOW ?

            if (context->mayUseConnection()) {
                debugs(33, 3, HERE << "Not parsing new requests, as this request may need the connection");
                break;
            }
        }
    }

    /* XXX where to 'finish' the parsing pass? */
    return parsed_req;
}

void
ConnStateData::clientReadRequest(const CommIoCbParams &io)
{
    debugs(33,5, io.conn);
    Must(reading());
    reader = NULL;

    /* Bail out quickly on Comm::ERR_CLOSING - close handlers will tidy up */
    if (io.flag == Comm::ERR_CLOSING) {
        debugs(33,5, io.conn << " closing Bailout.");
        return;
    }

    assert(Comm::IsConnOpen(clientConnection));
    assert(io.conn->fd == clientConnection->fd);

    /*
     * Don't reset the timeout value here. The value should be
     * counting Config.Timeout.request and applies to the request
     * as a whole, not individual read() calls.
     * Plus, it breaks our lame *HalfClosed() detection
     */

    CommIoCbParams rd(this); // will be expanded with ReadNow results
    rd.conn = io.conn;
    switch (Comm::ReadNow(rd, in.buf)) {
    case Comm::INPROGRESS:
        if (in.buf.isEmpty())
            debugs(33, 2, io.conn << ": no data to process, " << xstrerr(rd.xerrno));
        readSomeData();
        return;

    case Comm::OK:
        kb_incr(&(statCounter.client_http.kbytes_in), rd.size);
        // may comm_close or setReplyToError
        if (!handleReadData())
            return;

        /* Continue to process previously read data */
        break;

    case Comm::ENDFILE: // close detected by 0-byte read
        debugs(33, 5, io.conn << " closed?");

        if (connFinishedWithConn(rd.size)) {
            clientConnection->close();
            return;
        }

        /* It might be half-closed, we can't tell */
        fd_table[io.conn->fd].flags.socket_eof = true;
        commMarkHalfClosed(io.conn->fd);
        fd_note(io.conn->fd, "half-closed");

        /* There is one more close check at the end, to detect aborted
         * (partial) requests. At this point we can't tell if the request
         * is partial.
         */

        /* Continue to process previously read data */
        break;

        // case Comm::COMM_ERROR:
    default: // no other flags should ever occur
        debugs(33, 2, io.conn << ": got flag " << rd.flag << "; " << xstrerr(rd.xerrno));
        notifyAllContexts(rd.xerrno);
        io.conn->close();
        return;
    }

    /* Process next request */
    if (getConcurrentRequestCount() == 0)
        fd_note(io.fd, "Reading next request");

    if (!clientParseRequests()) {
        if (!isOpen())
            return;
        /*
         * If the client here is half closed and we failed
         * to parse a request, close the connection.
         * The above check with connFinishedWithConn() only
         * succeeds _if_ the buffer is empty which it won't
         * be if we have an incomplete request.
         * XXX: This duplicates ClientSocketContext::keepaliveNextRequest
         */
        if (getConcurrentRequestCount() == 0 && commIsHalfClosed(io.fd)) {
            debugs(33, 5, HERE << io.conn << ": half-closed connection, no completed request parsed, connection closing.");
            clientConnection->close();
            return;
        }
    }

    if (!isOpen())
        return;

    clientAfterReadingRequests();
}

/**
 * called when new request data has been read from the socket
 *
 * \retval false called comm_close or setReplyToError (the caller should bail)
 * \retval true  we did not call comm_close or setReplyToError
 */
bool
ConnStateData::handleReadData()
{
    // if we are reading a body, stuff data into the body pipe
    if (bodyPipe != NULL)
        return handleRequestBodyData();
    return true;
}

/**
 * called when new request body data has been buffered in in.buf
 * may close the connection if we were closing and piped everything out
 *
 * \retval false called comm_close or setReplyToError (the caller should bail)
 * \retval true  we did not call comm_close or setReplyToError
 */
bool
ConnStateData::handleRequestBodyData()
{
    assert(bodyPipe != NULL);

    size_t putSize = 0;

    if (in.bodyParser) { // chunked encoding
        if (const err_type error = handleChunkedRequestBody(putSize)) {
            abortChunkedRequestBody(error);
            return false;
        }
    } else { // identity encoding
        debugs(33,5, HERE << "handling plain request body for " << clientConnection);
        putSize = bodyPipe->putMoreData(in.buf.c_str(), in.buf.length());
        if (!bodyPipe->mayNeedMoreData()) {
            // BodyPipe will clear us automagically when we produced everything
            bodyPipe = NULL;
        }
    }

    if (putSize > 0)
        connNoteUseOfBuffer(this, putSize);

    if (!bodyPipe) {
        debugs(33,5, HERE << "produced entire request body for " << clientConnection);

        if (const char *reason = stoppedSending()) {
            /* we've finished reading like good clients,
             * now do the close that initiateClose initiated.
             */
            debugs(33, 3, HERE << "closing for earlier sending error: " << reason);
            clientConnection->close();
            return false;
        }
    }

    return true;
}

/// parses available chunked encoded body bytes, checks size, returns errors
err_type
ConnStateData::handleChunkedRequestBody(size_t &putSize)
{
    debugs(33, 7, "chunked from " << clientConnection << ": " << in.buf.length());

    try { // the parser will throw on errors

        if (in.buf.isEmpty()) // nothing to do
            return ERR_NONE;

        MemBuf raw; // ChunkedCodingParser only works with MemBufs
        // add one because MemBuf will assert if it cannot 0-terminate
        raw.init(in.buf.length(), in.buf.length()+1);
        raw.append(in.buf.c_str(), in.buf.length());

        const mb_size_t wasContentSize = raw.contentSize();
        BodyPipeCheckout bpc(*bodyPipe);
        const bool parsed = in.bodyParser->parse(&raw, &bpc.buf);
        bpc.checkIn();
        putSize = wasContentSize - raw.contentSize();

        // dechunk then check: the size limit applies to _dechunked_ content
        if (clientIsRequestBodyTooLargeForPolicy(bodyPipe->producedSize()))
            return ERR_TOO_BIG;

        if (parsed) {
            finishDechunkingRequest(true);
            Must(!bodyPipe);
            return ERR_NONE; // nil bodyPipe implies body end for the caller
        }

        // if chunk parser needs data, then the body pipe must need it too
        Must(!in.bodyParser->needsMoreData() || bodyPipe->mayNeedMoreData());

        // if parser needs more space and we can consume nothing, we will stall
        Must(!in.bodyParser->needsMoreSpace() || bodyPipe->buf().hasContent());
    } catch (...) { // TODO: be more specific
        debugs(33, 3, HERE << "malformed chunks" << bodyPipe->status());
        return ERR_INVALID_REQ;
    }

    debugs(33, 7, HERE << "need more chunked data" << *bodyPipe->status());
    return ERR_NONE;
}

/// quit on errors related to chunked request body handling
void
ConnStateData::abortChunkedRequestBody(const err_type error)
{
    finishDechunkingRequest(false);

    // XXX: The code below works if we fail during initial request parsing,
    // but if we fail when the server-side works already, the server may send
    // us its response too, causing various assertions. How to prevent that?
#if WE_KNOW_HOW_TO_SEND_ERRORS
    ClientSocketContext::Pointer context = getCurrentContext();
    if (context != NULL && !context->http->out.offset) { // output nothing yet
        clientStreamNode *node = context->getClientReplyContext();
        clientReplyContext *repContext = dynamic_cast<clientReplyContext*>(node->data.getRaw());
        assert(repContext);
        const Http::StatusCode scode = (error == ERR_TOO_BIG) ?
                                       Http::scPayloadTooLarge : HTTP_BAD_REQUEST;
        repContext->setReplyToError(error, scode,
                                    repContext->http->request->method,
                                    repContext->http->uri,
                                    CachePeer,
                                    repContext->http->request,
                                    in.buf, NULL);
        context->pullData();
    } else {
        // close or otherwise we may get stuck as nobody will notice the error?
        comm_reset_close(clientConnection);
    }
#else
    debugs(33, 3, HERE << "aborting chunked request without error " << error);
    comm_reset_close(clientConnection);
#endif
    flags.readMore = false;
}

void
ConnStateData::noteBodyConsumerAborted(BodyPipe::Pointer )
{
    // request reader may get stuck waiting for space if nobody consumes body
    if (bodyPipe != NULL)
        bodyPipe->enableAutoConsumption();

    // kids extend
}

/** general lifetime handler for HTTP requests */
void
ConnStateData::requestTimeout(const CommTimeoutCbParams &io)
{
    /*
    * Just close the connection to not confuse browsers
    * using persistent connections. Some browsers open
    * a connection and then do not use it until much
    * later (presumeably because the request triggering
    * the open has already been completed on another
    * connection)
    */
    debugs(33, 3, "requestTimeout: FD " << io.fd << ": lifetime is expired.");
    io.conn->close();
}

static void
clientLifetimeTimeout(const CommTimeoutCbParams &io)
{
    ClientHttpRequest *http = static_cast<ClientHttpRequest *>(io.data);
    debugs(33, DBG_IMPORTANT, "WARNING: Closing client connection due to lifetime timeout");
    debugs(33, DBG_IMPORTANT, "\t" << http->uri);
    http->al->http.timedout = true;
    if (Comm::IsConnOpen(io.conn))
        io.conn->close();
}

ConnStateData::ConnStateData(const MasterXaction::Pointer &xact) :
        AsyncJob("ConnStateData"), // kids overwrite
#if USE_OPENSSL
        sslBumpMode(Ssl::bumpEnd),
        switchedToHttps_(false),
        sslServerBump(NULL),
#endif
        stoppedSending_(NULL),
        stoppedReceiving_(NULL)
{
    pinning.host = NULL;
    pinning.port = -1;
    pinning.pinned = false;
    pinning.auth = false;
    pinning.zeroReply = false;
    pinning.peer = NULL;

    // store the details required for creating more MasterXaction objects as new requests come in
    clientConnection = xact->tcpClient;
    port = xact->squidPort;
    log_addr = xact->tcpClient->remote;
    log_addr.applyMask(Config.Addrs.client_netmask);

<<<<<<< HEAD
=======
    flags.readMore = true; // kids may overwrite
}

void
ConnStateData::start()
{
    BodyProducer::start();
    HttpControlMsgSink::start();

    // ensure a buffer is present for this connection
    in.maybeMakeSpaceAvailable();

>>>>>>> 02e1ed26
    if (port->disable_pmtu_discovery != DISABLE_PMTU_OFF &&
            (transparent() || port->disable_pmtu_discovery == DISABLE_PMTU_ALWAYS)) {
#if defined(IP_MTU_DISCOVER) && defined(IP_PMTUDISC_DONT)
        int i = IP_PMTUDISC_DONT;
        if (setsockopt(clientConnection->fd, SOL_IP, IP_MTU_DISCOVER, &i, sizeof(i)) < 0)
            debugs(33, 2, "WARNING: Path MTU discovery disabling failed on " << clientConnection << " : " << xstrerror());
#else
        static bool reported = false;

        if (!reported) {
            debugs(33, DBG_IMPORTANT, "NOTICE: Path MTU discovery disabling is not supported on your platform.");
            reported = true;
        }
#endif
    }
}

void
ConnStateData::start()
{
    // ensure a buffer is present for this connection
    in.maybeMakeSpaceAvailable();

    typedef CommCbMemFunT<ConnStateData, CommCloseCbParams> Dialer;
    AsyncCall::Pointer call = JobCallback(33, 5, Dialer, this, ConnStateData::connStateClosed);
    comm_add_close_handler(clientConnection->fd, call);

    if (Config.onoff.log_fqdn)
        fqdncache_gethostbyaddr(clientConnection->remote, FQDN_LOOKUP_IF_MISS);

#if USE_IDENT
    if (Ident::TheConfig.identLookup) {
        ACLFilledChecklist identChecklist(Ident::TheConfig.identLookup, NULL, NULL);
        identChecklist.src_addr = clientConnection->remote;
        identChecklist.my_addr = clientConnection->local;
        if (identChecklist.fastCheck() == ACCESS_ALLOWED)
            Ident::Start(clientConnection, clientIdentDone, this);
    }
#endif

    clientdbEstablished(clientConnection->remote, 1);

<<<<<<< HEAD
    needProxyProtocolHeader_ = port->flags.proxySurrogate;
    if (needProxyProtocolHeader_) {
        if (!proxyProtocolValidateClient()) // will close the connection on failure
            return;
    }

    // prepare any child API state that is needed
    BodyProducer::start();
    HttpControlMsgSink::start();

    // if all is well, start reading
    flags.readMore = true;
    readSomeData();
}

/** Handle a new connection on HTTP socket. */
void
httpAccept(const CommAcceptCbParams &params)
{
    MasterXaction::Pointer xact = params.xaction;
    AnyP::PortCfgPointer s = xact->squidPort;

    // NP: it is possible the port was reconfigured when the call or accept() was queued.

    if (params.flag != Comm::OK) {
        // Its possible the call was still queued when the client disconnected
        debugs(33, 2, "httpAccept: " << s->listenConn << ": accept failure: " << xstrerr(params.xerrno));
        return;
    }

    debugs(33, 4, HERE << params.conn << ": accepted");
    fd_note(params.conn->fd, "client http connect");

    if (s->tcp_keepalive.enabled) {
        commSetTcpKeepalive(params.conn->fd, s->tcp_keepalive.idle, s->tcp_keepalive.interval, s->tcp_keepalive.timeout);
    }

    ++ incoming_sockets_accepted;

    // Socket is ready, setup the connection manager to start using it
    ConnStateData *connState = new ConnStateData(xact);

    typedef CommCbMemFunT<ConnStateData, CommTimeoutCbParams> TimeoutDialer;
    AsyncCall::Pointer timeoutCall =  JobCallback(33, 5,
                                      TimeoutDialer, connState, ConnStateData::requestTimeout);
    commSetConnTimeout(params.conn, Config.Timeout.request, timeoutCall);

    AsyncJob::Start(connState);

=======
>>>>>>> 02e1ed26
#if USE_DELAY_POOLS
    fd_table[clientConnection->fd].clientInfo = NULL;

    if (Config.onoff.client_db) {
        /* it was said several times that client write limiter does not work if client_db is disabled */

        ClientDelayPools& pools(Config.ClientDelay.pools);
        ACLFilledChecklist ch(NULL, NULL, NULL);

        // TODO: we check early to limit error response bandwith but we
        // should recheck when we can honor delay_pool_uses_indirect
        // TODO: we should also pass the port details for myportname here.
        ch.src_addr = clientConnection->remote;
        ch.my_addr = clientConnection->local;

        for (unsigned int pool = 0; pool < pools.size(); ++pool) {

            /* pools require explicit 'allow' to assign a client into them */
            if (pools[pool].access) {
                ch.accessList = pools[pool].access;
                allow_t answer = ch.fastCheck();
                if (answer == ACCESS_ALLOWED) {

                    /*  request client information from db after we did all checks
                        this will save hash lookup if client failed checks */
                    ClientInfo * cli = clientdbGetInfo(clientConnection->remote);
                    assert(cli);

                    /* put client info in FDE */
                    fd_table[clientConnection->fd].clientInfo = cli;

                    /* setup write limiter for this request */
                    const double burst = floor(0.5 +
                                               (pools[pool].highwatermark * Config.ClientDelay.initial)/100.0);
                    cli->setWriteLimiter(pools[pool].rate, burst, pools[pool].highwatermark);
                    break;
                } else {
                    debugs(83, 4, HERE << "Delay pool " << pool << " skipped because ACL " << answer);
                }
            }
        }
    }
#endif

    // kids must extend to actually start doing something (e.g., reading)
}

/** Handle a new connection on an HTTP socket. */
void
httpAccept(const CommAcceptCbParams &params)
{
    MasterXaction::Pointer xact = params.xaction;
    AnyP::PortCfgPointer s = xact->squidPort;

    // NP: it is possible the port was reconfigured when the call or accept() was queued.

    if (params.flag != Comm::OK) {
        // Its possible the call was still queued when the client disconnected
        debugs(33, 2, s->listenConn << ": accept failure: " << xstrerr(params.xerrno));
        return;
    }

    debugs(33, 4, params.conn << ": accepted");
    fd_note(params.conn->fd, "client http connect");

    if (s->tcp_keepalive.enabled)
        commSetTcpKeepalive(params.conn->fd, s->tcp_keepalive.idle, s->tcp_keepalive.interval, s->tcp_keepalive.timeout);

    ++incoming_sockets_accepted;

    // Socket is ready, setup the connection manager to start using it
    ConnStateData *connState = Http::NewServer(xact);
    AsyncJob::Start(connState); // usually async-calls readSomeData()
}

#if USE_OPENSSL

/** Create SSL connection structure and update fd_table */
static SSL *
httpsCreate(const Comm::ConnectionPointer &conn, SSL_CTX *sslContext)
{
    SSL *ssl = SSL_new(sslContext);

    if (!ssl) {
        const int ssl_error = ERR_get_error();
        debugs(83, DBG_IMPORTANT, "ERROR: httpsAccept: Error allocating handle: " << ERR_error_string(ssl_error, NULL)  );
        conn->close();
        return NULL;
    }

    SSL_set_fd(ssl, conn->fd);
    fd_table[conn->fd].ssl = ssl;
    fd_table[conn->fd].read_method = &ssl_read_method;
    fd_table[conn->fd].write_method = &ssl_write_method;

    debugs(33, 5, "httpsCreate: will negotate SSL on " << conn);
    fd_note(conn->fd, "client https start");

    return ssl;
}

/** negotiate an SSL connection */
static void
clientNegotiateSSL(int fd, void *data)
{
    ConnStateData *conn = (ConnStateData *)data;
    X509 *client_cert;
    SSL *ssl = fd_table[fd].ssl;
    int ret;

    if ((ret = SSL_accept(ssl)) <= 0) {
        int ssl_error = SSL_get_error(ssl, ret);

        switch (ssl_error) {

        case SSL_ERROR_WANT_READ:
            Comm::SetSelect(fd, COMM_SELECT_READ, clientNegotiateSSL, conn, 0);
            return;

        case SSL_ERROR_WANT_WRITE:
            Comm::SetSelect(fd, COMM_SELECT_WRITE, clientNegotiateSSL, conn, 0);
            return;

        case SSL_ERROR_SYSCALL:

            if (ret == 0) {
                debugs(83, 2, "clientNegotiateSSL: Error negotiating SSL connection on FD " << fd << ": Aborted by client");
                comm_close(fd);
                return;
            } else {
                int hard = 1;

                if (errno == ECONNRESET)
                    hard = 0;

                debugs(83, hard ? 1 : 2, "clientNegotiateSSL: Error negotiating SSL connection on FD " <<
                       fd << ": " << strerror(errno) << " (" << errno << ")");

                comm_close(fd);

                return;
            }

        case SSL_ERROR_ZERO_RETURN:
            debugs(83, DBG_IMPORTANT, "clientNegotiateSSL: Error negotiating SSL connection on FD " << fd << ": Closed by client");
            comm_close(fd);
            return;

        default:
            debugs(83, DBG_IMPORTANT, "clientNegotiateSSL: Error negotiating SSL connection on FD " <<
                   fd << ": " << ERR_error_string(ERR_get_error(), NULL) <<
                   " (" << ssl_error << "/" << ret << ")");
            comm_close(fd);
            return;
        }

        /* NOTREACHED */
    }

    if (SSL_session_reused(ssl)) {
        debugs(83, 2, "clientNegotiateSSL: Session " << SSL_get_session(ssl) <<
               " reused on FD " << fd << " (" << fd_table[fd].ipaddr << ":" << (int)fd_table[fd].remote_port << ")");
    } else {
        if (do_debug(83, 4)) {
            /* Write out the SSL session details.. actually the call below, but
             * OpenSSL headers do strange typecasts confusing GCC.. */
            /* PEM_write_SSL_SESSION(debug_log, SSL_get_session(ssl)); */
#if defined(OPENSSL_VERSION_NUMBER) && OPENSSL_VERSION_NUMBER >= 0x00908000L
            PEM_ASN1_write((i2d_of_void *)i2d_SSL_SESSION, PEM_STRING_SSL_SESSION, debug_log, (char *)SSL_get_session(ssl), NULL,NULL,0,NULL,NULL);

#elif (ALLOW_ALWAYS_SSL_SESSION_DETAIL == 1)

            /* When using gcc 3.3.x and OpenSSL 0.9.7x sometimes a compile error can occur here.
            * This is caused by an unpredicatble gcc behaviour on a cast of the first argument
            * of PEM_ASN1_write(). For this reason this code section is disabled. To enable it,
            * define ALLOW_ALWAYS_SSL_SESSION_DETAIL=1.
            * Because there are two possible usable cast, if you get an error here, try the other
            * commented line. */

            PEM_ASN1_write((int(*)())i2d_SSL_SESSION, PEM_STRING_SSL_SESSION, debug_log, (char *)SSL_get_session(ssl), NULL,NULL,0,NULL,NULL);
            /* PEM_ASN1_write((int(*)(...))i2d_SSL_SESSION, PEM_STRING_SSL_SESSION, debug_log, (char *)SSL_get_session(ssl), NULL,NULL,0,NULL,NULL); */

#else

            debugs(83, 4, "With " OPENSSL_VERSION_TEXT ", session details are available only defining ALLOW_ALWAYS_SSL_SESSION_DETAIL=1 in the source." );

#endif
            /* Note: This does not automatically fflush the log file.. */
        }

        debugs(83, 2, "clientNegotiateSSL: New session " <<
               SSL_get_session(ssl) << " on FD " << fd << " (" <<
               fd_table[fd].ipaddr << ":" << (int)fd_table[fd].remote_port <<
               ")");
    }

    debugs(83, 3, "clientNegotiateSSL: FD " << fd << " negotiated cipher " <<
           SSL_get_cipher(ssl));

    client_cert = SSL_get_peer_certificate(ssl);

    if (client_cert != NULL) {
        debugs(83, 3, "clientNegotiateSSL: FD " << fd <<
               " client certificate: subject: " <<
               X509_NAME_oneline(X509_get_subject_name(client_cert), 0, 0));

        debugs(83, 3, "clientNegotiateSSL: FD " << fd <<
               " client certificate: issuer: " <<
               X509_NAME_oneline(X509_get_issuer_name(client_cert), 0, 0));

        X509_free(client_cert);
    } else {
        debugs(83, 5, "clientNegotiateSSL: FD " << fd <<
               " has no certificate.");
    }

    AsyncJob::Start(conn);
}

/**
 * If SSL_CTX is given, starts reading the SSL handshake.
 * Otherwise, calls switchToHttps to generate a dynamic SSL_CTX.
 */
static void
httpsEstablish(ConnStateData *connState,  SSL_CTX *sslContext, Ssl::BumpMode bumpMode)
{
    SSL *ssl = NULL;
    assert(connState);
    const Comm::ConnectionPointer &details = connState->clientConnection;

    if (sslContext && !(ssl = httpsCreate(details, sslContext)))
        return;

    typedef CommCbMemFunT<ConnStateData, CommTimeoutCbParams> TimeoutDialer;
    AsyncCall::Pointer timeoutCall = JobCallback(33, 5, TimeoutDialer,
                                     connState, ConnStateData::requestTimeout);
    commSetConnTimeout(details, Config.Timeout.request, timeoutCall);

    if (ssl)
        Comm::SetSelect(details->fd, COMM_SELECT_READ, clientNegotiateSSL, connState, 0);
    else {
        char buf[MAX_IPSTRLEN];
        assert(bumpMode != Ssl::bumpNone && bumpMode != Ssl::bumpEnd);
        HttpRequest::Pointer fakeRequest(new HttpRequest);
        fakeRequest->SetHost(details->local.toStr(buf, sizeof(buf)));
        fakeRequest->port = details->local.port();
        fakeRequest->clientConnectionManager = connState;
        fakeRequest->client_addr = connState->clientConnection->remote;
#if FOLLOW_X_FORWARDED_FOR
        fakeRequest->indirect_client_addr = connState->clientConnection->remote;
#endif
        fakeRequest->my_addr = connState->clientConnection->local;
        fakeRequest->flags.interceptTproxy = ((connState->clientConnection->flags & COMM_TRANSPARENT) != 0 ) ;
        fakeRequest->flags.intercepted = ((connState->clientConnection->flags & COMM_INTERCEPTION) != 0);
        fakeRequest->myportname = connState->port->name;
        if (fakeRequest->flags.interceptTproxy) {
            if (Config.accessList.spoof_client_ip) {
                ACLFilledChecklist checklist(Config.accessList.spoof_client_ip, fakeRequest.getRaw(), NULL);
                fakeRequest->flags.spoofClientIp = (checklist.fastCheck() == ACCESS_ALLOWED);
            } else
                fakeRequest->flags.spoofClientIp = true;
        } else
            fakeRequest->flags.spoofClientIp = false;
        debugs(33, 4, HERE << details << " try to generate a Dynamic SSL CTX");
        connState->switchToHttps(fakeRequest.getRaw(), bumpMode);
    }
}

/**
 * A callback function to use with the ACLFilledChecklist callback.
 * In the case of ACCESS_ALLOWED answer initializes a bumped SSL connection,
 * else reverts the connection to tunnel mode.
 */
static void
httpsSslBumpAccessCheckDone(allow_t answer, void *data)
{
    ConnStateData *connState = (ConnStateData *) data;

    // if the connection is closed or closing, just return.
    if (!connState->isOpen())
        return;

    // Require both a match and a positive bump mode to work around exceptional
    // cases where ACL code may return ACCESS_ALLOWED with zero answer.kind.
    if (answer == ACCESS_ALLOWED && answer.kind != Ssl::bumpNone) {
        debugs(33, 2, HERE << "sslBump needed for " << connState->clientConnection);
        connState->sslBumpMode = static_cast<Ssl::BumpMode>(answer.kind);
        httpsEstablish(connState, NULL, (Ssl::BumpMode)answer.kind);
    } else {
        debugs(33, 2, HERE << "sslBump not needed for " << connState->clientConnection);
        connState->sslBumpMode = Ssl::bumpNone;

        // fake a CONNECT request to force connState to tunnel
        static char ip[MAX_IPSTRLEN];
        connState->clientConnection->local.toUrl(ip, sizeof(ip));
        // Pre-pend this fake request to the TLS bits already in the buffer
        SBuf retStr;
        retStr.append("CONNECT ").append(ip).append(" HTTP/1.1\r\nHost: ").append(ip).append("\r\n\r\n");
        connState->in.buf = retStr.append(connState->in.buf);
        bool ret = connState->handleReadData();
        if (ret)
            ret = connState->clientParseRequests();

        if (!ret) {
            debugs(33, 2, HERE << "Failed to start fake CONNECT request for ssl bumped connection: " << connState->clientConnection);
            connState->clientConnection->close();
        }
    }
}

/** handle a new HTTPS connection */
static void
httpsAccept(const CommAcceptCbParams &params)
{
    MasterXaction::Pointer xact = params.xaction;
    const AnyP::PortCfgPointer s = xact->squidPort;

    // NP: it is possible the port was reconfigured when the call or accept() was queued.

    if (params.flag != Comm::OK) {
        // Its possible the call was still queued when the client disconnected
        debugs(33, 2, "httpsAccept: " << s->listenConn << ": accept failure: " << xstrerr(params.xerrno));
        return;
    }

    debugs(33, 4, HERE << params.conn << " accepted, starting SSL negotiation.");
    fd_note(params.conn->fd, "client https connect");

    if (s->tcp_keepalive.enabled) {
        commSetTcpKeepalive(params.conn->fd, s->tcp_keepalive.idle, s->tcp_keepalive.interval, s->tcp_keepalive.timeout);
    }

    ++incoming_sockets_accepted;

    // Socket is ready, setup the connection manager to start using it
    ConnStateData *connState = Https::NewServer(xact);
    AsyncJob::Start(connState); // usually async-calls postHttpsAccept()
}

void
ConnStateData::postHttpsAccept()
{
    if (port->flags.tunnelSslBumping) {
        debugs(33, 5, "accept transparent connection: " << clientConnection);

        if (!Config.accessList.ssl_bump) {
            httpsSslBumpAccessCheckDone(ACCESS_DENIED, this);
            return;
        }

        // Create a fake HTTP request for ssl_bump ACL check,
        // using tproxy/intercept provided destination IP and port.
        HttpRequest *request = new HttpRequest();
        static char ip[MAX_IPSTRLEN];
        assert(clientConnection->flags & (COMM_TRANSPARENT | COMM_INTERCEPTION));
        request->SetHost(clientConnection->local.toStr(ip, sizeof(ip)));
        request->port = clientConnection->local.port();
        request->myportname = port->name;

        ACLFilledChecklist *acl_checklist = new ACLFilledChecklist(Config.accessList.ssl_bump, request, NULL);
        acl_checklist->src_addr = clientConnection->remote;
        acl_checklist->my_addr = port->s;
        acl_checklist->nonBlockingCheck(httpsSslBumpAccessCheckDone, this);
        return;
    } else {
        SSL_CTX *sslContext = port->staticSslContext.get();
        httpsEstablish(this, sslContext, Ssl::bumpNone);
    }
}

void
ConnStateData::sslCrtdHandleReplyWrapper(void *data, const HelperReply &reply)
{
    ConnStateData * state_data = (ConnStateData *)(data);
    state_data->sslCrtdHandleReply(reply);
}

void
ConnStateData::sslCrtdHandleReply(const HelperReply &reply)
{
    if (reply.result == HelperReply::BrokenHelper) {
        debugs(33, 5, HERE << "Certificate for " << sslConnectHostOrIp << " cannot be generated. ssl_crtd response: " << reply);
    } else if (!reply.other().hasContent()) {
        debugs(1, DBG_IMPORTANT, HERE << "\"ssl_crtd\" helper returned <NULL> reply.");
    } else {
        Ssl::CrtdMessage reply_message(Ssl::CrtdMessage::REPLY);
        if (reply_message.parse(reply.other().content(), reply.other().contentSize()) != Ssl::CrtdMessage::OK) {
            debugs(33, 5, HERE << "Reply from ssl_crtd for " << sslConnectHostOrIp << " is incorrect");
        } else {
            if (reply.result != HelperReply::Okay) {
                debugs(33, 5, HERE << "Certificate for " << sslConnectHostOrIp << " cannot be generated. ssl_crtd response: " << reply_message.getBody());
            } else {
                debugs(33, 5, HERE << "Certificate for " << sslConnectHostOrIp << " was successfully recieved from ssl_crtd");
                SSL_CTX *ctx = Ssl::generateSslContextUsingPkeyAndCertFromMemory(reply_message.getBody().c_str(), *port);
                getSslContextDone(ctx, true);
                return;
            }
        }
    }
    getSslContextDone(NULL);
}

void ConnStateData::buildSslCertGenerationParams(Ssl::CertificateProperties &certProperties)
{
    certProperties.commonName =  sslCommonName.size() > 0 ? sslCommonName.termedBuf() : sslConnectHostOrIp.termedBuf();

    // fake certificate adaptation requires bump-server-first mode
    if (!sslServerBump) {
        assert(port->signingCert.get());
        certProperties.signWithX509.resetAndLock(port->signingCert.get());
        if (port->signPkey.get())
            certProperties.signWithPkey.resetAndLock(port->signPkey.get());
        certProperties.signAlgorithm = Ssl::algSignTrusted;
        return;
    }

    // In case of an error while connecting to the secure server, use a fake
    // trusted certificate, with no mimicked fields and no adaptation
    // algorithms. There is nothing we can mimic so we want to minimize the
    // number of warnings the user will have to see to get to the error page.
    assert(sslServerBump->entry);
    if (sslServerBump->entry->isEmpty()) {
        if (X509 *mimicCert = sslServerBump->serverCert.get())
            certProperties.mimicCert.resetAndLock(mimicCert);

        ACLFilledChecklist checklist(NULL, sslServerBump->request.getRaw(),
                                     clientConnection != NULL ? clientConnection->rfc931 : dash_str);
        checklist.sslErrors = cbdataReference(sslServerBump->sslErrors);

        for (sslproxy_cert_adapt *ca = Config.ssl_client.cert_adapt; ca != NULL; ca = ca->next) {
            // If the algorithm already set, then ignore it.
            if ((ca->alg == Ssl::algSetCommonName && certProperties.setCommonName) ||
                    (ca->alg == Ssl::algSetValidAfter && certProperties.setValidAfter) ||
                    (ca->alg == Ssl::algSetValidBefore && certProperties.setValidBefore) )
                continue;

            if (ca->aclList && checklist.fastCheck(ca->aclList) == ACCESS_ALLOWED) {
                const char *alg = Ssl::CertAdaptAlgorithmStr[ca->alg];
                const char *param = ca->param;

                // For parameterless CN adaptation, use hostname from the
                // CONNECT request.
                if (ca->alg == Ssl::algSetCommonName) {
                    if (!param)
                        param = sslConnectHostOrIp.termedBuf();
                    certProperties.commonName = param;
                    certProperties.setCommonName = true;
                } else if (ca->alg == Ssl::algSetValidAfter)
                    certProperties.setValidAfter = true;
                else if (ca->alg == Ssl::algSetValidBefore)
                    certProperties.setValidBefore = true;

                debugs(33, 5, HERE << "Matches certificate adaptation aglorithm: " <<
                       alg << " param: " << (param ? param : "-"));
            }
        }

        certProperties.signAlgorithm = Ssl::algSignEnd;
        for (sslproxy_cert_sign *sg = Config.ssl_client.cert_sign; sg != NULL; sg = sg->next) {
            if (sg->aclList && checklist.fastCheck(sg->aclList) == ACCESS_ALLOWED) {
                certProperties.signAlgorithm = (Ssl::CertSignAlgorithm)sg->alg;
                break;
            }
        }
    } else {// if (!sslServerBump->entry->isEmpty())
        // Use trusted certificate for a Squid-generated error
        // or the user would have to add a security exception
        // just to see the error page. We will close the connection
        // so that the trust is not extended to non-Squid content.
        certProperties.signAlgorithm = Ssl::algSignTrusted;
    }

    assert(certProperties.signAlgorithm != Ssl::algSignEnd);

    if (certProperties.signAlgorithm == Ssl::algSignUntrusted) {
        assert(port->untrustedSigningCert.get());
        certProperties.signWithX509.resetAndLock(port->untrustedSigningCert.get());
        certProperties.signWithPkey.resetAndLock(port->untrustedSignPkey.get());
    } else {
        assert(port->signingCert.get());
        certProperties.signWithX509.resetAndLock(port->signingCert.get());

        if (port->signPkey.get())
            certProperties.signWithPkey.resetAndLock(port->signPkey.get());
    }
    signAlgorithm = certProperties.signAlgorithm;
}

void
ConnStateData::getSslContextStart()
{
    assert(areAllContextsForThisConnection());
    freeAllContexts();
    /* careful: freeAllContexts() above frees request, host, etc. */

    if (port->generateHostCertificates) {
        Ssl::CertificateProperties certProperties;
        buildSslCertGenerationParams(certProperties);
        sslBumpCertKey = certProperties.dbKey().c_str();
        assert(sslBumpCertKey.size() > 0 && sslBumpCertKey[0] != '\0');

        debugs(33, 5, HERE << "Finding SSL certificate for " << sslBumpCertKey << " in cache");
        Ssl::LocalContextStorage *ssl_ctx_cache = Ssl::TheGlobalContextStorage.getLocalStorage(port->s);
        SSL_CTX * dynCtx = NULL;
        Ssl::SSL_CTX_Pointer *cachedCtx = ssl_ctx_cache ? ssl_ctx_cache->get(sslBumpCertKey.termedBuf()) : NULL;
        if (cachedCtx && (dynCtx = cachedCtx->get())) {
            debugs(33, 5, HERE << "SSL certificate for " << sslBumpCertKey << " have found in cache");
            if (Ssl::verifySslCertificate(dynCtx, certProperties)) {
                debugs(33, 5, HERE << "Cached SSL certificate for " << sslBumpCertKey << " is valid");
                getSslContextDone(dynCtx);
                return;
            } else {
                debugs(33, 5, HERE << "Cached SSL certificate for " << sslBumpCertKey << " is out of date. Delete this certificate from cache");
                if (ssl_ctx_cache)
                    ssl_ctx_cache->del(sslBumpCertKey.termedBuf());
            }
        } else {
            debugs(33, 5, HERE << "SSL certificate for " << sslBumpCertKey << " haven't found in cache");
        }

#if USE_SSL_CRTD
        try {
            debugs(33, 5, HERE << "Generating SSL certificate for " << certProperties.commonName << " using ssl_crtd.");
            Ssl::CrtdMessage request_message(Ssl::CrtdMessage::REQUEST);
            request_message.setCode(Ssl::CrtdMessage::code_new_certificate);
            request_message.composeRequest(certProperties);
            debugs(33, 5, HERE << "SSL crtd request: " << request_message.compose().c_str());
            Ssl::Helper::GetInstance()->sslSubmit(request_message, sslCrtdHandleReplyWrapper, this);
            return;
        } catch (const std::exception &e) {
            debugs(33, DBG_IMPORTANT, "ERROR: Failed to compose ssl_crtd " <<
                   "request for " << certProperties.commonName <<
                   " certificate: " << e.what() << "; will now block to " <<
                   "generate that certificate.");
            // fall through to do blocking in-process generation.
        }
#endif // USE_SSL_CRTD

        debugs(33, 5, HERE << "Generating SSL certificate for " << certProperties.commonName);
        dynCtx = Ssl::generateSslContext(certProperties, *port);
        getSslContextDone(dynCtx, true);
        return;
    }
    getSslContextDone(NULL);
}

void
ConnStateData::getSslContextDone(SSL_CTX * sslContext, bool isNew)
{
    // Try to add generated ssl context to storage.
    if (port->generateHostCertificates && isNew) {

        if (signAlgorithm == Ssl::algSignTrusted) {
            // Add signing certificate to the certificates chain
            X509 *cert = port->signingCert.get();
            if (SSL_CTX_add_extra_chain_cert(sslContext, cert)) {
                // increase the certificate lock
                CRYPTO_add(&(cert->references),1,CRYPTO_LOCK_X509);
            } else {
                const int ssl_error = ERR_get_error();
                debugs(33, DBG_IMPORTANT, "WARNING: can not add signing certificate to SSL context chain: " << ERR_error_string(ssl_error, NULL));
            }
            Ssl::addChainToSslContext(sslContext, port->certsToChain.get());
        }
        //else it is self-signed or untrusted do not attrach any certificate

        Ssl::LocalContextStorage *ssl_ctx_cache = Ssl::TheGlobalContextStorage.getLocalStorage(port->s);
        assert(sslBumpCertKey.size() > 0 && sslBumpCertKey[0] != '\0');
        if (sslContext) {
            if (!ssl_ctx_cache || !ssl_ctx_cache->add(sslBumpCertKey.termedBuf(), new Ssl::SSL_CTX_Pointer(sslContext))) {
                // If it is not in storage delete after using. Else storage deleted it.
                fd_table[clientConnection->fd].dynamicSslContext = sslContext;
            }
        } else {
            debugs(33, 2, HERE << "Failed to generate SSL cert for " << sslConnectHostOrIp);
        }
    }

    // If generated ssl context = NULL, try to use static ssl context.
    if (!sslContext) {
        if (!port->staticSslContext) {
            debugs(83, DBG_IMPORTANT, "Closing SSL " << clientConnection->remote << " as lacking SSL context");
            clientConnection->close();
            return;
        } else {
            debugs(33, 5, HERE << "Using static ssl context.");
            sslContext = port->staticSslContext.get();
        }
    }

    if (!httpsCreate(clientConnection, sslContext))
        return;

    // bumped intercepted conns should already have Config.Timeout.request set
    // but forwarded connections may only have Config.Timeout.lifetime. [Re]set
    // to make sure the connection does not get stuck on non-SSL clients.
    typedef CommCbMemFunT<ConnStateData, CommTimeoutCbParams> TimeoutDialer;
    AsyncCall::Pointer timeoutCall = JobCallback(33, 5, TimeoutDialer,
                                     this, ConnStateData::requestTimeout);
    commSetConnTimeout(clientConnection, Config.Timeout.request, timeoutCall);

    // Disable the client read handler until CachePeer selection is complete
    Comm::SetSelect(clientConnection->fd, COMM_SELECT_READ, NULL, NULL, 0);
    Comm::SetSelect(clientConnection->fd, COMM_SELECT_READ, clientNegotiateSSL, this, 0);
    switchedToHttps_ = true;
}

void
ConnStateData::switchToHttps(HttpRequest *request, Ssl::BumpMode bumpServerMode)
{
    assert(!switchedToHttps_);

    sslConnectHostOrIp = request->GetHost();
    sslCommonName = request->GetHost();

    // We are going to read new request
    flags.readMore = true;
    debugs(33, 5, HERE << "converting " << clientConnection << " to SSL");

    // If sslServerBump is set, then we have decided to deny CONNECT
    // and now want to switch to SSL to send the error to the client
    // without even peeking at the origin server certificate.
    if (bumpServerMode == Ssl::bumpServerFirst && !sslServerBump) {
        request->flags.sslPeek = true;
        sslServerBump = new Ssl::ServerBump(request);

        // will call httpsPeeked() with certificate and connection, eventually
        FwdState::fwdStart(clientConnection, sslServerBump->entry, sslServerBump->request.getRaw());
        return;
    }

    // otherwise, use sslConnectHostOrIp
    getSslContextStart();
}

void
ConnStateData::httpsPeeked(Comm::ConnectionPointer serverConnection)
{
    Must(sslServerBump != NULL);

    if (Comm::IsConnOpen(serverConnection)) {
        SSL *ssl = fd_table[serverConnection->fd].ssl;
        assert(ssl);
        Ssl::X509_Pointer serverCert(SSL_get_peer_certificate(ssl));
        assert(serverCert.get() != NULL);
        sslCommonName = Ssl::CommonHostName(serverCert.get());
        debugs(33, 5, HERE << "HTTPS server CN: " << sslCommonName <<
               " bumped: " << *serverConnection);

        pinConnection(serverConnection, NULL, NULL, false);

        debugs(33, 5, HERE << "bumped HTTPS server: " << sslConnectHostOrIp);
    } else {
        debugs(33, 5, HERE << "Error while bumping: " << sslConnectHostOrIp);
        Ip::Address intendedDest;
        intendedDest = sslConnectHostOrIp.termedBuf();
        const bool isConnectRequest = !port->flags.isIntercepted();

        // Squid serves its own error page and closes, so we want
        // a CN that causes no additional browser errors. Possible
        // only when bumping CONNECT with a user-typed address.
        if (intendedDest.isAnyAddr() || isConnectRequest)
            sslCommonName = sslConnectHostOrIp;
        else if (sslServerBump->serverCert.get())
            sslCommonName = Ssl::CommonHostName(sslServerBump->serverCert.get());

        //  copy error detail from bump-server-first request to CONNECT request
        if (currentobject != NULL && currentobject->http != NULL && currentobject->http->request)
            currentobject->http->request->detailError(sslServerBump->request->errType, sslServerBump->request->errDetail);
    }

    getSslContextStart();
}

#endif /* USE_OPENSSL */

/// check FD after clientHttp[s]ConnectionOpened, adjust HttpSockets as needed
static bool
OpenedHttpSocket(const Comm::ConnectionPointer &c, const Ipc::FdNoteId portType)
{
    if (!Comm::IsConnOpen(c)) {
        Must(NHttpSockets > 0); // we tried to open some
        --NHttpSockets; // there will be fewer sockets than planned
        Must(HttpSockets[NHttpSockets] < 0); // no extra fds received

        if (!NHttpSockets) // we could not open any listen sockets at all
            fatalf("Unable to open %s",FdNote(portType));

        return false;
    }
    return true;
}

/// find any unused HttpSockets[] slot and store fd there or return false
static bool
AddOpenedHttpSocket(const Comm::ConnectionPointer &conn)
{
    bool found = false;
    for (int i = 0; i < NHttpSockets && !found; ++i) {
        if ((found = HttpSockets[i] < 0))
            HttpSockets[i] = conn->fd;
    }
    return found;
}

static void
clientHttpConnectionsOpen(void)
{
    for (AnyP::PortCfgPointer s = HttpPortList; s != NULL; s = s->next) {
        if (MAXTCPLISTENPORTS == NHttpSockets) {
            debugs(1, DBG_IMPORTANT, "WARNING: You have too many 'http_port' lines.");
            debugs(1, DBG_IMPORTANT, "         The limit is " << MAXTCPLISTENPORTS << " HTTP ports.");
            continue;
        }

#if USE_OPENSSL
        if (s->flags.tunnelSslBumping && !Config.accessList.ssl_bump) {
            debugs(33, DBG_IMPORTANT, "WARNING: No ssl_bump configured. Disabling ssl-bump on " << AnyP::UriScheme(s->transport.protocol) << "_port " << s->s);
            s->flags.tunnelSslBumping = false;
        }

        if (s->flags.tunnelSslBumping &&
                !s->staticSslContext &&
                !s->generateHostCertificates) {
            debugs(1, DBG_IMPORTANT, "Will not bump SSL at http_port " << s->s << " due to SSL initialization failure.");
            s->flags.tunnelSslBumping = false;
        }
        if (s->flags.tunnelSslBumping) {
            // Create ssl_ctx cache for this port.
            Ssl::TheGlobalContextStorage.addLocalStorage(s->s, s->dynamicCertMemCacheSize == std::numeric_limits<size_t>::max() ? 4194304 : s->dynamicCertMemCacheSize);
        }
#endif

        // Fill out a Comm::Connection which IPC will open as a listener for us
        //  then pass back when active so we can start a TcpAcceptor subscription.
        s->listenConn = new Comm::Connection;
        s->listenConn->local = s->s;
        s->listenConn->flags = COMM_NONBLOCKING | (s->flags.tproxyIntercept ? COMM_TRANSPARENT : 0) | (s->flags.natIntercept ? COMM_INTERCEPTION : 0);

        // setup the subscriptions such that new connections accepted by listenConn are handled by HTTP
        typedef CommCbFunPtrCallT<CommAcceptCbPtrFun> AcceptCall;
        RefCount<AcceptCall> subCall = commCbCall(5, 5, "httpAccept", CommAcceptCbPtrFun(httpAccept, CommAcceptCbParams(NULL)));
        Subscription::Pointer sub = new CallSubscription<AcceptCall>(subCall);

        AsyncCall::Pointer listenCall = asyncCall(33,2, "clientListenerConnectionOpened",
                                        ListeningStartedDialer(&clientListenerConnectionOpened, s, Ipc::fdnHttpSocket, sub));
        Ipc::StartListening(SOCK_STREAM, IPPROTO_TCP, s->listenConn, Ipc::fdnHttpSocket, listenCall);

        HttpSockets[NHttpSockets] = -1; // set in clientListenerConnectionOpened
        ++NHttpSockets;
    }
}

#if USE_OPENSSL
static void
clientHttpsConnectionsOpen(void)
{
    for (AnyP::PortCfgPointer s = HttpsPortList; s != NULL; s = s->next) {
        if (MAXTCPLISTENPORTS == NHttpSockets) {
            debugs(1, DBG_IMPORTANT, "Ignoring 'https_port' lines exceeding the limit.");
            debugs(1, DBG_IMPORTANT, "The limit is " << MAXTCPLISTENPORTS << " HTTPS ports.");
            continue;
        }

        if (!s->staticSslContext) {
            debugs(1, DBG_IMPORTANT, "Ignoring https_port " << s->s <<
                   " due to SSL initialization failure.");
            continue;
        }

        // TODO: merge with similar code in clientHttpConnectionsOpen()
        if (s->flags.tunnelSslBumping && !Config.accessList.ssl_bump) {
            debugs(33, DBG_IMPORTANT, "WARNING: No ssl_bump configured. Disabling ssl-bump on " << AnyP::UriScheme(s->transport.protocol) << "_port " << s->s);
            s->flags.tunnelSslBumping = false;
        }

        if (s->flags.tunnelSslBumping && !s->staticSslContext && !s->generateHostCertificates) {
            debugs(1, DBG_IMPORTANT, "Will not bump SSL at http_port " << s->s << " due to SSL initialization failure.");
            s->flags.tunnelSslBumping = false;
        }

        if (s->flags.tunnelSslBumping) {
            // Create ssl_ctx cache for this port.
            Ssl::TheGlobalContextStorage.addLocalStorage(s->s, s->dynamicCertMemCacheSize == std::numeric_limits<size_t>::max() ? 4194304 : s->dynamicCertMemCacheSize);
        }

        // Fill out a Comm::Connection which IPC will open as a listener for us
        s->listenConn = new Comm::Connection;
        s->listenConn->local = s->s;
        s->listenConn->flags = COMM_NONBLOCKING | (s->flags.tproxyIntercept ? COMM_TRANSPARENT : 0) |
                               (s->flags.natIntercept ? COMM_INTERCEPTION : 0);

        // setup the subscriptions such that new connections accepted by listenConn are handled by HTTPS
        typedef CommCbFunPtrCallT<CommAcceptCbPtrFun> AcceptCall;
        RefCount<AcceptCall> subCall = commCbCall(5, 5, "httpsAccept", CommAcceptCbPtrFun(httpsAccept, CommAcceptCbParams(NULL)));
        Subscription::Pointer sub = new CallSubscription<AcceptCall>(subCall);

        AsyncCall::Pointer listenCall = asyncCall(33, 2, "clientListenerConnectionOpened",
                                        ListeningStartedDialer(&clientListenerConnectionOpened,
                                                               s, Ipc::fdnHttpsSocket, sub));
        Ipc::StartListening(SOCK_STREAM, IPPROTO_TCP, s->listenConn, Ipc::fdnHttpsSocket, listenCall);
        HttpSockets[NHttpSockets] = -1;
        ++NHttpSockets;
    }
}
#endif

void
clientStartListeningOn(AnyP::PortCfgPointer &port, const RefCount< CommCbFunPtrCallT<CommAcceptCbPtrFun> > &subCall, const Ipc::FdNoteId fdNote)
{
    // Fill out a Comm::Connection which IPC will open as a listener for us
    port->listenConn = new Comm::Connection;
    port->listenConn->local = port->s;
    port->listenConn->flags =
        COMM_NONBLOCKING |
        (port->flags.tproxyIntercept ? COMM_TRANSPARENT : 0) |
        (port->flags.natIntercept ? COMM_INTERCEPTION : 0);

    // route new connections to subCall
    typedef CommCbFunPtrCallT<CommAcceptCbPtrFun> AcceptCall;
    Subscription::Pointer sub = new CallSubscription<AcceptCall>(subCall);
    AsyncCall::Pointer listenCall =
        asyncCall(33, 2, "clientListenerConnectionOpened",
                  ListeningStartedDialer(&clientListenerConnectionOpened,
                                         port, fdNote, sub));
    Ipc::StartListening(SOCK_STREAM, IPPROTO_TCP, port->listenConn, fdNote, listenCall);

    assert(NHttpSockets < MAXTCPLISTENPORTS);
    HttpSockets[NHttpSockets] = -1;
    ++NHttpSockets;
}

/// process clientHttpConnectionsOpen result
static void
clientListenerConnectionOpened(AnyP::PortCfgPointer &s, const Ipc::FdNoteId portTypeNote, const Subscription::Pointer &sub)
{
    Must(s != NULL);

    if (!OpenedHttpSocket(s->listenConn, portTypeNote))
        return;

    Must(Comm::IsConnOpen(s->listenConn));

    // TCP: setup a job to handle accept() with subscribed handler
    AsyncJob::Start(new Comm::TcpAcceptor(s, FdNote(portTypeNote), sub));

    debugs(1, DBG_IMPORTANT, "Accepting " <<
           (s->flags.natIntercept ? "NAT intercepted " : "") <<
           (s->flags.tproxyIntercept ? "TPROXY intercepted " : "") <<
           (s->flags.tunnelSslBumping ? "SSL bumped " : "") <<
           (s->flags.accelSurrogate ? "reverse-proxy " : "")
           << FdNote(portTypeNote) << " connections at "
           << s->listenConn);

    Must(AddOpenedHttpSocket(s->listenConn)); // otherwise, we have received a fd we did not ask for
}

void
clientOpenListenSockets(void)
{
    clientHttpConnectionsOpen();
#if USE_OPENSSL
    clientHttpsConnectionsOpen();
#endif
    Ftp::StartListening();

    if (NHttpSockets < 1)
        fatal("No HTTP, HTTPS, or FTP ports configured");
}

void
clientConnectionsClose()
{
    for (AnyP::PortCfgPointer s = HttpPortList; s != NULL; s = s->next) {
        if (s->listenConn != NULL) {
            debugs(1, DBG_IMPORTANT, "Closing HTTP port " << s->listenConn->local);
            s->listenConn->close();
            s->listenConn = NULL;
        }
    }

#if USE_OPENSSL
    for (AnyP::PortCfgPointer s = HttpsPortList; s != NULL; s = s->next) {
        if (s->listenConn != NULL) {
            debugs(1, DBG_IMPORTANT, "Closing HTTPS port " << s->listenConn->local);
            s->listenConn->close();
            s->listenConn = NULL;
        }
    }
#endif

    Ftp::StopListening();

    // TODO see if we can drop HttpSockets array entirely */
    for (int i = 0; i < NHttpSockets; ++i) {
        HttpSockets[i] = -1;
    }

    NHttpSockets = 0;
}

int
varyEvaluateMatch(StoreEntry * entry, HttpRequest * request)
{
    const char *vary = request->vary_headers;
    int has_vary = entry->getReply()->header.has(HDR_VARY);
#if X_ACCELERATOR_VARY

    has_vary |=
        entry->getReply()->header.has(HDR_X_ACCELERATOR_VARY);
#endif

    if (!has_vary || !entry->mem_obj->vary_headers) {
        if (vary) {
            /* Oops... something odd is going on here.. */
            debugs(33, DBG_IMPORTANT, "varyEvaluateMatch: Oops. Not a Vary object on second attempt, '" <<
                   entry->mem_obj->urlXXX() << "' '" << vary << "'");
            safe_free(request->vary_headers);
            return VARY_CANCEL;
        }

        if (!has_vary) {
            /* This is not a varying object */
            return VARY_NONE;
        }

        /* virtual "vary" object found. Calculate the vary key and
         * continue the search
         */
        vary = httpMakeVaryMark(request, entry->getReply());

        if (vary) {
            request->vary_headers = xstrdup(vary);
            return VARY_OTHER;
        } else {
            /* Ouch.. we cannot handle this kind of variance */
            /* XXX This cannot really happen, but just to be complete */
            return VARY_CANCEL;
        }
    } else {
        if (!vary) {
            vary = httpMakeVaryMark(request, entry->getReply());

            if (vary)
                request->vary_headers = xstrdup(vary);
        }

        if (!vary) {
            /* Ouch.. we cannot handle this kind of variance */
            /* XXX This cannot really happen, but just to be complete */
            return VARY_CANCEL;
        } else if (strcmp(vary, entry->mem_obj->vary_headers) == 0) {
            return VARY_MATCH;
        } else {
            /* Oops.. we have already been here and still haven't
             * found the requested variant. Bail out
             */
            debugs(33, DBG_IMPORTANT, "varyEvaluateMatch: Oops. Not a Vary match on second attempt, '" <<
                   entry->mem_obj->urlXXX() << "' '" << vary << "'");
            return VARY_CANCEL;
        }
    }
}

ACLFilledChecklist *
clientAclChecklistCreate(const acl_access * acl, ClientHttpRequest * http)
{
    ConnStateData * conn = http->getConn();
    ACLFilledChecklist *ch = new ACLFilledChecklist(acl, http->request,
            cbdataReferenceValid(conn) && conn != NULL && conn->clientConnection != NULL ? conn->clientConnection->rfc931 : dash_str);
    ch->al = http->al;
    /*
     * hack for ident ACL. It needs to get full addresses, and a place to store
     * the ident result on persistent connections...
     */
    /* connection oriented auth also needs these two lines for it's operation. */
    return ch;
}

bool
ConnStateData::transparent() const
{
    return clientConnection != NULL && (clientConnection->flags & (COMM_TRANSPARENT|COMM_INTERCEPTION));
}

bool
ConnStateData::reading() const
{
    return reader != NULL;
}

void
ConnStateData::stopReading()
{
    if (reading()) {
        Comm::ReadCancel(clientConnection->fd, reader);
        reader = NULL;
    }
}

BodyPipe::Pointer
ConnStateData::expectRequestBody(int64_t size)
{
    bodyPipe = new BodyPipe(this);
    if (size >= 0)
        bodyPipe->setBodySize(size);
    else
        startDechunkingRequest();
    return bodyPipe;
}

int64_t
ConnStateData::mayNeedToReadMoreBody() const
{
    if (!bodyPipe)
        return 0; // request without a body or read/produced all body bytes

    if (!bodyPipe->bodySizeKnown())
        return -1; // probably need to read more, but we cannot be sure

    const int64_t needToProduce = bodyPipe->unproducedSize();
    const int64_t haveAvailable = static_cast<int64_t>(in.buf.length());

    if (needToProduce <= haveAvailable)
        return 0; // we have read what we need (but are waiting for pipe space)

    return needToProduce - haveAvailable;
}

void
ConnStateData::stopReceiving(const char *error)
{
    debugs(33, 4, HERE << "receiving error (" << clientConnection << "): " << error <<
           "; old sending error: " <<
           (stoppedSending() ? stoppedSending_ : "none"));

    if (const char *oldError = stoppedReceiving()) {
        debugs(33, 3, HERE << "already stopped receiving: " << oldError);
        return; // nothing has changed as far as this connection is concerned
    }

    stoppedReceiving_ = error;

    if (const char *sendError = stoppedSending()) {
        debugs(33, 3, HERE << "closing because also stopped sending: " << sendError);
        clientConnection->close();
    }
}

void
ConnStateData::expectNoForwarding()
{
    if (bodyPipe != NULL) {
        debugs(33, 4, HERE << "no consumer for virgin body " << bodyPipe->status());
        bodyPipe->expectNoConsumption();
    }
}

/// initialize dechunking state
void
ConnStateData::startDechunkingRequest()
{
    Must(bodyPipe != NULL);
    debugs(33, 5, HERE << "start dechunking" << bodyPipe->status());
    assert(!in.bodyParser);
    in.bodyParser = new ChunkedCodingParser;
}

/// put parsed content into input buffer and clean up
void
ConnStateData::finishDechunkingRequest(bool withSuccess)
{
    debugs(33, 5, HERE << "finish dechunking: " << withSuccess);

    if (bodyPipe != NULL) {
        debugs(33, 7, HERE << "dechunked tail: " << bodyPipe->status());
        BodyPipe::Pointer myPipe = bodyPipe;
        stopProducingFor(bodyPipe, withSuccess); // sets bodyPipe->bodySize()
        Must(!bodyPipe); // we rely on it being nil after we are done with body
        if (withSuccess) {
            Must(myPipe->bodySizeKnown());
            ClientSocketContext::Pointer context = getCurrentContext();
            if (context != NULL && context->http && context->http->request)
                context->http->request->setContentLength(myPipe->bodySize());
        }
    }

    delete in.bodyParser;
    in.bodyParser = NULL;
}

ConnStateData::In::In() :
        bodyParser(NULL),
        buf()
{}

ConnStateData::In::~In()
{
    delete bodyParser; // TODO: pool
}

void
ConnStateData::sendControlMsg(HttpControlMsg msg)
{
    if (!isOpen()) {
        debugs(33, 3, HERE << "ignoring 1xx due to earlier closure");
        return;
    }

    ClientSocketContext::Pointer context = getCurrentContext();
    if (context != NULL) {
        context->writeControlMsg(msg); // will call msg.cbSuccess
        return;
    }

    debugs(33, 3, HERE << " closing due to missing context for 1xx");
    clientConnection->close();
}

/// Our close handler called by Comm when the pinned connection is closed
void
ConnStateData::clientPinnedConnectionClosed(const CommCloseCbParams &io)
{
    // FwdState might repin a failed connection sooner than this close
    // callback is called for the failed connection.
    assert(pinning.serverConnection == io.conn);
    pinning.closeHandler = NULL; // Comm unregisters handlers before calling
    const bool sawZeroReply = pinning.zeroReply; // reset when unpinning
    unpinConnection(false);

    if (sawZeroReply && clientConnection != NULL) {
        debugs(33, 3, "Closing client connection on pinned zero reply.");
        clientConnection->close();
    }

}

void
ConnStateData::pinConnection(const Comm::ConnectionPointer &pinServer, HttpRequest *request, CachePeer *aPeer, bool auth, bool monitor)
{
    if (!Comm::IsConnOpen(pinning.serverConnection) ||
            pinning.serverConnection->fd != pinServer->fd)
        pinNewConnection(pinServer, request, aPeer, auth);

    if (monitor)
        startPinnedConnectionMonitoring();
}

void
ConnStateData::pinNewConnection(const Comm::ConnectionPointer &pinServer, HttpRequest *request, CachePeer *aPeer, bool auth)
{
    unpinConnection(true); // closes pinned connection, if any, and resets fields

    pinning.serverConnection = pinServer;

    debugs(33, 3, HERE << pinning.serverConnection);

    Must(pinning.serverConnection != NULL);

    // when pinning an SSL bumped connection, the request may be NULL
    const char *pinnedHost = "[unknown]";
    if (request) {
        pinning.host = xstrdup(request->GetHost());
        pinning.port = request->port;
        pinnedHost = pinning.host;
    } else {
        pinning.port = pinServer->remote.port();
    }
    pinning.pinned = true;
    if (aPeer)
        pinning.peer = cbdataReference(aPeer);
    pinning.auth = auth;
    char stmp[MAX_IPSTRLEN];
    char desc[FD_DESC_SZ];
    snprintf(desc, FD_DESC_SZ, "%s pinned connection for %s (%d)",
             (auth || !aPeer) ? pinnedHost : aPeer->name,
             clientConnection->remote.toUrl(stmp,MAX_IPSTRLEN),
             clientConnection->fd);
    fd_note(pinning.serverConnection->fd, desc);

    typedef CommCbMemFunT<ConnStateData, CommCloseCbParams> Dialer;
    pinning.closeHandler = JobCallback(33, 5,
                                       Dialer, this, ConnStateData::clientPinnedConnectionClosed);
    // remember the pinned connection so that cb does not unpin a fresher one
    typedef CommCloseCbParams Params;
    Params &params = GetCommParams<Params>(pinning.closeHandler);
    params.conn = pinning.serverConnection;
    comm_add_close_handler(pinning.serverConnection->fd, pinning.closeHandler);
}

/// [re]start monitoring pinned connection for peer closures so that we can
/// propagate them to an _idle_ client pinned to that peer
void
ConnStateData::startPinnedConnectionMonitoring()
{
    if (pinning.readHandler != NULL)
        return; // already monitoring

    typedef CommCbMemFunT<ConnStateData, CommIoCbParams> Dialer;
    pinning.readHandler = JobCallback(33, 3,
                                      Dialer, this, ConnStateData::clientPinnedConnectionRead);
    Comm::Read(pinning.serverConnection, pinning.readHandler);
}

void
ConnStateData::stopPinnedConnectionMonitoring()
{
    if (pinning.readHandler != NULL) {
        Comm::ReadCancel(pinning.serverConnection->fd, pinning.readHandler);
        pinning.readHandler = NULL;
    }
}

/// Our read handler called by Comm when the server either closes an idle pinned connection or
/// perhaps unexpectedly sends something on that idle (from Squid p.o.v.) connection.
void
ConnStateData::clientPinnedConnectionRead(const CommIoCbParams &io)
{
    pinning.readHandler = NULL; // Comm unregisters handlers before calling

    if (io.flag == Comm::ERR_CLOSING)
        return; // close handler will clean up

    // We could use getConcurrentRequestCount(), but this may be faster.
    const bool clientIsIdle = !getCurrentContext();

    debugs(33, 3, "idle pinned " << pinning.serverConnection << " read " <<
           io.size << (clientIsIdle ? " with idle client" : ""));

    assert(pinning.serverConnection == io.conn);
    pinning.serverConnection->close();

    // If we are still sending data to the client, do not close now. When we are done sending,
    // ClientSocketContext::keepaliveNextRequest() checks pinning.serverConnection and will close.
    // However, if we are idle, then we must close to inform the idle client and minimize races.
    if (clientIsIdle && clientConnection != NULL)
        clientConnection->close();
}

const Comm::ConnectionPointer
ConnStateData::validatePinnedConnection(HttpRequest *request, const CachePeer *aPeer)
{
    debugs(33, 7, HERE << pinning.serverConnection);

    bool valid = true;
    if (!Comm::IsConnOpen(pinning.serverConnection))
        valid = false;
    else if (pinning.auth && pinning.host && request && strcasecmp(pinning.host, request->GetHost()) != 0)
        valid = false;
    else if (request && pinning.port != request->port)
        valid = false;
    else if (pinning.peer && !cbdataReferenceValid(pinning.peer))
        valid = false;
    else if (aPeer != pinning.peer)
        valid = false;

    if (!valid) {
        /* The pinning info is not safe, remove any pinning info */
        unpinConnection(true);
    }

    return pinning.serverConnection;
}

Comm::ConnectionPointer
ConnStateData::borrowPinnedConnection(HttpRequest *request, const CachePeer *aPeer)
{
    debugs(33, 7, pinning.serverConnection);
    if (validatePinnedConnection(request, aPeer) != NULL)
        stopPinnedConnectionMonitoring();

    return pinning.serverConnection; // closed if validation failed
}

void
ConnStateData::unpinConnection(const bool andClose)
{
    debugs(33, 3, HERE << pinning.serverConnection);

    if (pinning.peer)
        cbdataReferenceDone(pinning.peer);

    if (Comm::IsConnOpen(pinning.serverConnection)) {
        if (pinning.closeHandler != NULL) {
            comm_remove_close_handler(pinning.serverConnection->fd, pinning.closeHandler);
            pinning.closeHandler = NULL;
        }

        stopPinnedConnectionMonitoring();

        // close the server side socket if requested
        if (andClose)
            pinning.serverConnection->close();
        pinning.serverConnection = NULL;
    }

    safe_free(pinning.host);

    pinning.zeroReply = false;

    /* NOTE: pinning.pinned should be kept. This combined with fd == -1 at the end of a request indicates that the host
     * connection has gone away */
}<|MERGE_RESOLUTION|>--- conflicted
+++ resolved
@@ -3188,19 +3188,10 @@
         if (concurrentRequestQueueFilled())
             break;
 
-<<<<<<< HEAD
-        /* Begin the parsing */
-        PROF_start(parseHttpRequest);
-
         // try to parse the PROXY protocol header magic bytes
         if (needProxyProtocolHeader_ && !parseProxyProtocolHeader())
             break;
 
-        HttpParserInit(&parser_, in.buf.c_str(), in.buf.length());
-
-        /* Process request */
-=======
->>>>>>> 02e1ed26
         Http::ProtocolVersion http_ver;
         ClientSocketContext *context = parseOneRequest(http_ver);
 
@@ -3534,9 +3525,6 @@
     port = xact->squidPort;
     log_addr = xact->tcpClient->remote;
     log_addr.applyMask(Config.Addrs.client_netmask);
-
-<<<<<<< HEAD
-=======
     flags.readMore = true; // kids may overwrite
 }
 
@@ -3549,7 +3537,6 @@
     // ensure a buffer is present for this connection
     in.maybeMakeSpaceAvailable();
 
->>>>>>> 02e1ed26
     if (port->disable_pmtu_discovery != DISABLE_PMTU_OFF &&
             (transparent() || port->disable_pmtu_discovery == DISABLE_PMTU_ALWAYS)) {
 #if defined(IP_MTU_DISCOVER) && defined(IP_PMTUDISC_DONT)
@@ -3592,58 +3579,12 @@
 
     clientdbEstablished(clientConnection->remote, 1);
 
-<<<<<<< HEAD
     needProxyProtocolHeader_ = port->flags.proxySurrogate;
     if (needProxyProtocolHeader_) {
         if (!proxyProtocolValidateClient()) // will close the connection on failure
             return;
     }
 
-    // prepare any child API state that is needed
-    BodyProducer::start();
-    HttpControlMsgSink::start();
-
-    // if all is well, start reading
-    flags.readMore = true;
-    readSomeData();
-}
-
-/** Handle a new connection on HTTP socket. */
-void
-httpAccept(const CommAcceptCbParams &params)
-{
-    MasterXaction::Pointer xact = params.xaction;
-    AnyP::PortCfgPointer s = xact->squidPort;
-
-    // NP: it is possible the port was reconfigured when the call or accept() was queued.
-
-    if (params.flag != Comm::OK) {
-        // Its possible the call was still queued when the client disconnected
-        debugs(33, 2, "httpAccept: " << s->listenConn << ": accept failure: " << xstrerr(params.xerrno));
-        return;
-    }
-
-    debugs(33, 4, HERE << params.conn << ": accepted");
-    fd_note(params.conn->fd, "client http connect");
-
-    if (s->tcp_keepalive.enabled) {
-        commSetTcpKeepalive(params.conn->fd, s->tcp_keepalive.idle, s->tcp_keepalive.interval, s->tcp_keepalive.timeout);
-    }
-
-    ++ incoming_sockets_accepted;
-
-    // Socket is ready, setup the connection manager to start using it
-    ConnStateData *connState = new ConnStateData(xact);
-
-    typedef CommCbMemFunT<ConnStateData, CommTimeoutCbParams> TimeoutDialer;
-    AsyncCall::Pointer timeoutCall =  JobCallback(33, 5,
-                                      TimeoutDialer, connState, ConnStateData::requestTimeout);
-    commSetConnTimeout(params.conn, Config.Timeout.request, timeoutCall);
-
-    AsyncJob::Start(connState);
-
-=======
->>>>>>> 02e1ed26
 #if USE_DELAY_POOLS
     fd_table[clientConnection->fd].clientInfo = NULL;
 
