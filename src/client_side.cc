/*
 * $Id$
 *
 * DEBUG: section 33    Client-side Routines
 * AUTHOR: Duane Wessels
 *
 * SQUID Web Proxy Cache          http://www.squid-cache.org/
 * ----------------------------------------------------------
 *
 *  Squid is the result of efforts by numerous individuals from
 *  the Internet community; see the CONTRIBUTORS file for full
 *  details.   Many organizations have provided support for Squid's
 *  development; see the SPONSORS file for full details.  Squid is
 *  Copyrighted (C) 2001 by the Regents of the University of
 *  California; see the COPYRIGHT file for full details.  Squid
 *  incorporates software developed and/or copyrighted by other
 *  sources; see the CREDITS file for full details.
 *
 *  This program is free software; you can redistribute it and/or modify
 *  it under the terms of the GNU General Public License as published by
 *  the Free Software Foundation; either version 2 of the License, or
 *  (at your option) any later version.
 *
 *  This program is distributed in the hope that it will be useful,
 *  but WITHOUT ANY WARRANTY; without even the implied warranty of
 *  MERCHANTABILITY or FITNESS FOR A PARTICULAR PURPOSE.  See the
 *  GNU General Public License for more details.
 *
 *  You should have received a copy of the GNU General Public License
 *  along with this program; if not, write to the Free Software
 *  Foundation, Inc., 59 Temple Place, Suite 330, Boston, MA 02111, USA.
 *
 */

/**
 \defgroup ClientSide Client-Side Logics
 *
 \section cserrors Errors and client side
 *
 \par Problem the first:
 * the store entry is no longer authoritative on the
 * reply status. EBITTEST (E_ABORT) is no longer a valid test outside
 * of client_side_reply.c.
 * Problem the second: resources are wasted if we delay in cleaning up.
 * Problem the third we can't depend on a connection close to clean up.
 *
 \par Nice thing the first:
 * Any step in the stream can callback with data
 * representing an error.
 * Nice thing the second: once you stop requesting reads from upstream,
 * upstream can be stopped too.
 *
 \par Solution #1:
 * Error has a callback mechanism to hand over a membuf
 * with the error content. The failing node pushes that back as the
 * reply. Can this be generalised to reduce duplicate efforts?
 * A: Possibly. For now, only one location uses this.
 * How to deal with pre-stream errors?
 * Tell client_side_reply that we *want* an error page before any
 * stream calls occur. Then we simply read as normal.
 *
 *
 \section pconn_logic Persistent connection logic:
 *
 \par
 * requests (httpClientRequest structs) get added to the connection
 * list, with the current one being chr
 *
 \par
 * The request is *immediately* kicked off, and data flows through
 * to clientSocketRecipient.
 *
 \par
 * If the data that arrives at clientSocketRecipient is not for the current
 * request, clientSocketRecipient simply returns, without requesting more
 * data, or sending it.
 *
 \par
 * ClientKeepAliveNextRequest will then detect the presence of data in
 * the next ClientHttpRequest, and will send it, restablishing the
 * data flow.
 */

#include "squid.h"

#include "acl/FilledChecklist.h"
#include "auth/UserRequest.h"
<<<<<<< HEAD
#include "base/Subscription.h"
=======
>>>>>>> a3abddfd
#include "base/TextException.h"
#include "ChunkedCodingParser.h"
#include "client_side.h"
#include "client_side_reply.h"
#include "client_side_request.h"
#if USE_DELAY_POOLS
#include "ClientInfo.h"
#endif
#include "ClientRequestContext.h"
#include "clientStream.h"
#include "comm.h"
<<<<<<< HEAD
#include "comm/Connection.h"
#include "comm/ConnAcceptor.h"
#include "comm/Write.h"
=======
#include "CommCalls.h"
#include "comm/Loops.h"
#include "comm/Write.h"
#include "comm/TcpAcceptor.h"
#include "ConnectionDetail.h"
>>>>>>> a3abddfd
#include "eui/Config.h"
#include "fde.h"
#include "HttpHdrContRange.h"
#include "HttpReply.h"
#include "HttpRequest.h"
#include "ident/Config.h"
#include "ident/Ident.h"
#include "ip/Intercept.h"
#include "ipc/FdNotes.h"
#include "ipc/StartListening.h"
#include "MemBuf.h"
#include "MemObject.h"
#include "ProtoPort.h"
#include "rfc1738.h"
#include "SquidTime.h"
#if USE_SSL
#include "ssl/context_storage.h"
#include "ssl/helper.h"
#include "ssl/support.h"
#include "ssl/gadgets.h"
#endif
#if USE_SSL_CRTD
#include "ssl/crtd_message.h"
#include "ssl/certificate_db.h"
#endif
#include "Store.h"

#if HAVE_LIMITS
#include <limits>
#endif

#if LINGERING_CLOSE
#define comm_close comm_lingering_close
#endif

/// dials clientListenerConnectionOpened call
class ListeningStartedDialer: public CallDialer, public Ipc::StartListeningCb
{
public:
<<<<<<< HEAD
    typedef void (*Handler)(int errNo, http_port_list *portCfg, bool uses_ssl);
    ListeningStartedDialer(Handler aHandler, http_port_list *aPortCfg, bool aSslFlag):
            handler(aHandler), portCfg(aPortCfg), uses_ssl(aSslFlag) {}
=======
    typedef void (*Handler)(int fd, int flags, int errNo, http_port_list *portCfg, const Ipc::FdNoteId note, const Subscription::Pointer &sub);
    ListeningStartedDialer(Handler aHandler, int openFlags, http_port_list *aPortCfg, const Ipc::FdNoteId note, const Subscription::Pointer &aSub):
            handler(aHandler), portCfg(aPortCfg), portTypeNote(note), commOpenListenerFlags(openFlags), sub(aSub) {}
>>>>>>> a3abddfd

    virtual void print(std::ostream &os) const {
        startPrint(os) <<
        ", " << (uses_ssl? "SSL " :"") << "port=" << (void*)portCfg << ')';
    }

    virtual bool canDial(AsyncCall &) const { return true; }
<<<<<<< HEAD
    virtual void dial(AsyncCall &) { (handler)(errNo, portCfg, uses_ssl); }
=======
    virtual void dial(AsyncCall &) { (handler)(fd, commOpenListenerFlags, errNo, portCfg, portTypeNote, sub); }
>>>>>>> a3abddfd

public:
    Handler handler;

private:
<<<<<<< HEAD
    http_port_list *portCfg; ///< from Config.Sockaddr.http
    bool uses_ssl;
};


static void clientListenerConnectionOpened(int errNo, http_port_list *s, bool uses_ssl);
=======
    http_port_list *portCfg;   ///< from Config.Sockaddr.http
    Ipc::FdNoteId portTypeNote;    ///< Type of IPC socket being opened
    int commOpenListenerFlags; ///< flags used by comm_open_listener
    Subscription::Pointer sub; ///< The handler to be subscribed for this connetion listener
};

static void clientListenerConnectionOpened(int fd, int flags, int errNo, http_port_list *s, const Ipc::FdNoteId portTypeNote, const Subscription::Pointer &sub);
>>>>>>> a3abddfd

/* our socket-related context */


CBDATA_CLASS_INIT(ClientSocketContext);

void *
ClientSocketContext::operator new (size_t byteCount)
{
    /* derived classes with different sizes must implement their own new */
    assert (byteCount == sizeof (ClientSocketContext));
    CBDATA_INIT_TYPE(ClientSocketContext);
    return cbdataAlloc(ClientSocketContext);
}

void
ClientSocketContext::operator delete (void *address)
{
    cbdataFree (address);
}

/* Local functions */
/* ClientSocketContext */
static ClientSocketContext *ClientSocketContextNew(const Comm::ConnectionPointer &clientConn, ClientHttpRequest *);
/* other */
static IOCB clientWriteComplete;
static IOCB clientWriteBodyComplete;
static IOACB httpAccept;
static IOACB httpsAccept;
static bool clientParseRequest(ConnStateData * conn, bool &do_next_read);
static CTCB clientLifetimeTimeout;
static ClientSocketContext *parseHttpRequestAbort(ConnStateData * conn, const char *uri);
static ClientSocketContext *parseHttpRequest(ConnStateData *, HttpParser *, HttpRequestMethod *, HttpVersion *);
#if USE_IDENT
static IDCB clientIdentDone;
#endif
static CSCB clientSocketRecipient;
static CSD clientSocketDetach;
static void clientSetKeepaliveFlag(ClientHttpRequest *);
static int clientIsContentLengthValid(HttpRequest * r);
static int clientIsRequestBodyTooLargeForPolicy(int64_t bodyLength);

static void clientUpdateStatHistCounters(log_type logType, int svc_time);
static void clientUpdateStatCounters(log_type logType);
static void clientUpdateHierCounters(HierarchyLogEntry *);
static bool clientPingHasFinished(ping_data const *aPing);
void prepareLogWithRequestDetails(HttpRequest *, AccessLogEntry *);
#ifndef PURIFY
static bool connIsUsable(ConnStateData * conn);
#endif
static int responseFinishedOrFailed(HttpReply * rep, StoreIOBuffer const &receivedData);
static void ClientSocketContextPushDeferredIfNeeded(ClientSocketContext::Pointer deferredRequest, ConnStateData * conn);
static void clientUpdateSocketStats(log_type logType, size_t size);

char *skipLeadingSpace(char *aString);
static void connNoteUseOfBuffer(ConnStateData* conn, size_t byteCount);

static ConnStateData *connStateCreate(const Comm::ConnectionPointer &client, http_port_list *port);


const Comm::ConnectionPointer &
ClientSocketContext::clientConn() const
{
    assert (clientConnection != NULL);
    return clientConnection;
}

clientStreamNode *
ClientSocketContext::getTail() const
{
    if (http->client_stream.tail)
        return (clientStreamNode *)http->client_stream.tail->data;

    return NULL;
}

clientStreamNode *
ClientSocketContext::getClientReplyContext() const
{
    return (clientStreamNode *)http->client_stream.tail->prev->data;
}

/**
 * This routine should be called to grow the inbuf and then
 * call comm_read().
 */
void
ConnStateData::readSomeData()
{
    if (reading())
        return;

    debugs(33, 4, "clientReadSomeData: FD " << clientConn->fd << ": reading request...");

    if (!maybeMakeSpaceAvailable())
        return;

    typedef CommCbMemFunT<ConnStateData, CommIoCbParams> Dialer;
    reader = JobCallback(33, 5, Dialer, this, ConnStateData::clientReadRequest);
    comm_read(clientConn, in.addressToReadInto(), getAvailableBufferLength(), reader);
}


void
ClientSocketContext::removeFromConnectionList(ConnStateData * conn)
{
    ClientSocketContext::Pointer *tempContextPointer;
    assert(conn != NULL && cbdataReferenceValid(conn));
    assert(conn->getCurrentContext() != NULL);
    /* Unlink us from the connection request list */
    tempContextPointer = & conn->currentobject;

    while (tempContextPointer->getRaw()) {
        if (*tempContextPointer == this)
            break;

        tempContextPointer = &(*tempContextPointer)->next;
    }

    assert(tempContextPointer->getRaw() != NULL);
    *tempContextPointer = next;
    next = NULL;
}

ClientSocketContext::~ClientSocketContext()
{
    clientStreamNode *node = getTail();

    if (node) {
        ClientSocketContext *streamContext = dynamic_cast<ClientSocketContext *> (node->data.getRaw());

        if (streamContext) {
            /* We are *always* the tail - prevent recursive free */
            assert(this == streamContext);
            node->data = NULL;
        }
    }

    if (connRegistered_)
        deRegisterWithConn();

    httpRequestFree(http);

    /* clean up connection links to us */
    assert(this != next.getRaw());
}

void
ClientSocketContext::registerWithConn()
{
    assert (!connRegistered_);
    assert (http);
    assert (http->getConn() != NULL);
    connRegistered_ = true;
    http->getConn()->addContextToQueue(this);
}

void
ClientSocketContext::deRegisterWithConn()
{
    assert (connRegistered_);
    removeFromConnectionList(http->getConn());
    connRegistered_ = false;
}

void
ClientSocketContext::connIsFinished()
{
    assert (http);
    assert (http->getConn() != NULL);
    deRegisterWithConn();
    /* we can't handle any more stream data - detach */
    clientStreamDetach(getTail(), http);
}

ClientSocketContext::ClientSocketContext() : http(NULL), reply(NULL), next(NULL),
        writtenToSocket(0),
        mayUseConnection_ (false),
        connRegistered_ (false)
{
    memset (reqbuf, '\0', sizeof (reqbuf));
    flags.deferred = 0;
    flags.parsed_ok = 0;
    deferredparams.node = NULL;
    deferredparams.rep = NULL;
}

ClientSocketContext *
ClientSocketContextNew(const Comm::ConnectionPointer &client, ClientHttpRequest * http)
{
    ClientSocketContext *newContext;
    assert(http != NULL);
    newContext = new ClientSocketContext;
    newContext->http = http;
    newContext->clientConnection = client;
    return newContext;
}

void
ClientSocketContext::writeControlMsg(HttpControlMsg &msg)
{
    HttpReply *rep = msg.reply;
    Must(rep);

    // apply selected clientReplyContext::buildReplyHeader() mods
    // it is not clear what headers are required for control messages
    rep->header.removeHopByHopEntries();
    rep->header.putStr(HDR_CONNECTION, "keep-alive");
    httpHdrMangleList(&rep->header, http->request, ROR_REPLY);

    // remember the callback
    cbControlMsgSent = msg.cbSuccess;

    MemBuf *mb = rep->pack();

    AsyncCall::Pointer call = commCbCall(33, 5, "ClientSocketContext::wroteControlMsg",
                                         CommIoCbPtrFun(&WroteControlMsg, this));
    Comm::Write(clientConn(), mb, call);

    delete mb;
}

/// called when we wrote the 1xx response
void
ClientSocketContext::wroteControlMsg(const Comm::ConnectionPointer &conn, char *, size_t, comm_err_t errflag, int xerrno)
{
    if (errflag == COMM_ERR_CLOSING)
        return;

    if (errflag == COMM_OK) {
        ScheduleCallHere(cbControlMsgSent);
        return;
    }

    debugs(33, 3, HERE << "1xx writing failed: " << xstrerr(xerrno));
    // no error notification: see HttpControlMsg.h for rationale and
    // note that some errors are detected elsewhere (e.g., close handler)

    // close on 1xx errors to be conservative and to simplify the code
    // (if we do not close, we must notify the source of a failure!)
    conn->close();
}

/// wroteControlMsg() wrapper: ClientSocketContext is not an AsyncJob
void
ClientSocketContext::WroteControlMsg(const Comm::ConnectionPointer &conn, char *bufnotused, size_t size, comm_err_t errflag, int xerrno, void *data)
{
    ClientSocketContext *context = static_cast<ClientSocketContext*>(data);
    context->wroteControlMsg(conn, bufnotused, size, errflag, xerrno);
}

#if USE_IDENT
static void
clientIdentDone(const char *ident, void *data)
{
    ConnStateData *conn = (ConnStateData *)data;
    xstrncpy(conn->rfc931, ident ? ident : dash_str, USER_IDENT_SZ);
}
#endif

void
clientUpdateStatCounters(log_type logType)
{
    statCounter.client_http.requests++;

    if (logTypeIsATcpHit(logType))
        statCounter.client_http.hits++;

    if (logType == LOG_TCP_HIT)
        statCounter.client_http.disk_hits++;
    else if (logType == LOG_TCP_MEM_HIT)
        statCounter.client_http.mem_hits++;
}

void
clientUpdateStatHistCounters(log_type logType, int svc_time)
{
    statHistCount(&statCounter.client_http.all_svc_time, svc_time);
    /**
     * The idea here is not to be complete, but to get service times
     * for only well-defined types.  For example, we don't include
     * LOG_TCP_REFRESH_FAIL because its not really a cache hit
     * (we *tried* to validate it, but failed).
     */

    switch (logType) {

    case LOG_TCP_REFRESH_UNMODIFIED:
        statHistCount(&statCounter.client_http.nh_svc_time, svc_time);
        break;

    case LOG_TCP_IMS_HIT:
        statHistCount(&statCounter.client_http.nm_svc_time, svc_time);
        break;

    case LOG_TCP_HIT:

    case LOG_TCP_MEM_HIT:

    case LOG_TCP_OFFLINE_HIT:
        statHistCount(&statCounter.client_http.hit_svc_time, svc_time);
        break;

    case LOG_TCP_MISS:

    case LOG_TCP_CLIENT_REFRESH_MISS:
        statHistCount(&statCounter.client_http.miss_svc_time, svc_time);
        break;

    default:
        /* make compiler warnings go away */
        break;
    }
}

bool
clientPingHasFinished(ping_data const *aPing)
{
    if (0 != aPing->stop.tv_sec && 0 != aPing->start.tv_sec)
        return true;

    return false;
}

void
clientUpdateHierCounters(HierarchyLogEntry * someEntry)
{
    ping_data *i;

    switch (someEntry->code) {
#if USE_CACHE_DIGESTS

    case CD_PARENT_HIT:

    case CD_SIBLING_HIT:
        statCounter.cd.times_used++;
        break;
#endif

    case SIBLING_HIT:

    case PARENT_HIT:

    case FIRST_PARENT_MISS:

    case CLOSEST_PARENT_MISS:
        statCounter.icp.times_used++;
        i = &someEntry->ping;

        if (clientPingHasFinished(i))
            statHistCount(&statCounter.icp.query_svc_time,
                          tvSubUsec(i->start, i->stop));

        if (i->timeout)
            statCounter.icp.query_timeouts++;

        break;

    case CLOSEST_PARENT:

    case CLOSEST_DIRECT:
        statCounter.netdb.times_used++;

        break;

    default:
        break;
    }
}

void
ClientHttpRequest::updateCounters()
{
    clientUpdateStatCounters(logType);

    if (request->errType != ERR_NONE)
        statCounter.client_http.errors++;

    clientUpdateStatHistCounters(logType,
                                 tvSubMsec(start_time, current_time));

    clientUpdateHierCounters(&request->hier);
}

void
prepareLogWithRequestDetails(HttpRequest * request, AccessLogEntry * aLogEntry)
{
    assert(request);
    assert(aLogEntry);

#if ICAP_CLIENT
    Adaptation::Icap::History::Pointer ih = request->icapHistory();
#endif
    if (Config.onoff.log_mime_hdrs) {
        Packer p;
        MemBuf mb;
        mb.init();
        packerToMemInit(&p, &mb);
        request->header.packInto(&p);
        //This is the request after adaptation or redirection
        aLogEntry->headers.adapted_request = xstrdup(mb.buf);

        // the virgin request is saved to aLogEntry->request
        if (aLogEntry->request) {
            packerClean(&p);
            mb.reset();
            packerToMemInit(&p, &mb);
            aLogEntry->request->header.packInto(&p);
            aLogEntry->headers.request = xstrdup(mb.buf);
        }

#if ICAP_CLIENT
        packerClean(&p);
        mb.reset();
        packerToMemInit(&p, &mb);

        if (ih != NULL)
            ih->lastIcapHeader.packInto(&p);
        aLogEntry->headers.icap = xstrdup(mb.buf);
#endif

        packerClean(&p);
        mb.clean();
    }

#if ICAP_CLIENT
    if (ih != NULL)
        aLogEntry->icap.processingTime = ih->processingTime();
#endif

    aLogEntry->http.method = request->method;
    aLogEntry->http.version = request->http_ver;
    aLogEntry->hier = request->hier;
    if (request->content_length > 0) // negative when no body or unknown length
        aLogEntry->cache.requestSize += request->content_length;
    aLogEntry->cache.extuser = request->extacl_user.termedBuf();

    if (request->auth_user_request != NULL) {

        if (request->auth_user_request->username())
            aLogEntry->cache.authuser = xstrdup(request->auth_user_request->username());

// WTF??        request->auth_user_request = NULL;
    }

    if (aLogEntry->request) {
        aLogEntry->request->errType = request->errType;
        aLogEntry->request->errDetail = request->errDetail;
    }
}

void
ClientHttpRequest::logRequest()
{
    if (out.size || logType) {
        al.icp.opcode = ICP_INVALID;
        al.url = log_uri;
        debugs(33, 9, "clientLogRequest: al.url='" << al.url << "'");

        if (al.reply) {
            al.http.code = al.reply->sline.status;
            al.http.content_type = al.reply->content_type.termedBuf();
        } else if (loggingEntry() && loggingEntry()->mem_obj) {
            al.http.code = loggingEntry()->mem_obj->getReply()->sline.status;
            al.http.content_type = loggingEntry()->mem_obj->getReply()->content_type.termedBuf();
        }

        debugs(33, 9, "clientLogRequest: http.code='" << al.http.code << "'");

        if (loggingEntry() && loggingEntry()->mem_obj)
            al.cache.objectSize = loggingEntry()->contentLen();

        al.cache.caddr.SetNoAddr();

        if (getConn() != NULL) al.cache.caddr = getConn()->log_addr;

        al.cache.requestSize = req_sz;
        al.cache.requestHeadersSize = req_sz;

        al.cache.replySize = out.size;
        al.cache.replyHeadersSize = out.headers_sz;

        al.cache.highOffset = out.offset;

        al.cache.code = logType;

        al.cache.msec = tvSubMsec(start_time, current_time);

        if (request)
            prepareLogWithRequestDetails(request, &al);

        if (getConn() != NULL && getConn()->rfc931[0])
            al.cache.rfc931 = getConn()->rfc931;

#if USE_SSL && 0

        /* This is broken. Fails if the connection has been closed. Needs
         * to snarf the ssl details some place earlier..
         */
        if (getConn() != NULL)
            al.cache.ssluser = sslGetUserEmail(fd_table[getConn()->fd].ssl);

#endif

        ACLFilledChecklist *checklist = clientAclChecklistCreate(Config.accessList.log, this);

        if (al.reply)
            checklist->reply = HTTPMSGLOCK(al.reply);

        if (!Config.accessList.log || checklist->fastCheck()) {
            if (request)
                al.adapted_request = HTTPMSGLOCK(request);
            accessLogLog(&al, checklist);
            updateCounters();

            if (getConn() != NULL && getConn()->clientConn != NULL)
                clientdbUpdate(getConn()->clientConn->remote, logType, PROTO_HTTP, out.size);
        }

        delete checklist;
    }

    accessLogFreeMemory(&al);
}

void
ClientHttpRequest::freeResources()
{
    safe_free(uri);
    safe_free(log_uri);
    safe_free(redirect.location);
    range_iter.boundary.clean();
    HTTPMSGUNLOCK(request);

    if (client_stream.tail)
        clientStreamAbort((clientStreamNode *)client_stream.tail->data, this);
}

void
httpRequestFree(void *data)
{
    ClientHttpRequest *http = (ClientHttpRequest *)data;
    assert(http != NULL);
    delete http;
}

bool
ConnStateData::areAllContextsForThisConnection() const
{
    assert(this != NULL);
    ClientSocketContext::Pointer context = getCurrentContext();

    while (context.getRaw()) {
        if (context->http->getConn() != this)
            return false;

        context = context->next;
    }

    return true;
}

void
ConnStateData::freeAllContexts()
{
    ClientSocketContext::Pointer context;

    while ((context = getCurrentContext()).getRaw() != NULL) {
        assert(getCurrentContext() !=
               getCurrentContext()->next);
        context->connIsFinished();
        assert (context != currentobject);
    }
}

/// propagates abort event to all contexts
void
ConnStateData::notifyAllContexts(int xerrno)
{
    typedef ClientSocketContext::Pointer CSCP;
    for (CSCP c = getCurrentContext(); c.getRaw(); c = c->next)
        c->noteIoError(xerrno);
}

/* This is a handler normally called by comm_close() */
void ConnStateData::connStateClosed(const CommCloseCbParams &io)
{
    deleteThis("ConnStateData::connStateClosed");
}

// cleans up before destructor is called
void
ConnStateData::swanSong()
{
    debugs(33, 2, HERE << clientConn);
    flags.readMoreRequests = false;
    clientdbEstablished(clientConn->remote, -1);	/* decrement */
    assert(areAllContextsForThisConnection());
    freeAllContexts();

    if (auth_user_request != NULL) {
        debugs(33, 4, "ConnStateData::swanSong: freeing auth_user_request '" << auth_user_request << "' (this is '" << this << "')");
        auth_user_request->onConnectionClose(this);
    }

    if (Comm::IsConnOpen(pinning.serverConn))
        pinning.serverConn->close();
    pinning.serverConn = NULL;

    if (Comm::IsConnOpen(clientConn))
        clientConn->close();
    clientConn = NULL;

    BodyProducer::swanSong();
    flags.swanSang = true;
}

bool
ConnStateData::isOpen() const
{
    return cbdataReferenceValid(this) && // XXX: checking "this" in a method
           Comm::IsConnOpen(clientConn) &&
           !fd_table[clientConn->fd].closing();
}

ConnStateData::~ConnStateData()
{
    assert(this != NULL);
    debugs(33, 3, HERE << clientConn );

    if (isOpen())
        debugs(33, 1, "BUG: ConnStateData did not close " << clientConn);

    if (!flags.swanSang)
        debugs(33, 1, "BUG: ConnStateData was not destroyed properly; " << clientConn);

    cbdataReferenceDone(port);

    if (bodyPipe != NULL)
        stopProducingFor(bodyPipe, false);
}

/**
 * clientSetKeepaliveFlag() sets request->flags.proxy_keepalive.
 * This is the client-side persistent connection flag.  We need
 * to set this relatively early in the request processing
 * to handle hacks for broken servers and clients.
 */
static void
clientSetKeepaliveFlag(ClientHttpRequest * http)
{
    HttpRequest *request = http->request;

    debugs(33, 3, "clientSetKeepaliveFlag: http_ver = " <<
           request->http_ver.major << "." << request->http_ver.minor);
    debugs(33, 3, "clientSetKeepaliveFlag: method = " <<
           RequestMethodStr(request->method));

    // TODO: move to HttpRequest::hdrCacheInit, just like HttpReply.
    request->flags.proxy_keepalive = request->persistent() ? 1 : 0;
}

static int
clientIsContentLengthValid(HttpRequest * r)
{
    switch (r->method.id()) {

    case METHOD_GET:

    case METHOD_HEAD:
        /* We do not want to see a request entity on GET/HEAD requests */
        return (r->content_length <= 0 || Config.onoff.request_entities);

    default:
        /* For other types of requests we don't care */
        return 1;
    }

    /* NOT REACHED */
}

int
clientIsRequestBodyTooLargeForPolicy(int64_t bodyLength)
{
    if (Config.maxRequestBodySize &&
            bodyLength > Config.maxRequestBodySize)
        return 1;		/* too large */

    return 0;
}

#ifndef PURIFY
bool
connIsUsable(ConnStateData * conn)
{
    if (conn == NULL || !cbdataReferenceValid(conn) || !Comm::IsConnOpen(conn->clientConn))
        return false;

    return true;
}

#endif

// careful: the "current" context may be gone if we wrote an early response
ClientSocketContext::Pointer
ConnStateData::getCurrentContext() const
{
    assert(this);
    return currentobject;
}

void
ClientSocketContext::deferRecipientForLater(clientStreamNode * node, HttpReply * rep, StoreIOBuffer receivedData)
{
    debugs(33, 2, "clientSocketRecipient: Deferring request " << http->uri);
    assert(flags.deferred == 0);
    flags.deferred = 1;
    deferredparams.node = node;
    deferredparams.rep = rep;
    deferredparams.queuedBuffer = receivedData;
    return;
}

int
responseFinishedOrFailed(HttpReply * rep, StoreIOBuffer const & receivedData)
{
    if (rep == NULL && receivedData.data == NULL && receivedData.length == 0)
        return 1;

    return 0;
}

bool
ClientSocketContext::startOfOutput() const
{
    return http->out.size == 0;
}

size_t
ClientSocketContext::lengthToSend(Range<int64_t> const &available)
{
    /*the size of available range can always fit in a size_t type*/
    size_t maximum = (size_t)available.size();

    if (!http->request->range)
        return maximum;

    assert (canPackMoreRanges());

    if (http->range_iter.debt() == -1)
        return maximum;

    assert (http->range_iter.debt() > 0);

    /* TODO this + the last line could be a range intersection calculation */
    if (available.start < http->range_iter.currentSpec()->offset)
        return 0;

    return min(http->range_iter.debt(), (int64_t)maximum);
}

void
ClientSocketContext::noteSentBodyBytes(size_t bytes)
{
    http->out.offset += bytes;

    if (!http->request->range)
        return;

    if (http->range_iter.debt() != -1) {
        http->range_iter.debt(http->range_iter.debt() - bytes);
        assert (http->range_iter.debt() >= 0);
    }

    /* debt() always stops at -1, below that is a bug */
    assert (http->range_iter.debt() >= -1);
}

bool
ClientHttpRequest::multipartRangeRequest() const
{
    return request->multipartRangeRequest();
}

bool
ClientSocketContext::multipartRangeRequest() const
{
    return http->multipartRangeRequest();
}

void
ClientSocketContext::sendBody(HttpReply * rep, StoreIOBuffer bodyData)
{
    assert(rep == NULL);

    if (!multipartRangeRequest() && !http->request->flags.chunked_reply) {
        size_t length = lengthToSend(bodyData.range());
        noteSentBodyBytes (length);
        AsyncCall::Pointer call = commCbCall(33, 5, "clientWriteBodyComplete",
                                             CommIoCbPtrFun(clientWriteBodyComplete, this));
        Comm::Write(clientConn(), bodyData.data, length, call, NULL);
        return;
    }

    MemBuf mb;
    mb.init();
    if (multipartRangeRequest())
        packRange(bodyData, &mb);
    else
        packChunk(bodyData, mb);

    if (mb.contentSize()) {
        /* write */
        AsyncCall::Pointer call = commCbCall(33, 5, "clientWriteComplete",
                                             CommIoCbPtrFun(clientWriteComplete, this));
        Comm::Write(clientConn(), &mb, call);
    }  else
        writeComplete(clientConn(), NULL, 0, COMM_OK);
}

/**
 * Packs bodyData into mb using chunked encoding. Packs the last-chunk
 * if bodyData is empty.
 */
void
ClientSocketContext::packChunk(const StoreIOBuffer &bodyData, MemBuf &mb)
{
    const uint64_t length =
        static_cast<uint64_t>(lengthToSend(bodyData.range()));
    noteSentBodyBytes(length);

    mb.Printf("%"PRIX64"\r\n", length);
    mb.append(bodyData.data, length);
    mb.Printf("\r\n");
}

/** put terminating boundary for multiparts */
static void
clientPackTermBound(String boundary, MemBuf * mb)
{
    mb->Printf("\r\n--" SQUIDSTRINGPH "--\r\n", SQUIDSTRINGPRINT(boundary));
    debugs(33, 6, "clientPackTermBound: buf offset: " << mb->size);
}

/** appends a "part" HTTP header (as in a multi-part/range reply) to the buffer */
static void
clientPackRangeHdr(const HttpReply * rep, const HttpHdrRangeSpec * spec, String boundary, MemBuf * mb)
{
    HttpHeader hdr(hoReply);
    Packer p;
    assert(rep);
    assert(spec);

    /* put boundary */
    debugs(33, 5, "clientPackRangeHdr: appending boundary: " << boundary);
    /* rfc2046 requires to _prepend_ boundary with <crlf>! */
    mb->Printf("\r\n--" SQUIDSTRINGPH "\r\n", SQUIDSTRINGPRINT(boundary));

    /* stuff the header with required entries and pack it */

    if (rep->header.has(HDR_CONTENT_TYPE))
        hdr.putStr(HDR_CONTENT_TYPE, rep->header.getStr(HDR_CONTENT_TYPE));

    httpHeaderAddContRange(&hdr, *spec, rep->content_length);

    packerToMemInit(&p, mb);

    hdr.packInto(&p);

    packerClean(&p);

    hdr.clean();

    /* append <crlf> (we packed a header, not a reply) */
    mb->Printf("\r\n");
}

/**
 * extracts a "range" from *buf and appends them to mb, updating
 * all offsets and such.
 */
void
ClientSocketContext::packRange(StoreIOBuffer const &source, MemBuf * mb)
{
    HttpHdrRangeIter * i = &http->range_iter;
    Range<int64_t> available (source.range());
    char const *buf = source.data;

    while (i->currentSpec() && available.size()) {
        const size_t copy_sz = lengthToSend(available);

        if (copy_sz) {
            /*
             * intersection of "have" and "need" ranges must not be empty
             */
            assert(http->out.offset < i->currentSpec()->offset + i->currentSpec()->length);
            assert(http->out.offset + available.size() > i->currentSpec()->offset);

            /*
             * put boundary and headers at the beginning of a range in a
             * multi-range
             */

            if (http->multipartRangeRequest() && i->debt() == i->currentSpec()->length) {
                assert(http->memObject());
                clientPackRangeHdr(
                    http->memObject()->getReply(),	/* original reply */
                    i->currentSpec(),		/* current range */
                    i->boundary,	/* boundary, the same for all */
                    mb);
            }

            /*
             * append content
             */
            debugs(33, 3, "clientPackRange: appending " << copy_sz << " bytes");

            noteSentBodyBytes (copy_sz);

            mb->append(buf, copy_sz);

            /*
             * update offsets
             */
            available.start += copy_sz;

            buf += copy_sz;

        }

        /*
         * paranoid check
         */
        assert((available.size() >= 0 && i->debt() >= 0) || i->debt() == -1);

        if (!canPackMoreRanges()) {
            debugs(33, 3, "clientPackRange: Returning because !canPackMoreRanges.");

            if (i->debt() == 0)
                /* put terminating boundary for multiparts */
                clientPackTermBound(i->boundary, mb);

            return;
        }

        int64_t nextOffset = getNextRangeOffset();

        assert (nextOffset >= http->out.offset);

        int64_t skip = nextOffset - http->out.offset;

        /* adjust for not to be transmitted bytes */
        http->out.offset = nextOffset;

        if (available.size() <= skip)
            return;

        available.start += skip;

        buf += skip;

        if (copy_sz == 0)
            return;
    }
}

/** returns expected content length for multi-range replies
 * note: assumes that httpHdrRangeCanonize has already been called
 * warning: assumes that HTTP headers for individual ranges at the
 *          time of the actuall assembly will be exactly the same as
 *          the headers when clientMRangeCLen() is called */
int
ClientHttpRequest::mRangeCLen()
{
    int64_t clen = 0;
    MemBuf mb;

    assert(memObject());

    mb.init();
    HttpHdrRange::iterator pos = request->range->begin();

    while (pos != request->range->end()) {
        /* account for headers for this range */
        mb.reset();
        clientPackRangeHdr(memObject()->getReply(),
                           *pos, range_iter.boundary, &mb);
        clen += mb.size;

        /* account for range content */
        clen += (*pos)->length;

        debugs(33, 6, "clientMRangeCLen: (clen += " << mb.size << " + " << (*pos)->length << ") == " << clen);
        ++pos;
    }

    /* account for the terminating boundary */
    mb.reset();

    clientPackTermBound(range_iter.boundary, &mb);

    clen += mb.size;

    mb.clean();

    return clen;
}

/**
 * returns true if If-Range specs match reply, false otherwise
 */
static int
clientIfRangeMatch(ClientHttpRequest * http, HttpReply * rep)
{
    const TimeOrTag spec = http->request->header.getTimeOrTag(HDR_IF_RANGE);
    /* check for parsing falure */

    if (!spec.valid)
        return 0;

    /* got an ETag? */
    if (spec.tag.str) {
        ETag rep_tag = rep->header.getETag(HDR_ETAG);
        debugs(33, 3, "clientIfRangeMatch: ETags: " << spec.tag.str << " and " <<
               (rep_tag.str ? rep_tag.str : "<none>"));

        if (!rep_tag.str)
            return 0;		/* entity has no etag to compare with! */

        if (spec.tag.weak || rep_tag.weak) {
            debugs(33, 1, "clientIfRangeMatch: Weak ETags are not allowed in If-Range: " << spec.tag.str << " ? " << rep_tag.str);
            return 0;		/* must use strong validator for sub-range requests */
        }

        return etagIsStrongEqual(rep_tag, spec.tag);
    }

    /* got modification time? */
    if (spec.time >= 0) {
        return http->storeEntry()->lastmod <= spec.time;
    }

    assert(0);			/* should not happen */
    return 0;
}

/**
 * generates a "unique" boundary string for multipart responses
 * the caller is responsible for cleaning the string */
String
ClientHttpRequest::rangeBoundaryStr() const
{
    assert(this);
    const char *key;
    String b(APP_FULLNAME);
    b.append(":",1);
    key = storeEntry()->getMD5Text();
    b.append(key, strlen(key));
    return b;
}

/** adds appropriate Range headers if needed */
void
ClientSocketContext::buildRangeHeader(HttpReply * rep)
{
    HttpHeader *hdr = rep ? &rep->header : 0;
    const char *range_err = NULL;
    HttpRequest *request = http->request;
    assert(request->range);
    /* check if we still want to do ranges */

    int64_t roffLimit = request->getRangeOffsetLimit();

    if (!rep)
        range_err = "no [parse-able] reply";
    else if ((rep->sline.status != HTTP_OK) && (rep->sline.status != HTTP_PARTIAL_CONTENT))
        range_err = "wrong status code";
    else if (hdr->has(HDR_CONTENT_RANGE))
        range_err = "origin server does ranges";
    else if (rep->content_length < 0)
        range_err = "unknown length";
    else if (rep->content_length != http->memObject()->getReply()->content_length)
        range_err = "INCONSISTENT length";	/* a bug? */

    /* hits only - upstream peer determines correct behaviour on misses, and client_side_reply determines
     * hits candidates
     */
    else if (logTypeIsATcpHit(http->logType) && http->request->header.has(HDR_IF_RANGE) && !clientIfRangeMatch(http, rep))
        range_err = "If-Range match failed";
    else if (!http->request->range->canonize(rep))
        range_err = "canonization failed";
    else if (http->request->range->isComplex())
        range_err = "too complex range header";
    else if (!logTypeIsATcpHit(http->logType) && http->request->range->offsetLimitExceeded(roffLimit))
        range_err = "range outside range_offset_limit";

    /* get rid of our range specs on error */
    if (range_err) {
        /* XXX We do this here because we need canonisation etc. However, this current
         * code will lead to incorrect store offset requests - the store will have the
         * offset data, but we won't be requesting it.
         * So, we can either re-request, or generate an error
         */
        debugs(33, 3, "clientBuildRangeHeader: will not do ranges: " << range_err << ".");
        delete http->request->range;
        http->request->range = NULL;
    } else {
        /* XXX: TODO: Review, this unconditional set may be wrong. - TODO: review. */
        httpStatusLineSet(&rep->sline, rep->sline.version,
                          HTTP_PARTIAL_CONTENT, NULL);
        // web server responded with a valid, but unexpected range.
        // will (try-to) forward as-is.
        //TODO: we should cope with multirange request/responses
        bool replyMatchRequest = rep->content_range != NULL ?
                                 request->range->contains(rep->content_range->spec) :
                                 true;
        const int spec_count = http->request->range->specs.count;
        int64_t actual_clen = -1;

        debugs(33, 3, "clientBuildRangeHeader: range spec count: " <<
               spec_count << " virgin clen: " << rep->content_length);
        assert(spec_count > 0);
        /* append appropriate header(s) */

        if (spec_count == 1) {
            if (!replyMatchRequest) {
                hdr->delById(HDR_CONTENT_RANGE);
                hdr->putContRange(rep->content_range);
                actual_clen = rep->content_length;
                //http->range_iter.pos = rep->content_range->spec.begin();
                (*http->range_iter.pos)->offset = rep->content_range->spec.offset;
                (*http->range_iter.pos)->length = rep->content_range->spec.length;

            } else {
                HttpHdrRange::iterator pos = http->request->range->begin();
                assert(*pos);
                /* append Content-Range */

                if (!hdr->has(HDR_CONTENT_RANGE)) {
                    /* No content range, so this was a full object we are
                     * sending parts of.
                     */
                    httpHeaderAddContRange(hdr, **pos, rep->content_length);
                }

                /* set new Content-Length to the actual number of bytes
                 * transmitted in the message-body */
                actual_clen = (*pos)->length;
            }
        } else {
            /* multipart! */
            /* generate boundary string */
            http->range_iter.boundary = http->rangeBoundaryStr();
            /* delete old Content-Type, add ours */
            hdr->delById(HDR_CONTENT_TYPE);
            httpHeaderPutStrf(hdr, HDR_CONTENT_TYPE,
                              "multipart/byteranges; boundary=\"" SQUIDSTRINGPH "\"",
                              SQUIDSTRINGPRINT(http->range_iter.boundary));
            /* Content-Length is not required in multipart responses
             * but it is always nice to have one */
            actual_clen = http->mRangeCLen();
            /* http->out needs to start where we want data at */
            http->out.offset = http->range_iter.currentSpec()->offset;
        }

        /* replace Content-Length header */
        assert(actual_clen >= 0);

        hdr->delById(HDR_CONTENT_LENGTH);

        hdr->putInt64(HDR_CONTENT_LENGTH, actual_clen);

        debugs(33, 3, "clientBuildRangeHeader: actual content length: " << actual_clen);

        /* And start the range iter off */
        http->range_iter.updateSpec();
    }
}

void
ClientSocketContext::prepareReply(HttpReply * rep)
{
    reply = rep;

    if (http->request->range)
        buildRangeHeader(rep);
}

void
ClientSocketContext::sendStartOfMessage(HttpReply * rep, StoreIOBuffer bodyData)
{
    prepareReply(rep);
    assert (rep);
    MemBuf *mb = rep->pack();
    /* Save length of headers for persistent conn checks */
    http->out.headers_sz = mb->contentSize();
#if HEADERS_LOG

    headersLog(0, 0, http->request->method, rep);
#endif

    if (bodyData.data && bodyData.length) {
        if (multipartRangeRequest())
            packRange(bodyData, mb);
        else if (http->request->flags.chunked_reply) {
            packChunk(bodyData, *mb);
        } else {
            size_t length = lengthToSend(bodyData.range());
            noteSentBodyBytes (length);

            mb->append(bodyData.data, length);
        }
    }

    /* write */
    debugs(33,7, HERE << "sendStartOfMessage schedules clientWriteComplete");
    AsyncCall::Pointer call = commCbCall(33, 5, "clientWriteComplete",
                                         CommIoCbPtrFun(clientWriteComplete, this));
    Comm::Write(clientConn(), mb, call);
    delete mb;
}

/**
 * Write a chunk of data to a client socket. If the reply is present,
 * send the reply headers down the wire too, and clean them up when
 * finished.
 * Pre-condition:
 *   The request is one backed by a connection, not an internal request.
 *   data context is not NULL
 *   There are no more entries in the stream chain.
 */
static void
clientSocketRecipient(clientStreamNode * node, ClientHttpRequest * http,
                      HttpReply * rep, StoreIOBuffer receivedData)
{
    /* Test preconditions */
    assert(node != NULL);
    PROF_start(clientSocketRecipient);
    /* TODO: handle this rather than asserting
     * - it should only ever happen if we cause an abort and
     * the callback chain loops back to here, so we can simply return.
     * However, that itself shouldn't happen, so it stays as an assert for now.
     */
    assert(cbdataReferenceValid(node));
    assert(node->node.next == NULL);
    ClientSocketContext::Pointer context = dynamic_cast<ClientSocketContext *>(node->data.getRaw());
    assert(context != NULL);
    assert(connIsUsable(http->getConn()));

    /* TODO: check offset is what we asked for */

    if (context != http->getConn()->getCurrentContext()) {
        context->deferRecipientForLater(node, rep, receivedData);
        PROF_stop(clientSocketRecipient);
        return;
    }

    // After sending Transfer-Encoding: chunked (at least), always send
    // the last-chunk if there was no error, ignoring responseFinishedOrFailed.
    const bool mustSendLastChunk = http->request->flags.chunked_reply &&
                                   !http->request->flags.stream_error && !context->startOfOutput();
    if (responseFinishedOrFailed(rep, receivedData) && !mustSendLastChunk) {
        context->writeComplete(http->getConn()->clientConn, NULL, 0, COMM_OK);
        PROF_stop(clientSocketRecipient);
        return;
    }

    if (!context->startOfOutput())
        context->sendBody(rep, receivedData);
    else {
        assert(rep);
        http->al.reply = HTTPMSGLOCK(rep);
        context->sendStartOfMessage(rep, receivedData);
    }

    PROF_stop(clientSocketRecipient);
}

/**
 * Called when a downstream node is no longer interested in
 * our data. As we are a terminal node, this means on aborts
 * only
 */
void
clientSocketDetach(clientStreamNode * node, ClientHttpRequest * http)
{
    /* Test preconditions */
    assert(node != NULL);
    /* TODO: handle this rather than asserting
     * - it should only ever happen if we cause an abort and
     * the callback chain loops back to here, so we can simply return.
     * However, that itself shouldn't happen, so it stays as an assert for now.
     */
    assert(cbdataReferenceValid(node));
    /* Set null by ContextFree */
    assert(node->node.next == NULL);
    /* this is the assert discussed above */
    assert(NULL == dynamic_cast<ClientSocketContext *>(node->data.getRaw()));
    /* We are only called when the client socket shutsdown.
     * Tell the prev pipeline member we're finished
     */
    clientStreamDetach(node, http);
}

static void
clientWriteBodyComplete(const Comm::ConnectionPointer &conn, char *buf, size_t size, comm_err_t errflag, int xerrno, void *data)
{
    debugs(33,7, HERE << "clientWriteBodyComplete schedules clientWriteComplete");
    clientWriteComplete(conn, NULL, size, errflag, xerrno, data);
}

void
ConnStateData::readNextRequest()
{
    debugs(33, 5, HERE << clientConn << " reading next req");

    fd_note(clientConn->fd, "Waiting for next request");
    /**
     * Set the timeout BEFORE calling clientReadRequest().
     */
    typedef CommCbMemFunT<ConnStateData, CommTimeoutCbParams> TimeoutDialer;
    AsyncCall::Pointer timeoutCall = JobCallback(33, 5,
                                     TimeoutDialer, this, ConnStateData::requestTimeout);
    commSetConnTimeout(clientConn, Config.Timeout.persistent_request, timeoutCall);

    readSomeData();
    /** Please don't do anything with the FD past here! */
}

static void
ClientSocketContextPushDeferredIfNeeded(ClientSocketContext::Pointer deferredRequest, ConnStateData * conn)
{
    debugs(33, 2, HERE << conn->clientConn << " Sending next");

    /** If the client stream is waiting on a socket write to occur, then */

    if (deferredRequest->flags.deferred) {
        /** NO data is allowed to have been sent. */
        assert(deferredRequest->http->out.size == 0);
        /** defer now. */
        clientSocketRecipient(deferredRequest->deferredparams.node,
                              deferredRequest->http,
                              deferredRequest->deferredparams.rep,
                              deferredRequest->deferredparams.queuedBuffer);
    }

    /** otherwise, the request is still active in a callbacksomewhere,
     * and we are done
     */
}

void
ClientSocketContext::keepaliveNextRequest()
{
    ConnStateData * conn = http->getConn();
    bool do_next_read = false;

    debugs(33, 3, HERE << conn->clientConn);
    connIsFinished();

    if (conn->pinning.pinned && !Comm::IsConnOpen(conn->pinning.serverConn)) {
        debugs(33, 2, HERE << conn->clientConn << " Connection was pinned but server side gone. Terminating client connection");
        conn->clientConn->close();
        return;
    }

    /** \par
     * Attempt to parse a request from the request buffer.
     * If we've been fed a pipelined request it may already
     * be in our read buffer.
     *
     \par
     * This needs to fall through - if we're unlucky and parse the _last_ request
     * from our read buffer we may never re-register for another client read.
     */

    if (clientParseRequest(conn, do_next_read)) {
        debugs(33, 3, HERE << conn->clientConn << ": parsed next request from buffer");
    }

    /** \par
     * Either we need to kick-start another read or, if we have
     * a half-closed connection, kill it after the last request.
     * This saves waiting for half-closed connections to finished being
     * half-closed _AND_ then, sometimes, spending "Timeout" time in
     * the keepalive "Waiting for next request" state.
     */
    if (commIsHalfClosed(conn->clientConn->fd) && (conn->getConcurrentRequestCount() == 0)) {
        debugs(33, 3, "ClientSocketContext::keepaliveNextRequest: half-closed client with no pending requests, closing");
        conn->clientConn->close();
        return;
    }

    ClientSocketContext::Pointer deferredRequest;

    /** \par
     * At this point we either have a parsed request (which we've
     * kicked off the processing for) or not. If we have a deferred
     * request (parsed but deferred for pipeling processing reasons)
     * then look at processing it. If not, simply kickstart
     * another read.
     */

    if ((deferredRequest = conn->getCurrentContext()).getRaw()) {
        debugs(33, 3, HERE << conn->clientConn << ": calling PushDeferredIfNeeded");
        ClientSocketContextPushDeferredIfNeeded(deferredRequest, conn);
    } else {
        debugs(33, 3, HERE << conn->clientConn << ": calling conn->readNextRequest()");
        conn->readNextRequest();
    }
}

void
clientUpdateSocketStats(log_type logType, size_t size)
{
    if (size == 0)
        return;

    kb_incr(&statCounter.client_http.kbytes_out, size);

    if (logTypeIsATcpHit(logType))
        kb_incr(&statCounter.client_http.hit_kbytes_out, size);
}

/**
 * increments iterator "i"
 * used by clientPackMoreRanges
 *
 \retval true    there is still data available to pack more ranges
 \retval false
 */
bool
ClientSocketContext::canPackMoreRanges() const
{
    /** first update iterator "i" if needed */

    if (!http->range_iter.debt()) {
        debugs(33, 5, "ClientSocketContext::canPackMoreRanges: At end of current range spec for FD " << clientConn());

        if (http->range_iter.pos.incrementable())
            ++http->range_iter.pos;

        http->range_iter.updateSpec();
    }

    assert(!http->range_iter.debt() == !http->range_iter.currentSpec());

    /* paranoid sync condition */
    /* continue condition: need_more_data */
    debugs(33, 5, "ClientSocketContext::canPackMoreRanges: returning " << (http->range_iter.currentSpec() ? true : false));
    return http->range_iter.currentSpec() ? true : false;
}

int64_t
ClientSocketContext::getNextRangeOffset() const
{
    if (http->request->range) {
        /* offset in range specs does not count the prefix of an http msg */
        debugs (33, 5, "ClientSocketContext::getNextRangeOffset: http offset " << http->out.offset);
        /* check: reply was parsed and range iterator was initialized */
        assert(http->range_iter.valid);
        /* filter out data according to range specs */
        assert (canPackMoreRanges());
        {
            int64_t start;		/* offset of still missing data */
            assert(http->range_iter.currentSpec());
            start = http->range_iter.currentSpec()->offset + http->range_iter.currentSpec()->length - http->range_iter.debt();
            debugs(33, 3, "clientPackMoreRanges: in:  offset: " << http->out.offset);
            debugs(33, 3, "clientPackMoreRanges: out:"
                   " start: " << start <<
                   " spec[" << http->range_iter.pos - http->request->range->begin() << "]:" <<
                   " [" << http->range_iter.currentSpec()->offset <<
                   ", " << http->range_iter.currentSpec()->offset + http->range_iter.currentSpec()->length << "),"
                   " len: " << http->range_iter.currentSpec()->length <<
                   " debt: " << http->range_iter.debt());
            if (http->range_iter.currentSpec()->length != -1)
                assert(http->out.offset <= start);	/* we did not miss it */

            return start;
        }

    } else if (reply && reply->content_range) {
        /* request does not have ranges, but reply does */
        /** \todo FIXME: should use range_iter_pos on reply, as soon as reply->content_range
         *        becomes HttpHdrRange rather than HttpHdrRangeSpec.
         */
        return http->out.offset + reply->content_range->spec.offset;
    }

    return http->out.offset;
}

void
ClientSocketContext::pullData()
{
    debugs(33, 5, HERE << clientConn() << " attempting to pull upstream data");

    /* More data will be coming from the stream. */
    StoreIOBuffer readBuffer;
    /* XXX: Next requested byte in the range sequence */
    /* XXX: length = getmaximumrangelenfgth */
    readBuffer.offset = getNextRangeOffset();
    readBuffer.length = HTTP_REQBUF_SZ;
    readBuffer.data = reqbuf;
    /* we may note we have reached the end of the wanted ranges */
    clientStreamRead(getTail(), http, readBuffer);
}

clientStream_status_t
ClientSocketContext::socketState()
{
    switch (clientStreamStatus(getTail(), http)) {

    case STREAM_NONE:
        /* check for range support ending */

        if (http->request->range) {
            /* check: reply was parsed and range iterator was initialized */
            assert(http->range_iter.valid);
            /* filter out data according to range specs */

            if (!canPackMoreRanges()) {
                debugs(33, 5, HERE << "Range request at end of returnable " <<
                       "range sequence on " << clientConn());

                if (http->request->flags.proxy_keepalive)
                    return STREAM_COMPLETE;
                else
                    return STREAM_UNPLANNED_COMPLETE;
            }
        } else if (reply && reply->content_range) {
            /* reply has content-range, but Squid is not managing ranges */
            const int64_t &bytesSent = http->out.offset;
            const int64_t &bytesExpected = reply->content_range->spec.length;

            debugs(33, 7, HERE << "body bytes sent vs. expected: " <<
                   bytesSent << " ? " << bytesExpected << " (+" <<
                   reply->content_range->spec.offset << ")");

            // did we get at least what we expected, based on range specs?

            if (bytesSent == bytesExpected) { // got everything
                if (http->request->flags.proxy_keepalive)
                    return STREAM_COMPLETE;
                else
                    return STREAM_UNPLANNED_COMPLETE;
            }

            // The logic below is not clear: If we got more than we
            // expected why would persistency matter? Should not this
            // always be an error?
            if (bytesSent > bytesExpected) { // got extra
                if (http->request->flags.proxy_keepalive)
                    return STREAM_COMPLETE;
                else
                    return STREAM_UNPLANNED_COMPLETE;
            }

            // did not get enough yet, expecting more
        }

        return STREAM_NONE;

    case STREAM_COMPLETE:
        return STREAM_COMPLETE;

    case STREAM_UNPLANNED_COMPLETE:
        return STREAM_UNPLANNED_COMPLETE;

    case STREAM_FAILED:
        return STREAM_FAILED;
    }

    fatal ("unreachable code\n");
    return STREAM_NONE;
}

/**
 * A write has just completed to the client, or we have just realised there is
 * no more data to send.
 */
void
clientWriteComplete(const Comm::ConnectionPointer &conn, char *bufnotused, size_t size, comm_err_t errflag, int xerrno, void *data)
{
    ClientSocketContext *context = (ClientSocketContext *)data;
    context->writeComplete(conn, bufnotused, size, errflag);
}

/// remembers the abnormal connection termination for logging purposes
void
ClientSocketContext::noteIoError(const int xerrno)
{
    if (http) {
        if (xerrno == ETIMEDOUT)
            http->al.http.timedout = true;
        else // even if xerrno is zero (which means read abort/eof)
            http->al.http.aborted = true;
    }
}


void
ClientSocketContext::doClose()
{
    http->getConn()->clientConn->close();
}

/** Called to initiate (and possibly complete) closing of the context.
 * The underlying socket may be already closed */
void
ClientSocketContext::initiateClose(const char *reason)
{
    debugs(33, 5, HERE << "initiateClose: closing for " << reason);

    if (http != NULL) {
        ConnStateData * conn = http->getConn();

        if (conn != NULL) {
            if (const int64_t expecting = conn->mayNeedToReadMoreBody()) {
                debugs(33, 5, HERE << "ClientSocketContext::initiateClose: " <<
                       "closing, but first " << conn << " needs to read " <<
                       expecting << " request body bytes with " <<
                       conn->in.notYetUsed << " notYetUsed");

                if (conn->closing()) {
                    debugs(33, 2, HERE << "avoiding double-closing " << conn);
                    return;
                }

                /*
                * XXX We assume the reply fits in the TCP transmit
                * window.  If not the connection may stall while sending
                * the reply (before reaching here) if the client does not
                * try to read the response while sending the request body.
                * As of yet we have not received any complaints indicating
                * this may be an issue.
                */
                conn->startClosing(reason);

                return;
            }
        }
    }

    doClose();
}

void
ClientSocketContext::writeComplete(const Comm::ConnectionPointer &conn, char *bufnotused, size_t size, comm_err_t errflag)
{
    StoreEntry *entry = http->storeEntry();
    http->out.size += size;
    debugs(33, 5, HERE << conn << ", sz " << size <<
           ", err " << errflag << ", off " << http->out.size << ", len " <<
           entry ? entry->objectLen() : 0);
    clientUpdateSocketStats(http->logType, size);

    /* Bail out quickly on COMM_ERR_CLOSING - close handlers will tidy up */

    if (errflag == COMM_ERR_CLOSING || !Comm::IsConnOpen(conn))
        return;

    if (errflag || clientHttpRequestStatus(conn->fd, http)) {
        initiateClose("failure or true request status");
        /* Do we leak here ? */
        return;
    }

    switch (socketState()) {

    case STREAM_NONE:
        pullData();
        break;

    case STREAM_COMPLETE:
        debugs(33, 5, HERE << conn << " Keeping Alive");
        keepaliveNextRequest();
        return;

    case STREAM_UNPLANNED_COMPLETE:
        initiateClose("STREAM_UNPLANNED_COMPLETE");
        return;

    case STREAM_FAILED:
        initiateClose("STREAM_FAILED");
        return;

    default:
        fatal("Hit unreachable code in clientWriteComplete\n");
    }
}

extern "C" CSR clientGetMoreData;
extern "C" CSS clientReplyStatus;
extern "C" CSD clientReplyDetach;

static ClientSocketContext *
parseHttpRequestAbort(ConnStateData * csd, const char *uri)
{
    ClientHttpRequest *http;
    ClientSocketContext *context;
    StoreIOBuffer tempBuffer;
    http = new ClientHttpRequest(csd);
    http->req_sz = csd->in.notYetUsed;
    http->uri = xstrdup(uri);
    setLogUri (http, uri);
    context = ClientSocketContextNew(csd->clientConn, http);
    tempBuffer.data = context->reqbuf;
    tempBuffer.length = HTTP_REQBUF_SZ;
    clientStreamInit(&http->client_stream, clientGetMoreData, clientReplyDetach,
                     clientReplyStatus, new clientReplyContext(http), clientSocketRecipient,
                     clientSocketDetach, context, tempBuffer);
    return context;
}

char *
skipLeadingSpace(char *aString)
{
    char *result = aString;

    while (xisspace(*aString))
        ++aString;

    return result;
}

/**
 * 'end' defaults to NULL for backwards compatibility
 * remove default value if we ever get rid of NULL-terminated
 * request buffers.
 */
const char *
findTrailingHTTPVersion(const char *uriAndHTTPVersion, const char *end)
{
    if (NULL == end) {
        end = uriAndHTTPVersion + strcspn(uriAndHTTPVersion, "\r\n");
        assert(end);
    }

    for (; end > uriAndHTTPVersion; end--) {
        if (*end == '\n' || *end == '\r')
            continue;

        if (xisspace(*end)) {
            if (strncasecmp(end + 1, "HTTP/", 5) == 0)
                return end + 1;
            else
                break;
        }
    }

    return NULL;
}

void
setLogUri(ClientHttpRequest * http, char const *uri)
{
    safe_free(http->log_uri);

    if (!stringHasCntl(uri))
        http->log_uri = xstrndup(uri, MAX_URL);
    else
        http->log_uri = xstrndup(rfc1738_escape_unescaped(uri), MAX_URL);
}

static void
prepareAcceleratedURL(ConnStateData * conn, ClientHttpRequest *http, char *url, const char *req_hdr)
{
    int vhost = conn->port->vhost;
    int vport = conn->port->vport;
    char *host;
    char ipbuf[MAX_IPSTRLEN];

    http->flags.accel = 1;

    /* BUG: Squid cannot deal with '*' URLs (RFC2616 5.1.2) */

    if (strncasecmp(url, "cache_object://", 15) == 0)
        return; /* already in good shape */

    if (*url != '/') {
        if (conn->port->vhost)
            return; /* already in good shape */

        /* else we need to ignore the host name */
        url = strstr(url, "//");

#if SHOULD_REJECT_UNKNOWN_URLS

        if (!url) {
            hp->request_parse_status = HTTP_BAD_REQUEST;
            return parseHttpRequestAbort(conn, "error:invalid-request");
        }
#endif

        if (url)
            url = strchr(url + 2, '/');

        if (!url)
            url = (char *) "/";
    }

    if (internalCheck(url)) {
        /* prepend our name & port */
        http->uri = xstrdup(internalLocalUri(NULL, url));
        return;
    }

    const bool switchedToHttps = conn->switchedToHttps();
    const bool tryHostHeader = vhost || switchedToHttps;
    if (tryHostHeader && (host = mime_get_header(req_hdr, "Host")) != NULL) {
        int url_sz = strlen(url) + 32 + Config.appendDomainLen +
                     strlen(host);
        http->uri = (char *)xcalloc(url_sz, 1);
        const char *protocol = switchedToHttps ?
                               "https" : conn->port->protocol;
        snprintf(http->uri, url_sz, "%s://%s%s", protocol, host, url);
        debugs(33, 5, "ACCEL VHOST REWRITE: '" << http->uri << "'");
    } else if (conn->port->defaultsite) {
        int url_sz = strlen(url) + 32 + Config.appendDomainLen +
                     strlen(conn->port->defaultsite);
        http->uri = (char *)xcalloc(url_sz, 1);
        snprintf(http->uri, url_sz, "%s://%s%s",
                 conn->port->protocol, conn->port->defaultsite, url);
        debugs(33, 5, "ACCEL DEFAULTSITE REWRITE: '" << http->uri <<"'");
    } else if (vport == -1) {
        /* Put the local socket IP address as the hostname.  */
        int url_sz = strlen(url) + 32 + Config.appendDomainLen;
        http->uri = (char *)xcalloc(url_sz, 1);
        http->getConn()->clientConn->local.ToHostname(ipbuf,MAX_IPSTRLEN);
        snprintf(http->uri, url_sz, "%s://%s:%d%s",
                 http->getConn()->port->protocol,
                 ipbuf, http->getConn()->clientConn->local.GetPort(), url);
        debugs(33, 5, "ACCEL VPORT REWRITE: '" << http->uri << "'");
    } else if (vport > 0) {
        /* Put the local socket IP address as the hostname, but static port  */
        int url_sz = strlen(url) + 32 + Config.appendDomainLen;
        http->uri = (char *)xcalloc(url_sz, 1);
        http->getConn()->clientConn->local.ToHostname(ipbuf,MAX_IPSTRLEN);
        snprintf(http->uri, url_sz, "%s://%s:%d%s",
                 http->getConn()->port->protocol,
                 ipbuf, vport, url);
        debugs(33, 5, "ACCEL VPORT REWRITE: '" << http->uri << "'");
    }
}

static void
prepareTransparentURL(ConnStateData * conn, ClientHttpRequest *http, char *url, const char *req_hdr)
{
    char *host;
    char ipbuf[MAX_IPSTRLEN];

    if (*url != '/')
        return; /* already in good shape */

    /* BUG: Squid cannot deal with '*' URLs (RFC2616 5.1.2) */

    if ((host = mime_get_header(req_hdr, "Host")) != NULL) {
        int url_sz = strlen(url) + 32 + Config.appendDomainLen +
                     strlen(host);
        http->uri = (char *)xcalloc(url_sz, 1);
        snprintf(http->uri, url_sz, "%s://%s%s",
                 conn->port->protocol, host, url);
        debugs(33, 5, "TRANSPARENT HOST REWRITE: '" << http->uri <<"'");
    } else {
        /* Put the local socket IP address as the hostname.  */
        int url_sz = strlen(url) + 32 + Config.appendDomainLen;
        http->uri = (char *)xcalloc(url_sz, 1);
        http->getConn()->clientConn->local.ToHostname(ipbuf,MAX_IPSTRLEN),
        snprintf(http->uri, url_sz, "%s://%s:%d%s",
                 http->getConn()->port->protocol,
                 ipbuf, http->getConn()->clientConn->local.GetPort(), url);
        debugs(33, 5, "TRANSPARENT REWRITE: '" << http->uri << "'");
    }
}

/**
 *  parseHttpRequest()
 *
 *  Returns
 *  NULL on incomplete requests
 *  a ClientSocketContext structure on success or failure.
 *  Sets result->flags.parsed_ok to 0 if failed to parse the request.
 *  Sets result->flags.parsed_ok to 1 if we have a good request.
 */
static ClientSocketContext *
parseHttpRequest(ConnStateData *csd, HttpParser *hp, HttpRequestMethod * method_p, HttpVersion *http_ver)
{
    char *req_hdr = NULL;
    char *end;
    size_t req_sz;
    ClientHttpRequest *http;
    ClientSocketContext *result;
    StoreIOBuffer tempBuffer;
    int r;

    /* pre-set these values to make aborting simpler */
    *method_p = METHOD_NONE;

    /* NP: don't be tempted to move this down or remove again.
     * It's the only DDoS protection old-String has against long URL */
    if ( hp->bufsiz <= 0) {
        debugs(33, 5, "Incomplete request, waiting for end of request line");
        return NULL;
    } else if ( (size_t)hp->bufsiz >= Config.maxRequestHeaderSize && headersEnd(hp->buf, Config.maxRequestHeaderSize) == 0) {
        debugs(33, 5, "parseHttpRequest: Too large request");
        hp->request_parse_status = HTTP_HEADER_TOO_LARGE;
        return parseHttpRequestAbort(csd, "error:request-too-large");
    }

    /* Attempt to parse the first line; this'll define the method, url, version and header begin */
    r = HttpParserParseReqLine(hp);

    if (r == 0) {
        debugs(33, 5, "Incomplete request, waiting for end of request line");
        return NULL;
    }

    if (r == -1) {
        return parseHttpRequestAbort(csd, "error:invalid-request");
    }

    /* Request line is valid here .. */
    *http_ver = HttpVersion(hp->v_maj, hp->v_min);

    /* This call scans the entire request, not just the headers */
    if (hp->v_maj > 0) {
        if ((req_sz = headersEnd(hp->buf, hp->bufsiz)) == 0) {
            debugs(33, 5, "Incomplete request, waiting for end of headers");
            return NULL;
        }
    } else {
        debugs(33, 3, "parseHttpRequest: Missing HTTP identifier");
        req_sz = HttpParserReqSz(hp);
    }

    /* We know the whole request is in hp->buf now */

    assert(req_sz <= (size_t) hp->bufsiz);

    /* Will the following be true with HTTP/0.9 requests? probably not .. */
    /* So the rest of the code will need to deal with '0'-byte headers (ie, none, so don't try parsing em) */
    assert(req_sz > 0);

    hp->hdr_end = req_sz - 1;

    hp->hdr_start = hp->req_end + 1;

    /* Enforce max_request_size */
    if (req_sz >= Config.maxRequestHeaderSize) {
        debugs(33, 5, "parseHttpRequest: Too large request");
        hp->request_parse_status = HTTP_HEADER_TOO_LARGE;
        return parseHttpRequestAbort(csd, "error:request-too-large");
    }

    /* Set method_p */
    *method_p = HttpRequestMethod(&hp->buf[hp->m_start], &hp->buf[hp->m_end]+1);

    /* deny CONNECT via accelerated ports */
    if (*method_p == METHOD_CONNECT && csd && csd->port && csd->port->accel) {
        debugs(33, DBG_IMPORTANT, "WARNING: CONNECT method received on " << csd->port->protocol << " Accelerator port " << csd->port->s.GetPort() );
        /* XXX need a way to say "this many character length string" */
        debugs(33, DBG_IMPORTANT, "WARNING: for request: " << hp->buf);
        hp->request_parse_status = HTTP_METHOD_NOT_ALLOWED;
        return parseHttpRequestAbort(csd, "error:method-not-allowed");
    }

    if (*method_p == METHOD_NONE) {
        /* XXX need a way to say "this many character length string" */
        debugs(33, 1, "clientParseRequestMethod: Unsupported method in request '" << hp->buf << "'");
        hp->request_parse_status = HTTP_METHOD_NOT_ALLOWED;
        return parseHttpRequestAbort(csd, "error:unsupported-request-method");
    }

    /*
     * Process headers after request line
     * TODO: Use httpRequestParse here.
     */
    /* XXX this code should be modified to take a const char * later! */
    req_hdr = (char *) hp->buf + hp->req_end + 1;

    debugs(33, 3, "parseHttpRequest: req_hdr = {" << req_hdr << "}");

    end = (char *) hp->buf + hp->hdr_end;

    debugs(33, 3, "parseHttpRequest: end = {" << end << "}");

    debugs(33, 3, "parseHttpRequest: prefix_sz = " <<
           (int) HttpParserRequestLen(hp) << ", req_line_sz = " <<
           HttpParserReqSz(hp));

    /* Ok, all headers are received */
    http = new ClientHttpRequest(csd);

    http->req_sz = HttpParserRequestLen(hp);
    result = ClientSocketContextNew(csd->clientConn, http);
    tempBuffer.data = result->reqbuf;
    tempBuffer.length = HTTP_REQBUF_SZ;

    ClientStreamData newServer = new clientReplyContext(http);
    ClientStreamData newClient = result;
    clientStreamInit(&http->client_stream, clientGetMoreData, clientReplyDetach,
                     clientReplyStatus, newServer, clientSocketRecipient,
                     clientSocketDetach, newClient, tempBuffer);

    debugs(33, 5, "parseHttpRequest: Request Header is\n" <<(hp->buf) + hp->hdr_start);

    /* set url */
    /*
     * XXX this should eventually not use a malloc'ed buffer; the transformation code
     * below needs to be modified to not expect a mutable nul-terminated string.
     */
    char *url = (char *)xmalloc(hp->u_end - hp->u_start + 16);

    memcpy(url, hp->buf + hp->u_start, hp->u_end - hp->u_start + 1);

    url[hp->u_end - hp->u_start + 1] = '\0';

#if THIS_VIOLATES_HTTP_SPECS_ON_URL_TRANSFORMATION

    if ((t = strchr(url, '#')))	/* remove HTML anchors */
        *t = '\0';

#endif

    /* Rewrite the URL in transparent or accelerator mode */
    /* NP: there are several cases to traverse here:
     *  - standard mode (forward proxy)
     *  - transparent mode (TPROXY)
     *  - transparent mode with failures
     *  - intercept mode (NAT)
     *  - intercept mode with failures
     *  - accelerator mode (reverse proxy)
     *  - internal URL
     *  - mixed combos of the above with internal URL
     */
    if (csd->transparent()) {
        /* intercept or transparent mode, properly working with no failures */
        http->flags.intercepted = csd->port->intercepted;
        http->flags.spoof_client_ip = csd->port->spoof_client_ip;
        prepareTransparentURL(csd, http, url, req_hdr);

    } else if (csd->port->intercepted || csd->port->spoof_client_ip) {
        /* transparent or intercept mode with failures */
        prepareTransparentURL(csd, http, url, req_hdr);

    } else if (csd->port->accel || csd->switchedToHttps()) {
        /* accelerator mode */
        prepareAcceleratedURL(csd, http, url, req_hdr);

    } else if (internalCheck(url)) {
        /* internal URL mode */
        /* prepend our name & port */
        http->uri = xstrdup(internalLocalUri(NULL, url));
        http->flags.accel = 1;
    }

    if (!http->uri) {
        /* No special rewrites have been applied above, use the
         * requested url. may be rewritten later, so make extra room */
        int url_sz = strlen(url) + Config.appendDomainLen + 5;
        http->uri = (char *)xcalloc(url_sz, 1);
        strcpy(http->uri, url);
    }

    setLogUri(http, http->uri);
    debugs(33, 5, "parseHttpRequest: Complete request received");
    result->flags.parsed_ok = 1;
    xfree(url);
    return result;
}

int
ConnStateData::getAvailableBufferLength() const
{
    int result = in.allocatedSize - in.notYetUsed - 1;
    assert (result >= 0);
    return result;
}

bool
ConnStateData::maybeMakeSpaceAvailable()
{
    if (getAvailableBufferLength() < 2) {
        size_t newSize;
        if (in.allocatedSize >= Config.maxRequestBufferSize) {
            debugs(33, 4, "request buffer full: client_request_buffer_max_size=" << Config.maxRequestBufferSize);
            return false;
        }
        if ((newSize=in.allocatedSize * 2) > Config.maxRequestBufferSize) {
            newSize=Config.maxRequestBufferSize;
        }
        in.buf = (char *)memReallocBuf(in.buf, newSize, &in.allocatedSize);
        debugs(33, 2, "growing request buffer: notYetUsed=" << in.notYetUsed << " size=" << in.allocatedSize);
    }
    return true;
}

void
ConnStateData::addContextToQueue(ClientSocketContext * context)
{
    ClientSocketContext::Pointer *S;

    for (S = (ClientSocketContext::Pointer *) & currentobject; S->getRaw();
            S = &(*S)->next);
    *S = context;

    ++nrequests;
}

int
ConnStateData::getConcurrentRequestCount() const
{
    int result = 0;
    ClientSocketContext::Pointer *T;

    for (T = (ClientSocketContext::Pointer *) &currentobject;
            T->getRaw(); T = &(*T)->next, ++result);
    return result;
}

int
ConnStateData::connReadWasError(comm_err_t flag, int size, int xerrno)
{
    if (flag != COMM_OK) {
        debugs(33, 2, "connReadWasError: FD " << (clientConn!=NULL?clientConn->fd:-1) << ": got flag " << flag);
        return 1;
    }

    if (size < 0) {
        if (!ignoreErrno(xerrno)) {
            debugs(33, 2, "connReadWasError: FD " << clientConn->fd << ": " << xstrerr(xerrno));
            return 1;
        } else if (in.notYetUsed == 0) {
            debugs(33, 2, "connReadWasError: FD " << clientConn->fd << ": no data to process (" << xstrerr(xerrno) << ")");
        }
    }

    return 0;
}

int
ConnStateData::connFinishedWithConn(int size)
{
    if (size == 0) {
        if (getConcurrentRequestCount() == 0 && in.notYetUsed == 0) {
            /* no current or pending requests */
            debugs(33, 4, "connFinishedWithConn: FD " << clientConn->fd << " closed");
            return 1;
        } else if (!Config.onoff.half_closed_clients) {
            /* admin doesn't want to support half-closed client sockets */
            debugs(33, 3, "connFinishedWithConn: FD " << clientConn->fd << " aborted (half_closed_clients disabled)");
            notifyAllContexts(0); // no specific error implies abort
            return 1;
        }
    }

    return 0;
}

void
connNoteUseOfBuffer(ConnStateData* conn, size_t byteCount)
{
    assert(byteCount > 0 && byteCount <= conn->in.notYetUsed);
    conn->in.notYetUsed -= byteCount;
    debugs(33, 5, HERE << "conn->in.notYetUsed = " << conn->in.notYetUsed);
    /*
     * If there is still data that will be used,
     * move it to the beginning.
     */

    if (conn->in.notYetUsed > 0)
        memmove(conn->in.buf, conn->in.buf + byteCount, conn->in.notYetUsed);
}

/// respond with ERR_TOO_BIG if request header exceeds request_header_max_size
void
ConnStateData::checkHeaderLimits()
{
    if (in.notYetUsed < Config.maxRequestHeaderSize)
        return; // can accumulte more header data

    debugs(33, 3, "Request header is too large (" << in.notYetUsed << " > " <<
           Config.maxRequestHeaderSize << " bytes)");

    ClientSocketContext *context = parseHttpRequestAbort(this, "error:request-too-large");
    clientStreamNode *node = context->getClientReplyContext();
    clientReplyContext *repContext = dynamic_cast<clientReplyContext *>(node->data.getRaw());
    assert (repContext);
    repContext->setReplyToError(ERR_TOO_BIG,
                                HTTP_BAD_REQUEST, METHOD_NONE, NULL,
                                clientConn->remote, NULL, NULL, NULL);
    context->registerWithConn();
    context->pullData();
}

void
ConnStateData::clientMaybeReadData(int do_next_read)
{
    if (do_next_read) {
        flags.readMoreRequests = true;
        readSomeData();
    }
}

void
ConnStateData::clientAfterReadingRequests(int do_next_read)
{
    // Were we expecting to read more request body from half-closed connection?
    if (mayNeedToReadMoreBody() && commIsHalfClosed(clientConn->fd)) {
        debugs(33, 3, HERE << "truncated body: closing half-closed " << clientConn);
        clientConn->close();
        return;
    }

    clientMaybeReadData (do_next_read);
}

static void
clientProcessRequest(ConnStateData *conn, HttpParser *hp, ClientSocketContext *context, const HttpRequestMethod& method, HttpVersion http_ver)
{
    ClientHttpRequest *http = context->http;
    HttpRequest *request = NULL;
    bool notedUseOfBuffer = false;
    bool chunked = false;
    bool mustReplyToOptions = false;
    bool unsupportedTe = false;
    bool expectBody = false;

    /* We have an initial client stream in place should it be needed */
    /* setup our private context */
    context->registerWithConn();

    if (context->flags.parsed_ok == 0) {
        clientStreamNode *node = context->getClientReplyContext();
        debugs(33, 1, "clientProcessRequest: Invalid Request");
        clientReplyContext *repContext = dynamic_cast<clientReplyContext *>(node->data.getRaw());
        assert (repContext);
        switch (hp->request_parse_status) {
        case HTTP_HEADER_TOO_LARGE:
            repContext->setReplyToError(ERR_TOO_BIG, HTTP_BAD_REQUEST, method, http->uri, conn->clientConn->remote, NULL, conn->in.buf, NULL);
            break;
        case HTTP_METHOD_NOT_ALLOWED:
            repContext->setReplyToError(ERR_UNSUP_REQ, HTTP_METHOD_NOT_ALLOWED, method, http->uri,
                                        conn->clientConn->remote, NULL, conn->in.buf, NULL);
            break;
        default:
            repContext->setReplyToError(ERR_INVALID_REQ, HTTP_BAD_REQUEST, method, http->uri,
                                        conn->clientConn->remote, NULL, conn->in.buf, NULL);
        }
        assert(context->http->out.offset == 0);
        context->pullData();
        conn->flags.readMoreRequests = false;
        goto finish;
    }

    if ((request = HttpRequest::CreateFromUrlAndMethod(http->uri, method)) == NULL) {
        clientStreamNode *node = context->getClientReplyContext();
        debugs(33, 5, "Invalid URL: " << http->uri);
        clientReplyContext *repContext = dynamic_cast<clientReplyContext *>(node->data.getRaw());
        assert (repContext);
        repContext->setReplyToError(ERR_INVALID_URL, HTTP_BAD_REQUEST, method, http->uri, conn->clientConn->remote, NULL, NULL, NULL);
        assert(context->http->out.offset == 0);
        context->pullData();
        conn->flags.readMoreRequests = false;
        goto finish;
    }

    /* RFC 2616 section 10.5.6 : handle unsupported HTTP versions cleanly. */
    /* We currently only accept 0.9, 1.0, 1.1 */
    if ( (http_ver.major == 0 && http_ver.minor != 9) ||
            (http_ver.major == 1 && http_ver.minor > 1 ) ||
            (http_ver.major > 1) ) {

        clientStreamNode *node = context->getClientReplyContext();
        debugs(33, 5, "Unsupported HTTP version discovered. :\n" << HttpParserHdrBuf(hp));
        clientReplyContext *repContext = dynamic_cast<clientReplyContext *>(node->data.getRaw());
        assert (repContext);
        repContext->setReplyToError(ERR_UNSUP_HTTPVERSION, HTTP_HTTP_VERSION_NOT_SUPPORTED, method, http->uri,
                                    conn->clientConn->remote, NULL, HttpParserHdrBuf(hp), NULL);
        assert(context->http->out.offset == 0);
        context->pullData();
        conn->flags.readMoreRequests = false;
        goto finish;
    }

    /* compile headers */
    /* we should skip request line! */
    /* XXX should actually know the damned buffer size here */
    if (http_ver.major >= 1 && !request->parseHeader(HttpParserHdrBuf(hp), HttpParserHdrSz(hp))) {
        clientStreamNode *node = context->getClientReplyContext();
        debugs(33, 5, "Failed to parse request headers:\n" << HttpParserHdrBuf(hp));
        clientReplyContext *repContext = dynamic_cast<clientReplyContext *>(node->data.getRaw());
        assert (repContext);
        repContext->setReplyToError(ERR_INVALID_REQ, HTTP_BAD_REQUEST, method, http->uri, conn->clientConn->remote, NULL, NULL, NULL);
        assert(context->http->out.offset == 0);
        context->pullData();
        conn->flags.readMoreRequests = false;
        goto finish;
    }

    request->flags.accelerated = http->flags.accel;
    request->flags.ignore_cc = conn->port->ignore_cc;
    request->flags.no_direct = request->flags.accelerated ? !conn->port->allow_direct : 0;

    /** \par
     * If transparent or interception mode is working clone the transparent and interception flags
     * from the port settings to the request.
     */
    if (Ip::Interceptor.InterceptActive()) {
        request->flags.intercepted = http->flags.intercepted;
    }
    if (Ip::Interceptor.TransparentActive()) {
        request->flags.spoof_client_ip = conn->port->spoof_client_ip;
    }

    if (internalCheck(request->urlpath.termedBuf())) {
        if (internalHostnameIs(request->GetHost()) &&
                request->port == getMyPort()) {
            http->flags.internal = 1;
        } else if (Config.onoff.global_internal_static && internalStaticCheck(request->urlpath.termedBuf())) {
            request->SetHost(internalHostname());
            request->port = getMyPort();
            http->flags.internal = 1;
        }
    }

    if (http->flags.internal) {
        request->protocol = PROTO_HTTP;
        request->login[0] = '\0';
    }

    request->flags.internal = http->flags.internal;
    setLogUri (http, urlCanonicalClean(request));
    request->client_addr = conn->clientConn->remote; // XXX: remove reuest->client_addr member.
#if USE_SQUID_EUI
    request->client_eui48 = conn->peer_eui48;
    request->client_eui64 = conn->peer_eui64;
#endif
#if FOLLOW_X_FORWARDED_FOR
    request->indirect_client_addr = conn->clientConn->remote;
#endif /* FOLLOW_X_FORWARDED_FOR */
    request->my_addr = conn->clientConn->local;
    request->myportname = conn->port->name;
    request->http_ver = http_ver;

    if (request->header.chunked()) {
        chunked = true;
    } else if (request->header.has(HDR_TRANSFER_ENCODING)) {
        const String te = request->header.getList(HDR_TRANSFER_ENCODING);
        // HTTP/1.1 requires chunking to be the last encoding if there is one
        unsupportedTe = te.size() && te != "identity";
    } // else implied identity coding

    mustReplyToOptions = (method == METHOD_OPTIONS) &&
                         (request->header.getInt64(HDR_MAX_FORWARDS) == 0);
    if (!urlCheckRequest(request) || mustReplyToOptions || unsupportedTe) {
        clientStreamNode *node = context->getClientReplyContext();
        clientReplyContext *repContext = dynamic_cast<clientReplyContext *>(node->data.getRaw());
        assert (repContext);
        repContext->setReplyToError(ERR_UNSUP_REQ, HTTP_NOT_IMPLEMENTED, request->method, NULL,
                                    conn->clientConn->remote, request, NULL, NULL);
        assert(context->http->out.offset == 0);
        context->pullData();
        conn->flags.readMoreRequests = false;
        goto finish;
    }


    if (!chunked && !clientIsContentLengthValid(request)) {
        clientStreamNode *node = context->getClientReplyContext();
        clientReplyContext *repContext = dynamic_cast<clientReplyContext *>(node->data.getRaw());
        assert (repContext);
        repContext->setReplyToError(ERR_INVALID_REQ,
                                    HTTP_LENGTH_REQUIRED, request->method, NULL,
                                    conn->clientConn->remote, request, NULL, NULL);
        assert(context->http->out.offset == 0);
        context->pullData();
        conn->flags.readMoreRequests = false;
        goto finish;
    }

    if (request->header.has(HDR_EXPECT)) {
        const String expect = request->header.getList(HDR_EXPECT);
        const bool supportedExpect = (expect.caseCmp("100-continue") == 0);
        if (!supportedExpect) {
            clientStreamNode *node = context->getClientReplyContext();
            clientReplyContext *repContext = dynamic_cast<clientReplyContext *>(node->data.getRaw());
            assert (repContext);
            repContext->setReplyToError(ERR_INVALID_REQ, HTTP_EXPECTATION_FAILED, request->method, http->uri,
                                        conn->clientConn->remote, request, NULL, NULL);
            assert(context->http->out.offset == 0);
            context->pullData();
            goto finish;
        }
    }

    http->request = HTTPMSGLOCK(request);
    clientSetKeepaliveFlag(http);

    /* If this is a CONNECT, don't schedule a read - ssl.c will handle it */
    if (http->request->method == METHOD_CONNECT)
        context->mayUseConnection(true);

    /* Do we expect a request-body? */
    expectBody = chunked || request->content_length > 0;
    if (!context->mayUseConnection() && expectBody) {
        request->body_pipe = conn->expectRequestBody(
                                 chunked ? -1 : request->content_length);

        // consume header early so that body pipe gets just the body
        connNoteUseOfBuffer(conn, http->req_sz);
        notedUseOfBuffer = true;

        /* Is it too large? */
        if (!chunked && // if chunked, we will check as we accumulate
                clientIsRequestBodyTooLargeForPolicy(request->content_length)) {
            clientStreamNode *node = context->getClientReplyContext();
            clientReplyContext *repContext = dynamic_cast<clientReplyContext *>(node->data.getRaw());
            assert (repContext);
            repContext->setReplyToError(ERR_TOO_BIG,
                                        HTTP_REQUEST_ENTITY_TOO_LARGE, METHOD_NONE, NULL,
                                        conn->clientConn->remote, http->request, NULL, NULL);
            assert(context->http->out.offset == 0);
            context->pullData();
            goto finish;
        }

        // We may stop producing, comm_close, and/or call setReplyToError()
        // below, so quit on errors to avoid http->doCallouts()
        if (!conn->handleRequestBodyData())
            goto finish;

        if (!request->body_pipe->productionEnded())
            conn->readSomeData();

        context->mayUseConnection(!request->body_pipe->productionEnded());
    }

    http->calloutContext = new ClientRequestContext(http);

    http->doCallouts();

finish:
    if (!notedUseOfBuffer)
        connNoteUseOfBuffer(conn, http->req_sz);

    /*
     * DPW 2007-05-18
     * Moved the TCP_RESET feature from clientReplyContext::sendMoreData
     * to here because calling comm_reset_close() causes http to
     * be freed and the above connNoteUseOfBuffer() would hit an
     * assertion, not to mention that we were accessing freed memory.
     */
    if (http->request->flags.resetTCP() && Comm::IsConnOpen(conn->clientConn)) {
        debugs(33, 3, HERE << "Sending TCP RST on " << conn->clientConn);
        conn->flags.readMoreRequests = false;
        comm_reset_close(conn->clientConn);
        return;
    }
}

static void
connStripBufferWhitespace (ConnStateData * conn)
{
    while (conn->in.notYetUsed > 0 && xisspace(conn->in.buf[0])) {
        memmove(conn->in.buf, conn->in.buf + 1, conn->in.notYetUsed - 1);
        --conn->in.notYetUsed;
    }
}

static int
connOkToAddRequest(ConnStateData * conn)
{
    int result = conn->getConcurrentRequestCount() < (Config.onoff.pipeline_prefetch ? 2 : 1);

    if (!result) {
        debugs(33, 3, HERE << conn->clientConn << " max concurrent requests reached");
        debugs(33, 5, HERE << conn->clientConn << " defering new request until one is done");
    }

    return result;
}

/**
 * Attempt to parse one or more requests from the input buffer.
 * If a request is successfully parsed, even if the next request
 * is only partially parsed, it will return TRUE.
 * do_next_read is updated to indicate whether a read should be
 * scheduled.
 */
static bool
clientParseRequest(ConnStateData * conn, bool &do_next_read)
{
    HttpRequestMethod method;
    ClientSocketContext *context;
    bool parsed_req = false;
    HttpVersion http_ver;
    HttpParser hp;

    debugs(33, 5, HERE << conn->clientConn << ": attempting to parse");

    // Loop while we have read bytes that are not needed for producing the body
    // On errors, bodyPipe may become nil, but readMoreRequests will be cleared
    while (conn->in.notYetUsed > 0 && !conn->bodyPipe &&
            conn->flags.readMoreRequests) {
        connStripBufferWhitespace (conn);

        /* Don't try to parse if the buffer is empty */

        if (conn->in.notYetUsed == 0)
            break;

        /* Limit the number of concurrent requests to 2 */

        if (!connOkToAddRequest(conn)) {
            break;
        }

        /* Should not be needed anymore */
        /* Terminate the string */
        conn->in.buf[conn->in.notYetUsed] = '\0';

        /* Begin the parsing */
        HttpParserInit(&hp, conn->in.buf, conn->in.notYetUsed);

        /* Process request */
        PROF_start(parseHttpRequest);

        context = parseHttpRequest(conn, &hp, &method, &http_ver);

        PROF_stop(parseHttpRequest);

        /* partial or incomplete request */
        if (!context) {
            // TODO: why parseHttpRequest can just return parseHttpRequestAbort
            // (which becomes context) but checkHeaderLimits cannot?
            conn->checkHeaderLimits();
            break;
        }

        /* status -1 or 1 */
        if (context) {
            debugs(33, 5, HERE << conn->clientConn << ": parsed a request");
            AsyncCall::Pointer timeoutCall = commCbCall(5, 4, "clientLifetimeTimeout",
                                                        CommTimeoutCbPtrFun(clientLifetimeTimeout, context->http));
            commSetConnTimeout(conn->clientConn, Config.Timeout.lifetime, timeoutCall);

            clientProcessRequest(conn, &hp, context, method, http_ver);

            parsed_req = true;

            if (context->mayUseConnection()) {
                debugs(33, 3, "clientParseRequest: Not reading, as this request may need the connection");
                do_next_read = 0;
                break;
            }
        }
    }

    /* XXX where to 'finish' the parsing pass? */

    return parsed_req;
}

void
ConnStateData::clientReadRequest(const CommIoCbParams &io)
{
    debugs(33,5,HERE << io.conn << " size " << io.size);
    Must(reading());
    reader = NULL;
    bool do_next_read = 1; /* the default _is_ to read data! - adrian */

    /* Bail out quickly on COMM_ERR_CLOSING - close handlers will tidy up */

    if (io.flag == COMM_ERR_CLOSING) {
        debugs(33,5, HERE << io.conn << " closing Bailout.");
        return;
    }

    assert(Comm::IsConnOpen(clientConn));
    assert(io.conn->fd == clientConn->fd);

    /*
     * Don't reset the timeout value here.  The timeout value will be
     * set to Config.Timeout.request by httpAccept() and
     * clientWriteComplete(), and should apply to the request as a
     * whole, not individual read() calls.  Plus, it breaks our
     * lame half-close detection
     */
    if (connReadWasError(io.flag, io.size, io.xerrno)) {
        notifyAllContexts(io.xerrno);
        io.conn->close();
        return;
    }

    if (io.flag == COMM_OK) {
        if (io.size > 0) {
            kb_incr(&statCounter.client_http.kbytes_in, io.size);

            // may comm_close or setReplyToError
            if (!handleReadData(io.buf, io.size))
                return;

        } else if (io.size == 0) {
            debugs(33, 5, HERE << io.conn << " closed?");

            if (connFinishedWithConn(io.size)) {
                clientConn->close();
                return;
            }

            /* It might be half-closed, we can't tell */
            fd_table[io.conn->fd].flags.socket_eof = 1;

            commMarkHalfClosed(io.conn->fd);

            do_next_read = 0;

            fd_note(io.conn->fd, "half-closed");

            /* There is one more close check at the end, to detect aborted
             * (partial) requests. At this point we can't tell if the request
             * is partial.
             */
            /* Continue to process previously read data */
        }
    }

    /* Process next request */
    if (getConcurrentRequestCount() == 0)
        fd_note(io.fd, "Reading next request");

    if (! clientParseRequest(this, do_next_read)) {
        if (!isOpen())
            return;
        /*
         * If the client here is half closed and we failed
         * to parse a request, close the connection.
         * The above check with connFinishedWithConn() only
         * succeeds _if_ the buffer is empty which it won't
         * be if we have an incomplete request.
         * XXX: This duplicates ClientSocketContext::keepaliveNextRequest
         */
        if (getConcurrentRequestCount() == 0 && commIsHalfClosed(io.fd)) {
            debugs(33, 5, HERE << io.conn << ": half-closed connection, no completed request parsed, connection closing.");
            clientConn->close();
            return;
        }
    }

    if (!isOpen())
        return;

    clientAfterReadingRequests(do_next_read);
}

/**
 * called when new request data has been read from the socket
 *
 * \retval false called comm_close or setReplyToError (the caller should bail)
 * \retval true  we did not call comm_close or setReplyToError
 */
bool
ConnStateData::handleReadData(char *buf, size_t size)
{
    char *current_buf = in.addressToReadInto();

    if (buf != current_buf)
        memmove(current_buf, buf, size);

    in.notYetUsed += size;

    in.buf[in.notYetUsed] = '\0'; /* Terminate the string */

    // if we are reading a body, stuff data into the body pipe
    if (bodyPipe != NULL)
        return handleRequestBodyData();
    return true;
}

/**
 * called when new request body data has been buffered in in.buf
 * may close the connection if we were closing and piped everything out
 *
 * \retval false called comm_close or setReplyToError (the caller should bail)
 * \retval true  we did not call comm_close or setReplyToError
 */
bool
ConnStateData::handleRequestBodyData()
{
    assert(bodyPipe != NULL);

    size_t putSize = 0;

    if (in.bodyParser) { // chunked encoding
        if (const err_type error = handleChunkedRequestBody(putSize)) {
            abortChunkedRequestBody(error);
            return false;
        }
    } else { // identity encoding
        debugs(33,5, HERE << "handling plain request body for " << clientConn);
        putSize = bodyPipe->putMoreData(in.buf, in.notYetUsed);
        if (!bodyPipe->mayNeedMoreData()) {
            // BodyPipe will clear us automagically when we produced everything
            bodyPipe = NULL;
        }
    }

    if (putSize > 0)
        connNoteUseOfBuffer(this, putSize);

    if (!bodyPipe) {
        debugs(33,5, HERE << "produced entire request body for " << clientConn);

        if (closing()) {
            /* we've finished reading like good clients,
             * now do the close that initiateClose initiated.
             */
            clientConn->close();
            return false;
        }
    }

    return true;
}

/// parses available chunked encoded body bytes, checks size, returns errors
err_type
ConnStateData::handleChunkedRequestBody(size_t &putSize)
{
    debugs(33,7, HERE << "chunked from " << clientConn << ": " << in.notYetUsed);

    try { // the parser will throw on errors

        if (!in.notYetUsed) // nothing to do (MemBuf::init requires this check)
            return ERR_NONE;

        MemBuf raw; // ChunkedCodingParser only works with MemBufs
        // add one because MemBuf will assert if it cannot 0-terminate
        raw.init(in.notYetUsed, in.notYetUsed+1);
        raw.append(in.buf, in.notYetUsed);

        const mb_size_t wasContentSize = raw.contentSize();
        BodyPipeCheckout bpc(*bodyPipe);
        const bool parsed = in.bodyParser->parse(&raw, &bpc.buf);
        bpc.checkIn();
        putSize = wasContentSize - raw.contentSize();

        // dechunk then check: the size limit applies to _dechunked_ content
        if (clientIsRequestBodyTooLargeForPolicy(bodyPipe->producedSize()))
            return ERR_TOO_BIG;

        if (parsed) {
            finishDechunkingRequest(true);
            Must(!bodyPipe);
            return ERR_NONE; // nil bodyPipe implies body end for the caller
        }

        // if chunk parser needs data, then the body pipe must need it too
        Must(!in.bodyParser->needsMoreData() || bodyPipe->mayNeedMoreData());

        // if parser needs more space and we can consume nothing, we will stall
        Must(!in.bodyParser->needsMoreSpace() || bodyPipe->buf().hasContent());
    } catch (...) { // TODO: be more specific
        debugs(33, 3, HERE << "malformed chunks" << bodyPipe->status());
        return ERR_INVALID_REQ;
    }

    debugs(33, 7, HERE << "need more chunked data" << *bodyPipe->status());
    return ERR_NONE;
}

/// quit on errors related to chunked request body handling
void
ConnStateData::abortChunkedRequestBody(const err_type error)
{
    finishDechunkingRequest(false);

    // XXX: The code below works if we fail during initial request parsing,
    // but if we fail when the server-side works already, the server may send
    // us its response too, causing various assertions. How to prevent that?
#if WE_KNOW_HOW_TO_SEND_ERRORS
    ClientSocketContext::Pointer context = getCurrentContext();
    if (context != NULL && !context->http->out.offset) { // output nothing yet
        clientStreamNode *node = context->getClientReplyContext();
        clientReplyContext *repContext = dynamic_cast<clientReplyContext*>(node->data.getRaw());
        assert(repContext);
        const http_status scode = (error == ERR_TOO_BIG) ?
                                  HTTP_REQUEST_ENTITY_TOO_LARGE : HTTP_BAD_REQUEST;
        repContext->setReplyToError(error, scode,
                                    repContext->http->request->method,
                                    repContext->http->uri,
                                    peer,
                                    repContext->http->request,
                                    in.buf, NULL);
        context->pullData();
    } else {
        // close or otherwise we may get stuck as nobody will notice the error?
        comm_reset_close(clientConn);
    }
#else
    debugs(33, 3, HERE << "aborting chunked request without error " << error);
    comm_reset_close(clientConn);
#endif
    flags.readMoreRequests = false;
}

void
ConnStateData::noteMoreBodySpaceAvailable(BodyPipe::Pointer )
{
    if (!handleRequestBodyData())
        return;

    readSomeData();
}

void
ConnStateData::noteBodyConsumerAborted(BodyPipe::Pointer )
{
    if (!closing())
        startClosing("body consumer aborted");
}

/** general lifetime handler for HTTP requests */
void
ConnStateData::requestTimeout(const CommTimeoutCbParams &io)
{
#if THIS_CONFUSES_PERSISTENT_CONNECTION_AWARE_BROWSERS_AND_USERS
    debugs(33, 3, "requestTimeout: FD " << io.fd << ": lifetime is expired.");

    if (COMMIO_FD_WRITECB(io.fd)->active) {
        /* FIXME: If this code is reinstated, check the conn counters,
         * not the fd table state
         */
        /*
         * Some data has been sent to the client, just close the FD
         */
        clientConn->close();
    } else if (nrequests) {
        /*
         * assume its a persistent connection; just close it
         */
        clientConn->close();
    } else {
        /*
         * Generate an error
         */
        ClientHttpRequest **H;
        clientStreamNode *node;
        ClientHttpRequest *http = parseHttpRequestAbort(this, "error:Connection%20lifetime%20expired");
        node = http->client_stream.tail->prev->data;
        clientReplyContext *repContext = dynamic_cast<clientReplyContext *>(node->data.getRaw());
        assert (repContext);
        repContext->setReplyToError(ERR_LIFETIME_EXP,
                                    HTTP_REQUEST_TIMEOUT, METHOD_NONE, "N/A", &peer.sin_addr,
                                    NULL, NULL, NULL);
        /* No requests can be outstanded */
        assert(chr == NULL);
        /* add to the client request queue */

        for (H = &chr; *H; H = &(*H)->next);
        *H = http;

        clientStreamRead(http->client_stream.tail->data, http, 0,
                         HTTP_REQBUF_SZ, context->reqbuf);

        /*
         * if we don't close() here, we still need a timeout handler!
         */
        typedef CommCbMemFunT<ConnStateData, CommTimeoutCbParams> TimeoutDialer;
        AsyncCall::Pointer timeoutCall =  JobCallback(33, 5,
                                          TimeoutDialer, this, ConnStateData::requestTimeout);
        commSetConnTimeout(io.conn, 30, timeoutCall);

        /*
         * Aha, but we don't want a read handler!
         */
        Comm::SetSelect(io.fd, COMM_SELECT_READ, NULL, NULL, 0);
    }

#else
    /*
    * Just close the connection to not confuse browsers
    * using persistent connections. Some browsers opens
    * an connection and then does not use it until much
    * later (presumeably because the request triggering
    * the open has already been completed on another
    * connection)
    */
    debugs(33, 3, "requestTimeout: FD " << io.fd << ": lifetime is expired.");
    io.conn->close();
#endif
}

static void
clientLifetimeTimeout(const CommTimeoutCbParams &io)
{
    ClientHttpRequest *http = static_cast<ClientHttpRequest *>(io.data);
    debugs(33, DBG_IMPORTANT, "WARNING: Closing client connection due to lifetime timeout");
    debugs(33, DBG_IMPORTANT, "\t" << http->uri);
    http->al.http.timedout = true;
    if (Comm::IsConnOpen(io.conn))
        io.conn->close();
}

ConnStateData *
connStateCreate(const Comm::ConnectionPointer &client, http_port_list *port)
{
    ConnStateData *result = new ConnStateData;

    result->clientConn = client;
    result->log_addr = client->remote;
    result->log_addr.ApplyMask(Config.Addrs.client_netmask);
    result->in.buf = (char *)memAllocBuf(CLIENT_REQ_BUF_SZ, &result->in.allocatedSize);
    result->port = cbdataReference(port);

    // XXX: move the NAT and TPROXY stuff into ConnAcceptor
    if (port->intercepted || port->spoof_client_ip) {
        Ip::Address cl, dst;

        if (Ip::Interceptor.NatLookup(client->fd, client->local, client->remote, cl, dst) == 0) {
            result->clientConn->local = cl;
            result->clientConn->remote = dst;
            result->transparent(true);
        }
    }

    if (port->disable_pmtu_discovery != DISABLE_PMTU_OFF &&
            (result->transparent() || port->disable_pmtu_discovery == DISABLE_PMTU_ALWAYS)) {
#if defined(IP_MTU_DISCOVER) && defined(IP_PMTUDISC_DONT)
        int i = IP_PMTUDISC_DONT;
        setsockopt(client->fd, SOL_IP, IP_MTU_DISCOVER, &i, sizeof i);

#else

        static int reported = 0;

        if (!reported) {
            debugs(33, 1, "Notice: httpd_accel_no_pmtu_disc not supported on your platform");
            reported = 1;
        }

#endif

    }

    result->flags.readMoreRequests = true;
    return result;
}

/** Handle a new connection on HTTP socket. */
void
<<<<<<< HEAD
httpAccept(int sock, const Comm::ConnectionPointer &details, comm_err_t flag, int xerrno, void *data)
=======
httpAccept(int, int newfd, ConnectionDetail *details, comm_err_t flag, int xerrno, void *data)
>>>>>>> a3abddfd
{
    http_port_list *s = (http_port_list *)data;
    ConnStateData *connState = NULL;

<<<<<<< HEAD
    assert(flag == COMM_OK); // acceptor does not call us for anything bad.
=======
    if (flag != COMM_OK) {
        // Its possible the call was still queued when the client disconnected
        debugs(33, 2, "httpAccept: FD " << s->listenFd << ": accept failure: " << xstrerr(xerrno));
        return;
    }
>>>>>>> a3abddfd

    debugs(33, 4, HERE << details << ": accepted");
    fd_note(details->fd, "client http connect");
    connState = connStateCreate(details, s);

    typedef CommCbMemFunT<ConnStateData, CommCloseCbParams> Dialer;
    AsyncCall::Pointer call = JobCallback(33, 5, Dialer, connState, ConnStateData::connStateClosed);
    comm_add_close_handler(details->fd, call);

    if (Config.onoff.log_fqdn)
        fqdncache_gethostbyaddr(details->remote, FQDN_LOOKUP_IF_MISS);

    typedef CommCbMemFunT<ConnStateData, CommTimeoutCbParams> TimeoutDialer;
    AsyncCall::Pointer timeoutCall =  JobCallback(33, 5,
                                      TimeoutDialer, connState, ConnStateData::requestTimeout);
    commSetConnTimeout(details, Config.Timeout.read, timeoutCall);

#if USE_IDENT
    if (Ident::TheConfig.identLookup) {
        ACLFilledChecklist identChecklist(Ident::TheConfig.identLookup, NULL, NULL);
        identChecklist.src_addr = details->remote;
        identChecklist.my_addr = details->local;
        if (identChecklist.fastCheck())
            Ident::Start(details, clientIdentDone, connState);
    }
#endif

#if USE_SQUID_EUI
    if (Eui::TheConfig.euiLookup) {
        if (details->remote.IsIPv4()) {
            connState->peer_eui48.lookup(details->remote);
        } else if (details->remote.IsIPv6()) {
            connState->peer_eui64.lookup(details->remote);
        }
    }
#endif

    if (s->tcp_keepalive.enabled) {
        commSetTcpKeepalive(details->fd, s->tcp_keepalive.idle, s->tcp_keepalive.interval, s->tcp_keepalive.timeout);
    }

    connState->readSomeData();

    clientdbEstablished(details->remote, 1);

#if USE_DELAY_POOLS
    fd_table[newfd].clientInfo = NULL;

    if (Config.onoff.client_db) {
        /* it was said several times that client write limiter does not work if client_db is disabled */

        ClientDelayPools& pools(Config.ClientDelay.pools);
        for (unsigned int pool = 0; pool < pools.size(); pool++) {

            /* pools require explicit 'allow' to assign a client into them */
            if (!pools[pool].access)
                continue; // warned in ClientDelayConfig::Finalize()

            ACLFilledChecklist ch(pools[pool].access, NULL, NULL);

            // TODO: we check early to limit error response bandwith but we
            // should recheck when we can honor delay_pool_uses_indirect

            ch.src_addr = details->peer;
            ch.my_addr = details->me;

            if (ch.fastCheck()) {

                /*  request client information from db after we did all checks
                    this will save hash lookup if client failed checks */
                ClientInfo * cli = clientdbGetInfo(details->peer);
                assert(cli);

                /* put client info in FDE */
                fd_table[newfd].clientInfo = cli;

                /* setup write limiter for this request */
                const double burst = floor(0.5 +
                                           (pools[pool].highwatermark * Config.ClientDelay.initial)/100.0);
                cli->setWriteLimiter(pools[pool].rate, burst, pools[pool].highwatermark);
                break;
            }
        }
    }
#endif
    incoming_sockets_accepted++;
}

#if USE_SSL

/** Create SSL connection structure and update fd_table */
static SSL *
httpsCreate(const Comm::ConnectionPointer &details, SSL_CTX *sslContext)
{
    SSL *ssl = SSL_new(sslContext);

    if (!ssl) {
        const int ssl_error = ERR_get_error();
        debugs(83, 1, "httpsAccept: Error allocating handle: " << ERR_error_string(ssl_error, NULL)  );
        details->close();
        return NULL;
    }

    SSL_set_fd(ssl, details->fd);
    fd_table[details->fd].ssl = ssl;
    fd_table[details->fd].read_method = &ssl_read_method;
    fd_table[details->fd].write_method = &ssl_write_method;

    debugs(33, 5, "httpsCreate: will negotate SSL on " << details);
    fd_note(details->fd, "client https start");

    return ssl;
}

/** negotiate an SSL connection */
static void
clientNegotiateSSL(int fd, void *data)
{
    ConnStateData *conn = (ConnStateData *)data;
    X509 *client_cert;
    SSL *ssl = fd_table[fd].ssl;
    int ret;

    if ((ret = SSL_accept(ssl)) <= 0) {
        int ssl_error = SSL_get_error(ssl, ret);

        switch (ssl_error) {

        case SSL_ERROR_WANT_READ:
            Comm::SetSelect(fd, COMM_SELECT_READ, clientNegotiateSSL, conn, 0);
            return;

        case SSL_ERROR_WANT_WRITE:
            Comm::SetSelect(fd, COMM_SELECT_WRITE, clientNegotiateSSL, conn, 0);
            return;

        case SSL_ERROR_SYSCALL:

            if (ret == 0) {
                debugs(83, 2, "clientNegotiateSSL: Error negotiating SSL connection on FD " << fd << ": Aborted by client");
                comm_close(fd);
                return;
            } else {
                int hard = 1;

                if (errno == ECONNRESET)
                    hard = 0;

                debugs(83, hard ? 1 : 2, "clientNegotiateSSL: Error negotiating SSL connection on FD " <<
                       fd << ": " << strerror(errno) << " (" << errno << ")");

                comm_close(fd);

                return;
            }

        case SSL_ERROR_ZERO_RETURN:
            debugs(83, 1, "clientNegotiateSSL: Error negotiating SSL connection on FD " << fd << ": Closed by client");
            comm_close(fd);
            return;

        default:
            debugs(83, 1, "clientNegotiateSSL: Error negotiating SSL connection on FD " <<
                   fd << ": " << ERR_error_string(ERR_get_error(), NULL) <<
                   " (" << ssl_error << "/" << ret << ")");
            comm_close(fd);
            return;
        }

        /* NOTREACHED */
    }

    if (SSL_session_reused(ssl)) {
        debugs(83, 2, "clientNegotiateSSL: Session " << SSL_get_session(ssl) <<
               " reused on FD " << fd << " (" << fd_table[fd].ipaddr << ":" << (int)fd_table[fd].remote_port << ")");
    } else {
        if (do_debug(83, 4)) {
            /* Write out the SSL session details.. actually the call below, but
             * OpenSSL headers do strange typecasts confusing GCC.. */
            /* PEM_write_SSL_SESSION(debug_log, SSL_get_session(ssl)); */
#if defined(OPENSSL_VERSION_NUMBER) && OPENSSL_VERSION_NUMBER >= 0x00908000L
            PEM_ASN1_write((i2d_of_void *)i2d_SSL_SESSION, PEM_STRING_SSL_SESSION, debug_log, (char *)SSL_get_session(ssl), NULL,NULL,0,NULL,NULL);

#elif (ALLOW_ALWAYS_SSL_SESSION_DETAIL == 1)

            /* When using gcc 3.3.x and OpenSSL 0.9.7x sometimes a compile error can occur here.
            * This is caused by an unpredicatble gcc behaviour on a cast of the first argument
            * of PEM_ASN1_write(). For this reason this code section is disabled. To enable it,
            * define ALLOW_ALWAYS_SSL_SESSION_DETAIL=1.
            * Because there are two possible usable cast, if you get an error here, try the other
            * commented line. */

            PEM_ASN1_write((int(*)())i2d_SSL_SESSION, PEM_STRING_SSL_SESSION, debug_log, (char *)SSL_get_session(ssl), NULL,NULL,0,NULL,NULL);
            /* PEM_ASN1_write((int(*)(...))i2d_SSL_SESSION, PEM_STRING_SSL_SESSION, debug_log, (char *)SSL_get_session(ssl), NULL,NULL,0,NULL,NULL); */

#else

            debugs(83, 4, "With " OPENSSL_VERSION_TEXT ", session details are available only defining ALLOW_ALWAYS_SSL_SESSION_DETAIL=1 in the source." );

#endif
            /* Note: This does not automatically fflush the log file.. */
        }

        debugs(83, 2, "clientNegotiateSSL: New session " <<
               SSL_get_session(ssl) << " on FD " << fd << " (" <<
               fd_table[fd].ipaddr << ":" << (int)fd_table[fd].remote_port <<
               ")");
    }

    debugs(83, 3, "clientNegotiateSSL: FD " << fd << " negotiated cipher " <<
           SSL_get_cipher(ssl));

    client_cert = SSL_get_peer_certificate(ssl);

    if (client_cert != NULL) {
        debugs(83, 3, "clientNegotiateSSL: FD " << fd <<
               " client certificate: subject: " <<
               X509_NAME_oneline(X509_get_subject_name(client_cert), 0, 0));

        debugs(83, 3, "clientNegotiateSSL: FD " << fd <<
               " client certificate: issuer: " <<
               X509_NAME_oneline(X509_get_issuer_name(client_cert), 0, 0));


        X509_free(client_cert);
    } else {
        debugs(83, 5, "clientNegotiateSSL: FD " << fd <<
               " has no certificate.");
    }

    conn->readSomeData();
}

/** handle a new HTTPS connection */
static void
<<<<<<< HEAD
httpsAccept(int sock, const Comm::ConnectionPointer& details, comm_err_t flag, int xerrno, void *data)
=======
httpsAccept(int, int newfd, ConnectionDetail *details, comm_err_t flag, int xerrno, void *data)
>>>>>>> a3abddfd
{
    https_port_list *s = (https_port_list *)data;
    SSL_CTX *sslContext = s->staticSslContext.get();

<<<<<<< HEAD
    assert(flag != COMM_OK); // Acceptor does not call un unless successful.
=======
    if (flag != COMM_OK) {
        // Its possible the call was still queued when the client disconnected
        debugs(33, 2, "httpsAccept: FD " << s->listenFd << ": accept failure: " << xstrerr(xerrno));
        return;
    }
>>>>>>> a3abddfd

    SSL *ssl = NULL;
    if (!(ssl = httpsCreate(details, sslContext)))
        return;

    debugs(33, 5, HERE << details << " accepted, starting SSL negotiation.");
    fd_note(details->fd, "client https connect");
    ConnStateData *connState = connStateCreate(details, &s->http);
    typedef CommCbMemFunT<ConnStateData, CommCloseCbParams> Dialer;
    AsyncCall::Pointer call = JobCallback(33, 5, Dialer, connState, ConnStateData::connStateClosed);
    comm_add_close_handler(details->fd, call);

    if (Config.onoff.log_fqdn)
        fqdncache_gethostbyaddr(details->remote, FQDN_LOOKUP_IF_MISS);

    typedef CommCbMemFunT<ConnStateData, CommTimeoutCbParams> TimeoutDialer;
    AsyncCall::Pointer timeoutCall =  JobCallback(33, 5,
                                      TimeoutDialer, connState, ConnStateData::requestTimeout);
    commSetConnTimeout(details, Config.Timeout.request, timeoutCall);

#if USE_IDENT
    if (Ident::TheConfig.identLookup) {
        ACLFilledChecklist identChecklist(Ident::TheConfig.identLookup, NULL, NULL);
        identChecklist.src_addr = details->remote;
        identChecklist.my_addr = details->local;
        if (identChecklist.fastCheck())
            Ident::Start(details, clientIdentDone, connState);
    }
#endif

    if (s->http.tcp_keepalive.enabled) {
        commSetTcpKeepalive(details->fd, s->http.tcp_keepalive.idle, s->http.tcp_keepalive.interval, s->http.tcp_keepalive.timeout);
    }

<<<<<<< HEAD
    commSetSelect(details->fd, COMM_SELECT_READ, clientNegotiateSSL, connState, 0);
=======
    Comm::SetSelect(newfd, COMM_SELECT_READ, clientNegotiateSSL, connState, 0);
>>>>>>> a3abddfd

    clientdbEstablished(details->remote, 1);

    incoming_sockets_accepted++;
}

void
ConnStateData::sslCrtdHandleReplyWrapper(void *data, char *reply)
{
    ConnStateData * state_data = (ConnStateData *)(data);
    state_data->sslCrtdHandleReply(reply);
}

void
ConnStateData::sslCrtdHandleReply(const char * reply)
{
    if (!reply) {
        debugs(1, 1, HERE << "\"ssl_crtd\" helper return <NULL> reply");
    } else {
        Ssl::CrtdMessage reply_message;
        if (reply_message.parse(reply, strlen(reply)) != Ssl::CrtdMessage::OK) {
            debugs(33, 5, HERE << "Reply from ssl_crtd for " << sslHostName << " is incorrect");
        } else {
            if (reply_message.getCode() != "ok") {
                debugs(33, 5, HERE << "Certificate for " << sslHostName << " cannot be generated. ssl_crtd response: " << reply_message.getBody());
            } else {
                debugs(33, 5, HERE << "Certificate for " << sslHostName << " was successfully recieved from ssl_crtd");
                getSslContextDone(Ssl::generateSslContextUsingPkeyAndCertFromMemory(reply_message.getBody().c_str()), true);
                return;
            }
        }
    }
    getSslContextDone(NULL);
}

bool
ConnStateData::getSslContextStart()
{
    char const * host = sslHostName.termedBuf();
    if (port->generateHostCertificates && host && strcmp(host, "") != 0) {
        debugs(33, 5, HERE << "Finding SSL certificate for " << host << " in cache");
        Ssl::LocalContextStorage & ssl_ctx_cache(Ssl::TheGlobalContextStorage.getLocalStorage(port->s));
        SSL_CTX * dynCtx = ssl_ctx_cache.find(host);
        if (dynCtx) {
            debugs(33, 5, HERE << "SSL certificate for " << host << " have found in cache");
            if (Ssl::verifySslCertificateDate(dynCtx)) {
                debugs(33, 5, HERE << "Cached SSL certificate for " << host << " is valid");
                return getSslContextDone(dynCtx);
            } else {
                debugs(33, 5, HERE << "Cached SSL certificate for " << host << " is out of date. Delete this certificate from cache");
                ssl_ctx_cache.remove(host);
            }
        } else {
            debugs(33, 5, HERE << "SSL certificate for " << host << " haven't found in cache");
        }

#if USE_SSL_CRTD
        debugs(33, 5, HERE << "Generating SSL certificate for " << host << " using ssl_crtd.");
        Ssl::CrtdMessage request_message;
        request_message.setCode(Ssl::CrtdMessage::code_new_certificate);
        Ssl::CrtdMessage::BodyParams map;
        map.insert(std::make_pair(Ssl::CrtdMessage::param_host, host));
        std::string bufferToWrite;
        Ssl::writeCertAndPrivateKeyToMemory(port->signingCert, port->signPkey, bufferToWrite);
        request_message.composeBody(map, bufferToWrite);
        Ssl::Helper::GetInstance()->sslSubmit(request_message, sslCrtdHandleReplyWrapper, this);
        return true;
#else
        debugs(33, 5, HERE << "Generating SSL certificate for " << host);
        dynCtx = Ssl::generateSslContext(host, port->signingCert, port->signPkey);
        return getSslContextDone(dynCtx, true);
#endif //USE_SSL_CRTD
    }
    return getSslContextDone(NULL);
}

bool
ConnStateData::getSslContextDone(SSL_CTX * sslContext, bool isNew)
{
    // Try to add generated ssl context to storage.
    if (port->generateHostCertificates && isNew) {
        Ssl::LocalContextStorage & ssl_ctx_cache(Ssl::TheGlobalContextStorage.getLocalStorage(port->s));
        if (sslContext && sslHostName != "") {
            if (!ssl_ctx_cache.add(sslHostName.termedBuf(), sslContext)) {
                // If it is not in storage delete after using. Else storage deleted it.
                fd_table[clientConn->fd].dynamicSslContext = sslContext;
            }
        } else {
            debugs(33, 2, HERE << "Failed to generate SSL cert for " << sslHostName);
        }
    }

    // If generated ssl context = NULL, try to use static ssl context.
    if (!sslContext) {
        if (!port->staticSslContext) {
            debugs(83, 1, "Closing SSL " << clientConn->remote << " as lacking SSL context");
            clientConn->close();
            return false;
        } else {
            debugs(33, 5, HERE << "Using static ssl context.");
            sslContext = port->staticSslContext.get();
        }
    }

    SSL *ssl = NULL;
    if (!(ssl = httpsCreate(clientConn, sslContext)))
        return false;

    // commSetConnTimeout() was called for this request before we switched.

    // Disable the client read handler until peer selection is complete
<<<<<<< HEAD
    commSetSelect(clientConn->fd, COMM_SELECT_READ, NULL, NULL, 0);

    commSetSelect(clientConn->fd, COMM_SELECT_READ, clientNegotiateSSL, this, 0);

=======
    Comm::SetSelect(fd, COMM_SELECT_READ, NULL, NULL, 0);
    Comm::SetSelect(fd, COMM_SELECT_READ, clientNegotiateSSL, this, 0);
>>>>>>> a3abddfd
    switchedToHttps_ = true;
    return true;
}

bool
ConnStateData::switchToHttps(const char *host)
{
    assert(!switchedToHttps_);

    sslHostName = host;

    //HTTPMSGLOCK(currentobject->http->request);
    assert(areAllContextsForThisConnection());
    freeAllContexts();
    //currentobject->connIsFinished();

    debugs(33, 5, HERE << "converting " << clientConn << " to SSL");

    return getSslContextStart();
}

#endif /* USE_SSL */

/// check FD after clientHttp[s]ConnectionOpened, adjust HttpSockets as needed
static bool
<<<<<<< HEAD
OpenedHttpSocket(const Comm::ConnectionPointer &clientConn, const char *msgIfFail)
=======
OpenedHttpSocket(int fd, const Ipc::FdNoteId portType)
>>>>>>> a3abddfd
{
    if (!Comm::IsConnOpen(clientConn)) {
        Must(NHttpSockets > 0); // we tried to open some
        --NHttpSockets; // there will be fewer sockets than planned
        Must(HttpSockets[NHttpSockets] < 0); // no extra fds received

        if (!NHttpSockets) // we could not open any listen sockets at all
            fatalf("Unable to open %s",FdNote(portType));

        return false;
    }
    return true;
}

/// find any unused HttpSockets[] slot and store fd there or return false
static bool
AddOpenedHttpSocket(const Comm::ConnectionPointer &conn)
{
    bool found = false;
    for (int i = 0; i < NHttpSockets && !found; i++) {
        if ((found = HttpSockets[i] < 0))
            HttpSockets[i] = conn->fd;
    }
    return found;
}

static void
clientHttpConnectionsOpen(void)
{
    http_port_list *s = NULL;
#if USE_SSL
    int bumpCount = 0; // counts http_ports with sslBump option
#endif

    for (s = Config.Sockaddr.http; s; s = s->next) {
        if (MAXHTTPPORTS == NHttpSockets) {
            debugs(1, 1, "WARNING: You have too many 'http_port' lines.");
            debugs(1, 1, "         The limit is " << MAXHTTPPORTS);
            continue;
        }

#if USE_SSL
        if (s->sslBump &&
                !s->staticSslContext && !s->generateHostCertificates) {
            debugs(1, 1, "Will not bump SSL at http_port " <<
                   s->http.s << " due to SSL initialization failure.");
            s->sslBump = 0;
        }
        if (s->sslBump) {
            ++bumpCount;
            // Create ssl_ctx cache for this port.
            Ssl::TheGlobalContextStorage.addLocalStorage(s->s, s->dynamicCertMemCacheSize == std::numeric_limits<size_t>::max() ? 4194304 : s->dynamicCertMemCacheSize);
        }
#endif
#if USE_SSL_CRTD
        Ssl::Helper::GetInstance();
#endif //USE_SSL_CRTD

// NOTE: would the design here be better if we opened both the ConnAcceptor and IPC informative messages now?
//	that way we have at least one worker listening on the socket immediately with others joining in as
//	they receive the IPC message.

        // Fill out a Comm::Connection which IPC will open as a listener for us
        //  then pass back so we can start a ConnAcceptor subscription.
        s->listenConn = new Comm::Connection;
        s->listenConn->local = s->s;
        s->listenConn->flags = COMM_NONBLOCKING | (s->spoof_client_ip ? COMM_TRANSPARENT : 0);

        // setup the subscriptions such that new connections accepted by listenConn are handled by HTTP
        typedef CommCbFunPtrCallT<CommAcceptCbPtrFun> AcceptCall;
        RefCount<AcceptCall> subCall = commCbCall(5, 5, "httpAccept", CommAcceptCbPtrFun(httpAccept, s));
        Subscription::Pointer sub = new CallSubscription<AcceptCall>(subCall);

<<<<<<< HEAD
        AsyncCall::Pointer listenCall = asyncCall(33,2, "clientListenerConnectionOpened",
                                                  ListeningStartedDialer(&clientListenerConnectionOpened, s, false));
        Ipc::StartListening(SOCK_STREAM, IPPROTO_TCP, s->listenConn, Ipc::fdnHttpSocket, listenCall, sub);

        HttpSockets[NHttpSockets++] = -1; // set in clientListenerHttpConnectionOpened
=======
        // setup the subscriptions such that new connections accepted by listenConn are handled by HTTP
        typedef CommCbFunPtrCallT<CommAcceptCbPtrFun> AcceptCall;
        RefCount<AcceptCall> subCall = commCbCall(5, 5, "httpAccept", CommAcceptCbPtrFun(httpAccept, s));
        Subscription::Pointer sub = new CallSubscription<AcceptCall>(subCall);

        AsyncCall::Pointer listenCall = asyncCall(33,2, "clientListenerConnectionOpened",
                                        ListeningStartedDialer(&clientListenerConnectionOpened, openFlags, s, Ipc::fdnHttpSocket, sub));
        Ipc::StartListening(SOCK_STREAM, IPPROTO_TCP, s->s, openFlags, Ipc::fdnHttpSocket, listenCall);

        HttpSockets[NHttpSockets++] = -1; // set in clientListenerConnectionOpened
>>>>>>> a3abddfd
    }

#if USE_SSL
    if (bumpCount && !Config.accessList.ssl_bump)
        debugs(33, 1, "WARNING: http_port(s) with SslBump found, but no " <<
               std::endl << "\tssl_bump ACL configured. No requests will be " <<
               "bumped.");
#endif
}

<<<<<<< HEAD
=======
/// process clientHttpConnectionsOpen result
static void
clientListenerConnectionOpened(int fd, int flags, int errNo, http_port_list *s, const Ipc::FdNoteId portTypeNote, const Subscription::Pointer &sub)
{
    s->listenFd = fd;
    if (!OpenedHttpSocket(s->listenFd, portTypeNote))
        return;

    Must(s);
    Must(s->listenFd >= 0);

    // TCP: setup a job to handle accept() with subscribed handler
    AsyncJob::Start(new Comm::TcpAcceptor(s->listenFd, s->s, flags, FdNote(portTypeNote), sub));

    debugs(1, 1, "Accepting" <<
           (s->intercepted ? " intercepted" : "") <<
           (s->spoof_client_ip ? " spoofing" : "") <<
           (s->sslBump ? " bumpy" : "") <<
           (s->accel ? " accelerated" : "")
           << FdNote(portTypeNote) << " connections at "
           << " FD " << s->listenFd << " on " << s->s);

    Must(AddOpenedHttpSocket(s->listenFd)); // otherwise, we have received a fd we did not ask for
}

>>>>>>> a3abddfd
#if USE_SSL
static void
clientHttpsConnectionsOpen(void)
{
// XXX: de-dupe clientHttpConnectionsOpened and clientHttpsConnectionsOpened

    https_port_list *s;

    for (s = Config.Sockaddr.https; s; s = (https_port_list *)s->http.next) {
        if (MAXHTTPPORTS == NHttpSockets) {
            debugs(1, 1, "Ignoring 'https_port' lines exceeding the limit.");
            debugs(1, 1, "The limit is " << MAXHTTPPORTS << " HTTPS ports.");
            continue;
        }

        if (!s->staticSslContext) {
            debugs(1, 1, "Ignoring https_port " << s->http.s <<
                   " due to SSL initialization failure.");
            continue;
        }

<<<<<<< HEAD
        // Fill out a Comm::Connection which IPC will open as a listener for us
        s->http.listenConn = new Comm::Connection;
        s->http.listenConn->local = s->http.s;
        s->http.listenConn->flags = COMM_NONBLOCKING | (s->http.spoof_client_ip ? COMM_TRANSPARENT : 0);

        // setup the subscriptions such that new connections accepted by listenConn are handled by HTTPS
        typedef CommCbFunPtrCallT<CommAcceptCbPtrFun> AcceptCall;
        RefCount<AcceptCall> subCall = commCbCall(5, 5, "httpsAccept", CommAcceptCbPtrFun(httpsAccept, s));
        Subscription::Pointer sub = new CallSubscription<AcceptCall>(subCall);

        AsyncCall::Pointer listenCall = asyncCall(33, 2, "clientListenerConnectionOpened",
                                                  ListeningStartedDialer(&clientListenerConnectionOpened, &s->http, true));

        Ipc::StartListening(SOCK_STREAM, IPPROTO_TCP, s->listenConn, Ipc::fdnHttpsSocket, listenCall, sub);

        HttpSockets[NHttpSockets++] = -1;
    }
}
#endif

/// process clientHttpConnectionsOpen result
static void
clientListenerConnectionOpened(int, http_port_list *s, bool uses_ssl)
{
    if (!OpenedHttpSocket(s->listenConn, (uses_ssl?"Cannot open HTTP Port":"Cannot open HTTPS Port")))
        return;

    Must(s);
    Must(Comm::IsConnOpen(s->listenConn));

    debugs(1, 1, "Accepting" <<
           (s->intercepted ? " intercepted" : "") <<
           (s->spoof_client_ip ? " spoofing" : "") <<
           (s->sslBump ? " bumpy" : "") <<
           (s->accel ? " accelerated" : "")
           << " HTTP" << (uses_ssl?"S":"") << " connections at " << s->listenConn << ".");

    Must(AddOpenedHttpSocket(s->listenConn)); // otherwise, we have received a fd we did not ask for
}
=======
        const int openFlags = COMM_NONBLOCKING |
                              (s->spoof_client_ip ? COMM_TRANSPARENT : 0);

        // setup the subscriptions such that new connections accepted by listenConn are handled by HTTPS
        typedef CommCbFunPtrCallT<CommAcceptCbPtrFun> AcceptCall;
        RefCount<AcceptCall> subCall = commCbCall(5, 5, "httpsAccept", CommAcceptCbPtrFun(httpsAccept, s));
        Subscription::Pointer sub = new CallSubscription<AcceptCall>(subCall);

        AsyncCall::Pointer listenCall = asyncCall(33, 2, "clientListenerConnectionOpened",
                                        ListeningStartedDialer(&clientListenerConnectionOpened, openFlags,
                                                               &s->http, Ipc::fdnHttpsSocket, sub));

        Ipc::StartListening(SOCK_STREAM, IPPROTO_TCP, s->s, openFlags, Ipc::fdnHttpsSocket, listenCall);

        HttpSockets[NHttpSockets++] = -1;
    }
}
#endif
>>>>>>> a3abddfd

void
clientOpenListenSockets(void)
{
    clientHttpConnectionsOpen();
#if USE_SSL
    clientHttpsConnectionsOpen();
#endif

    if (NHttpSockets < 1)
        fatal("No HTTP or HTTPS ports configured");
}

void
clientHttpConnectionsClose(void)
{
    for (http_port_list *s = Config.Sockaddr.http; s; s = s->next) {
<<<<<<< HEAD
        if (s->listenConn != NULL) {
            debugs(1, 1, "Closing HTTP port " << s->listenConn->local);
            s->listenConn->close();
            s->listenConn = NULL;
=======
        if (s->listenFd >= 0) {
            debugs(1, 1, "FD " << s->listenFd << " Closing HTTP connection");
            comm_close(s->listenFd);
            s->listenFd = -1;
>>>>>>> a3abddfd
        }
    }

#if USE_SSL
    for (http_port_list *s = Config.Sockaddr.https; s; s = s->next) {
<<<<<<< HEAD
        if (s->listenConn != NULL) {
            debugs(1, 1, "Closing HTTPS port " << s->listenConn->local);
            s->listenConn->close();
            s->listenConn = NULL;
=======
        if (s->listenFd >= 0) {
            debugs(1, 1, "FD " << s->listenFd << " Closing HTTPS connection");
            comm_close(s->listenFd);
            s->listenFd = -1;
>>>>>>> a3abddfd
        }
    }
#endif

    // TODO see if we can drop HttpSockets array entirely */
    for (int i = 0; i < NHttpSockets; i++) {
        HttpSockets[i] = -1;
    }

    NHttpSockets = 0;
}

int
varyEvaluateMatch(StoreEntry * entry, HttpRequest * request)
{
    const char *vary = request->vary_headers;
    int has_vary = entry->getReply()->header.has(HDR_VARY);
#if X_ACCELERATOR_VARY

    has_vary |=
        entry->getReply()->header.has(HDR_X_ACCELERATOR_VARY);
#endif

    if (!has_vary || !entry->mem_obj->vary_headers) {
        if (vary) {
            /* Oops... something odd is going on here.. */
            debugs(33, 1, "varyEvaluateMatch: Oops. Not a Vary object on second attempt, '" <<
                   entry->mem_obj->url << "' '" << vary << "'");
            safe_free(request->vary_headers);
            return VARY_CANCEL;
        }

        if (!has_vary) {
            /* This is not a varying object */
            return VARY_NONE;
        }

        /* virtual "vary" object found. Calculate the vary key and
         * continue the search
         */
        vary = httpMakeVaryMark(request, entry->getReply());

        if (vary) {
            request->vary_headers = xstrdup(vary);
            return VARY_OTHER;
        } else {
            /* Ouch.. we cannot handle this kind of variance */
            /* XXX This cannot really happen, but just to be complete */
            return VARY_CANCEL;
        }
    } else {
        if (!vary) {
            vary = httpMakeVaryMark(request, entry->getReply());

            if (vary)
                request->vary_headers = xstrdup(vary);
        }

        if (!vary) {
            /* Ouch.. we cannot handle this kind of variance */
            /* XXX This cannot really happen, but just to be complete */
            return VARY_CANCEL;
        } else if (strcmp(vary, entry->mem_obj->vary_headers) == 0) {
            return VARY_MATCH;
        } else {
            /* Oops.. we have already been here and still haven't
             * found the requested variant. Bail out
             */
            debugs(33, 1, "varyEvaluateMatch: Oops. Not a Vary match on second attempt, '" <<
                   entry->mem_obj->url << "' '" << vary << "'");
            return VARY_CANCEL;
        }
    }
}

ACLFilledChecklist *
clientAclChecklistCreate(const acl_access * acl, ClientHttpRequest * http)
{
    ConnStateData * conn = http->getConn();
    ACLFilledChecklist *ch = new ACLFilledChecklist(acl, http->request,
            cbdataReferenceValid(conn) && conn != NULL ? conn->rfc931 : dash_str);

    /*
     * hack for ident ACL. It needs to get full addresses, and a place to store
     * the ident result on persistent connections...
     */
    /* connection oriented auth also needs these two lines for it's operation. */
    /*
     * Internal requests do not have a connection reference, because: A) their
     * byte count may be transformed before being applied to an outbound
     * connection B) they are internal - any limiting on them should be done on
     * the server end.
     */

    if (conn != NULL)
        ch->conn(conn);	/* unreferenced in FilledCheckList.cc */

    return ch;
}

CBDATA_CLASS_INIT(ConnStateData);

ConnStateData::ConnStateData() :
        AsyncJob("ConnStateData"),
        transparent_(false),
        closing_(false),
        switchedToHttps_(false)
{
    pinning.pinned = false;
    pinning.auth = false;
}

bool
ConnStateData::transparent() const
{
    return transparent_;
}

void
ConnStateData::transparent(bool const anInt)
{
    transparent_ = anInt;
}

bool
ConnStateData::reading() const
{
    return reader != NULL;
}

void
ConnStateData::stopReading()
{
    if (reading()) {
        comm_read_cancel(clientConn->fd, reader);
        reader = NULL;
    }
}


BodyPipe::Pointer
ConnStateData::expectRequestBody(int64_t size)
{
    bodyPipe = new BodyPipe(this);
    if (size >= 0)
        bodyPipe->setBodySize(size);
    else
        startDechunkingRequest();
    return bodyPipe;
}

int64_t
ConnStateData::mayNeedToReadMoreBody() const
{
    if (!bodyPipe)
        return 0; // request without a body or read/produced all body bytes

    if (!bodyPipe->bodySizeKnown())
        return -1; // probably need to read more, but we cannot be sure

    const int64_t needToProduce = bodyPipe->unproducedSize();
    const int64_t haveAvailable = static_cast<int64_t>(in.notYetUsed);

    if (needToProduce <= haveAvailable)
        return 0; // we have read what we need (but are waiting for pipe space)

    return needToProduce - haveAvailable;
}

bool
ConnStateData::closing() const
{
    return closing_;
}

/**
 * Called by ClientSocketContext to give the connection a chance to read
 * the entire body before closing the socket.
 */
void
ConnStateData::startClosing(const char *reason)
{
    debugs(33, 5, HERE << "startClosing " << this << " for " << reason);
    assert(!closing());
    closing_ = true;

    assert(bodyPipe != NULL);

    // We do not have to abort the body pipeline because we are going to
    // read the entire body anyway.
    // Perhaps an ICAP server wants to log the complete request.

    // If a consumer abort have caused this closing, we may get stuck
    // as nobody is consuming our data. Allow auto-consumption.
    bodyPipe->enableAutoConsumption();
}

/// initialize dechunking state
void
ConnStateData::startDechunkingRequest()
{
    Must(bodyPipe != NULL);
    debugs(33, 5, HERE << "start dechunking" << bodyPipe->status());
    assert(!in.bodyParser);
    in.bodyParser = new ChunkedCodingParser;
}

/// put parsed content into input buffer and clean up
void
ConnStateData::finishDechunkingRequest(bool withSuccess)
{
    debugs(33, 5, HERE << "finish dechunking: " << withSuccess);

    if (bodyPipe != NULL) {
        debugs(33, 7, HERE << "dechunked tail: " << bodyPipe->status());
        BodyPipe::Pointer myPipe = bodyPipe;
        stopProducingFor(bodyPipe, withSuccess); // sets bodyPipe->bodySize()
        Must(!bodyPipe); // we rely on it being nil after we are done with body
        if (withSuccess) {
            Must(myPipe->bodySizeKnown());
            ClientSocketContext::Pointer context = getCurrentContext();
            if (context != NULL && context->http && context->http->request)
                context->http->request->setContentLength(myPipe->bodySize());
        }
    }

    delete in.bodyParser;
    in.bodyParser = NULL;
}

char *
ConnStateData::In::addressToReadInto() const
{
    return buf + notYetUsed;
}

ConnStateData::In::In() : bodyParser(NULL),
        buf (NULL), notYetUsed (0), allocatedSize (0)
{}

ConnStateData::In::~In()
{
    if (allocatedSize)
        memFreeBuf(allocatedSize, buf);
    delete bodyParser; // TODO: pool
}

void
ConnStateData::sendControlMsg(HttpControlMsg msg)
{
    if (!isOpen()) {
        debugs(33, 3, HERE << "ignoring 1xx due to earlier closure");
        return;
    }

    ClientSocketContext::Pointer context = getCurrentContext();
    if (context != NULL) {
        context->writeControlMsg(msg); // will call msg.cbSuccess
        return;
    }

    debugs(33, 3, HERE << " closing due to missing context for 1xx");
    clientConn->close();
}

/* This is a comm call normally scheduled by comm_close() */
void
ConnStateData::clientPinnedConnectionClosed(const CommCloseCbParams &io)
{
    unpinConnection();
}

void
ConnStateData::pinConnection(const Comm::ConnectionPointer &pinServerConn, HttpRequest *request, struct peer *aPeer, bool auth)
{
    char desc[FD_DESC_SZ];

    if (Comm::IsConnOpen(pinning.serverConn)) {
        if (pinning.serverConn->fd == pinServerConn->fd)
            return;

        unpinConnection(); // clears fields ready for re-use. Prevent close() scheduling our close handler.
        pinning.serverConn->close();
    } else
        unpinConnection(); // clears fields ready for re-use.

    pinning.serverConn = pinServerConn;
    pinning.host = xstrdup(request->GetHost());
    pinning.port = request->port;
    pinning.pinned = true;
    if (aPeer)
        pinning.peer = cbdataReference(aPeer);
    pinning.auth = auth;
    char stmp[MAX_IPSTRLEN];
    snprintf(desc, FD_DESC_SZ, "%s pinned connection for %s (%d)",
             (auth || !aPeer) ? request->GetHost() : aPeer->name, clientConn->remote.ToURL(stmp,MAX_IPSTRLEN), clientConn->fd);
    fd_note(pinning.serverConn->fd, desc);

    typedef CommCbMemFunT<ConnStateData, CommCloseCbParams> Dialer;
    pinning.closeHandler = JobCallback(33, 5,
                                       Dialer, this, ConnStateData::clientPinnedConnectionClosed);
    comm_add_close_handler(pinning.serverConn->fd, pinning.closeHandler);
}

const Comm::ConnectionPointer
ConnStateData::validatePinnedConnection(HttpRequest *request, const struct peer *aPeer)
{
    bool valid = true;
    if (!Comm::IsConnOpen(pinning.serverConn))
        valid = false;
    if (pinning.auth && request && strcasecmp(pinning.host, request->GetHost()) != 0) {
        valid = false;
    }
    if (request && pinning.port != request->port) {
        valid = false;
    }
    if (pinning.peer && !cbdataReferenceValid(pinning.peer)) {
        valid = false;
    }
    if (aPeer != pinning.peer) {
        valid = false;
    }

    if (!valid) {
        /* The pinning info is not safe, remove any pinning info*/
        unpinConnection();

        /* also close the server side socket, we should not use it for invalid/unauthenticated
           requests...
         */
        if (Comm::IsConnOpen(pinning.serverConn))
            pinning.serverConn->close();
    }

    return pinning.serverConn;
}

void
ConnStateData::unpinConnection()
{
    if (pinning.peer)
        cbdataReferenceDone(pinning.peer);

    if (pinning.closeHandler != NULL) {
        comm_remove_close_handler(pinning.serverConn->fd, pinning.closeHandler);
        pinning.closeHandler = NULL;
    }

    safe_free(pinning.host);

    /* NOTE: pinning.pinned should be kept. This combined with fd == -1 at the end of a request indicates that the host
     * connection has gone away */
}<|MERGE_RESOLUTION|>--- conflicted
+++ resolved
@@ -85,10 +85,7 @@
 
 #include "acl/FilledChecklist.h"
 #include "auth/UserRequest.h"
-<<<<<<< HEAD
 #include "base/Subscription.h"
-=======
->>>>>>> a3abddfd
 #include "base/TextException.h"
 #include "ChunkedCodingParser.h"
 #include "client_side.h"
@@ -100,17 +97,11 @@
 #include "ClientRequestContext.h"
 #include "clientStream.h"
 #include "comm.h"
-<<<<<<< HEAD
 #include "comm/Connection.h"
-#include "comm/ConnAcceptor.h"
-#include "comm/Write.h"
-=======
 #include "CommCalls.h"
 #include "comm/Loops.h"
 #include "comm/Write.h"
 #include "comm/TcpAcceptor.h"
-#include "ConnectionDetail.h"
->>>>>>> a3abddfd
 #include "eui/Config.h"
 #include "fde.h"
 #include "HttpHdrContRange.h"
@@ -150,48 +141,28 @@
 class ListeningStartedDialer: public CallDialer, public Ipc::StartListeningCb
 {
 public:
-<<<<<<< HEAD
-    typedef void (*Handler)(int errNo, http_port_list *portCfg, bool uses_ssl);
-    ListeningStartedDialer(Handler aHandler, http_port_list *aPortCfg, bool aSslFlag):
-            handler(aHandler), portCfg(aPortCfg), uses_ssl(aSslFlag) {}
-=======
-    typedef void (*Handler)(int fd, int flags, int errNo, http_port_list *portCfg, const Ipc::FdNoteId note, const Subscription::Pointer &sub);
-    ListeningStartedDialer(Handler aHandler, int openFlags, http_port_list *aPortCfg, const Ipc::FdNoteId note, const Subscription::Pointer &aSub):
-            handler(aHandler), portCfg(aPortCfg), portTypeNote(note), commOpenListenerFlags(openFlags), sub(aSub) {}
->>>>>>> a3abddfd
+    typedef void (*Handler)(http_port_list *portCfg, const Ipc::FdNoteId note, const Subscription::Pointer &sub);
+    ListeningStartedDialer(Handler aHandler, http_port_list *aPortCfg, const Ipc::FdNoteId note, const Subscription::Pointer &aSub):
+            handler(aHandler), portCfg(aPortCfg), portTypeNote(note), sub(aSub) {}
 
     virtual void print(std::ostream &os) const {
         startPrint(os) <<
-        ", " << (uses_ssl? "SSL " :"") << "port=" << (void*)portCfg << ')';
+        ", " << FdNote(portTypeNote) << " port=" << (void*)portCfg << ')';
     }
 
     virtual bool canDial(AsyncCall &) const { return true; }
-<<<<<<< HEAD
-    virtual void dial(AsyncCall &) { (handler)(errNo, portCfg, uses_ssl); }
-=======
-    virtual void dial(AsyncCall &) { (handler)(fd, commOpenListenerFlags, errNo, portCfg, portTypeNote, sub); }
->>>>>>> a3abddfd
+    virtual void dial(AsyncCall &) { (handler)(portCfg, portTypeNote, sub); }
 
 public:
     Handler handler;
 
 private:
-<<<<<<< HEAD
-    http_port_list *portCfg; ///< from Config.Sockaddr.http
-    bool uses_ssl;
-};
-
-
-static void clientListenerConnectionOpened(int errNo, http_port_list *s, bool uses_ssl);
-=======
     http_port_list *portCfg;   ///< from Config.Sockaddr.http
     Ipc::FdNoteId portTypeNote;    ///< Type of IPC socket being opened
-    int commOpenListenerFlags; ///< flags used by comm_open_listener
     Subscription::Pointer sub; ///< The handler to be subscribed for this connetion listener
 };
 
-static void clientListenerConnectionOpened(int fd, int flags, int errNo, http_port_list *s, const Ipc::FdNoteId portTypeNote, const Subscription::Pointer &sub);
->>>>>>> a3abddfd
+static void clientListenerConnectionOpened(http_port_list *s, const Ipc::FdNoteId portTypeNote, const Subscription::Pointer &sub);
 
 /* our socket-related context */
 
@@ -3145,24 +3116,16 @@
 
 /** Handle a new connection on HTTP socket. */
 void
-<<<<<<< HEAD
-httpAccept(int sock, const Comm::ConnectionPointer &details, comm_err_t flag, int xerrno, void *data)
-=======
-httpAccept(int, int newfd, ConnectionDetail *details, comm_err_t flag, int xerrno, void *data)
->>>>>>> a3abddfd
+httpAccept(int, const Comm::ConnectionPointer &details, comm_err_t flag, int xerrno, void *data)
 {
     http_port_list *s = (http_port_list *)data;
     ConnStateData *connState = NULL;
 
-<<<<<<< HEAD
-    assert(flag == COMM_OK); // acceptor does not call us for anything bad.
-=======
     if (flag != COMM_OK) {
         // Its possible the call was still queued when the client disconnected
-        debugs(33, 2, "httpAccept: FD " << s->listenFd << ": accept failure: " << xstrerr(xerrno));
+        debugs(33, 2, "httpAccept: " << s->listenConn << ": accept failure: " << xstrerr(xerrno));
         return;
     }
->>>>>>> a3abddfd
 
     debugs(33, 4, HERE << details << ": accepted");
     fd_note(details->fd, "client http connect");
@@ -3398,24 +3361,16 @@
 
 /** handle a new HTTPS connection */
 static void
-<<<<<<< HEAD
-httpsAccept(int sock, const Comm::ConnectionPointer& details, comm_err_t flag, int xerrno, void *data)
-=======
-httpsAccept(int, int newfd, ConnectionDetail *details, comm_err_t flag, int xerrno, void *data)
->>>>>>> a3abddfd
+httpsAccept(int, const Comm::ConnectionPointer& details, comm_err_t flag, int xerrno, void *data)
 {
     https_port_list *s = (https_port_list *)data;
     SSL_CTX *sslContext = s->staticSslContext.get();
 
-<<<<<<< HEAD
-    assert(flag != COMM_OK); // Acceptor does not call un unless successful.
-=======
     if (flag != COMM_OK) {
         // Its possible the call was still queued when the client disconnected
-        debugs(33, 2, "httpsAccept: FD " << s->listenFd << ": accept failure: " << xstrerr(xerrno));
+        debugs(33, 2, "httpsAccept: " << s->listenConn << ": accept failure: " << xstrerr(xerrno));
         return;
     }
->>>>>>> a3abddfd
 
     SSL *ssl = NULL;
     if (!(ssl = httpsCreate(details, sslContext)))
@@ -3450,11 +3405,7 @@
         commSetTcpKeepalive(details->fd, s->http.tcp_keepalive.idle, s->http.tcp_keepalive.interval, s->http.tcp_keepalive.timeout);
     }
 
-<<<<<<< HEAD
-    commSetSelect(details->fd, COMM_SELECT_READ, clientNegotiateSSL, connState, 0);
-=======
-    Comm::SetSelect(newfd, COMM_SELECT_READ, clientNegotiateSSL, connState, 0);
->>>>>>> a3abddfd
+    Comm::SetSelect(details->fd, COMM_SELECT_READ, clientNegotiateSSL, connState, 0);
 
     clientdbEstablished(details->remote, 1);
 
@@ -3566,15 +3517,8 @@
     // commSetConnTimeout() was called for this request before we switched.
 
     // Disable the client read handler until peer selection is complete
-<<<<<<< HEAD
-    commSetSelect(clientConn->fd, COMM_SELECT_READ, NULL, NULL, 0);
-
-    commSetSelect(clientConn->fd, COMM_SELECT_READ, clientNegotiateSSL, this, 0);
-
-=======
-    Comm::SetSelect(fd, COMM_SELECT_READ, NULL, NULL, 0);
-    Comm::SetSelect(fd, COMM_SELECT_READ, clientNegotiateSSL, this, 0);
->>>>>>> a3abddfd
+    Comm::SetSelect(clientConn->fd, COMM_SELECT_READ, NULL, NULL, 0);
+    Comm::SetSelect(clientConn->fd, COMM_SELECT_READ, clientNegotiateSSL, this, 0);
     switchedToHttps_ = true;
     return true;
 }
@@ -3600,11 +3544,7 @@
 
 /// check FD after clientHttp[s]ConnectionOpened, adjust HttpSockets as needed
 static bool
-<<<<<<< HEAD
-OpenedHttpSocket(const Comm::ConnectionPointer &clientConn, const char *msgIfFail)
-=======
-OpenedHttpSocket(int fd, const Ipc::FdNoteId portType)
->>>>>>> a3abddfd
+OpenedHttpSocket(const Comm::ConnectionPointer &clientConn, const Ipc::FdNoteId portType)
 {
     if (!Comm::IsConnOpen(clientConn)) {
         Must(NHttpSockets > 0); // we tried to open some
@@ -3663,12 +3603,8 @@
         Ssl::Helper::GetInstance();
 #endif //USE_SSL_CRTD
 
-// NOTE: would the design here be better if we opened both the ConnAcceptor and IPC informative messages now?
-//	that way we have at least one worker listening on the socket immediately with others joining in as
-//	they receive the IPC message.
-
         // Fill out a Comm::Connection which IPC will open as a listener for us
-        //  then pass back so we can start a ConnAcceptor subscription.
+        //  then pass back when active so we can start a TcpAcceptor subscription.
         s->listenConn = new Comm::Connection;
         s->listenConn->local = s->s;
         s->listenConn->flags = COMM_NONBLOCKING | (s->spoof_client_ip ? COMM_TRANSPARENT : 0);
@@ -3678,24 +3614,11 @@
         RefCount<AcceptCall> subCall = commCbCall(5, 5, "httpAccept", CommAcceptCbPtrFun(httpAccept, s));
         Subscription::Pointer sub = new CallSubscription<AcceptCall>(subCall);
 
-<<<<<<< HEAD
         AsyncCall::Pointer listenCall = asyncCall(33,2, "clientListenerConnectionOpened",
-                                                  ListeningStartedDialer(&clientListenerConnectionOpened, s, false));
-        Ipc::StartListening(SOCK_STREAM, IPPROTO_TCP, s->listenConn, Ipc::fdnHttpSocket, listenCall, sub);
-
-        HttpSockets[NHttpSockets++] = -1; // set in clientListenerHttpConnectionOpened
-=======
-        // setup the subscriptions such that new connections accepted by listenConn are handled by HTTP
-        typedef CommCbFunPtrCallT<CommAcceptCbPtrFun> AcceptCall;
-        RefCount<AcceptCall> subCall = commCbCall(5, 5, "httpAccept", CommAcceptCbPtrFun(httpAccept, s));
-        Subscription::Pointer sub = new CallSubscription<AcceptCall>(subCall);
-
-        AsyncCall::Pointer listenCall = asyncCall(33,2, "clientListenerConnectionOpened",
-                                        ListeningStartedDialer(&clientListenerConnectionOpened, openFlags, s, Ipc::fdnHttpSocket, sub));
-        Ipc::StartListening(SOCK_STREAM, IPPROTO_TCP, s->s, openFlags, Ipc::fdnHttpSocket, listenCall);
+                                        ListeningStartedDialer(&clientListenerConnectionOpened, s, Ipc::fdnHttpSocket, sub));
+        Ipc::StartListening(SOCK_STREAM, IPPROTO_TCP, s->listenConn, Ipc::fdnHttpSocket, listenCall);
 
         HttpSockets[NHttpSockets++] = -1; // set in clientListenerConnectionOpened
->>>>>>> a3abddfd
     }
 
 #if USE_SSL
@@ -3706,21 +3629,58 @@
 #endif
 }
 
-<<<<<<< HEAD
-=======
+#if USE_SSL
+static void
+clientHttpsConnectionsOpen(void)
+{
+// XXX: de-dupe clientHttpConnectionsOpened and clientHttpsConnectionsOpened
+
+    https_port_list *s;
+
+    for (s = Config.Sockaddr.https; s; s = (https_port_list *)s->http.next) {
+        if (MAXHTTPPORTS == NHttpSockets) {
+            debugs(1, 1, "Ignoring 'https_port' lines exceeding the limit.");
+            debugs(1, 1, "The limit is " << MAXHTTPPORTS << " HTTPS ports.");
+            continue;
+        }
+
+        if (!s->staticSslContext) {
+            debugs(1, 1, "Ignoring https_port " << s->http.s <<
+                   " due to SSL initialization failure.");
+            continue;
+        }
+
+        // Fill out a Comm::Connection which IPC will open as a listener for us
+        s->http.listenConn = new Comm::Connection;
+        s->http.listenConn->local = s->http.s;
+        s->http.listenConn->flags = COMM_NONBLOCKING | (s->http.spoof_client_ip ? COMM_TRANSPARENT : 0);
+
+        // setup the subscriptions such that new connections accepted by listenConn are handled by HTTPS
+        typedef CommCbFunPtrCallT<CommAcceptCbPtrFun> AcceptCall;
+        RefCount<AcceptCall> subCall = commCbCall(5, 5, "httpsAccept", CommAcceptCbPtrFun(httpsAccept, s));
+        Subscription::Pointer sub = new CallSubscription<AcceptCall>(subCall);
+
+        AsyncCall::Pointer listenCall = asyncCall(33, 2, "clientListenerConnectionOpened",
+                                        ListeningStartedDialer(&clientListenerConnectionOpened,
+                                                               &s->http, Ipc::fdnHttpsSocket, sub));
+        Ipc::StartListening(SOCK_STREAM, IPPROTO_TCP, s->listenConn, Ipc::fdnHttpsSocket, listenCall);
+        HttpSockets[NHttpSockets++] = -1;
+    }
+}
+#endif
+
 /// process clientHttpConnectionsOpen result
 static void
-clientListenerConnectionOpened(int fd, int flags, int errNo, http_port_list *s, const Ipc::FdNoteId portTypeNote, const Subscription::Pointer &sub)
-{
-    s->listenFd = fd;
-    if (!OpenedHttpSocket(s->listenFd, portTypeNote))
+clientListenerConnectionOpened(http_port_list *s, const Ipc::FdNoteId portTypeNote, const Subscription::Pointer &sub)
+{
+    if (!OpenedHttpSocket(s->listenConn, portTypeNote))
         return;
 
     Must(s);
-    Must(s->listenFd >= 0);
+    Must(Comm::IsConnOpen(s->listenConn));
 
     // TCP: setup a job to handle accept() with subscribed handler
-    AsyncJob::Start(new Comm::TcpAcceptor(s->listenFd, s->s, flags, FdNote(portTypeNote), sub));
+    AsyncJob::Start(new Comm::TcpAcceptor(s->listenConn, FdNote(portTypeNote), sub));
 
     debugs(1, 1, "Accepting" <<
            (s->intercepted ? " intercepted" : "") <<
@@ -3728,93 +3688,10 @@
            (s->sslBump ? " bumpy" : "") <<
            (s->accel ? " accelerated" : "")
            << FdNote(portTypeNote) << " connections at "
-           << " FD " << s->listenFd << " on " << s->s);
-
-    Must(AddOpenedHttpSocket(s->listenFd)); // otherwise, we have received a fd we did not ask for
-}
-
->>>>>>> a3abddfd
-#if USE_SSL
-static void
-clientHttpsConnectionsOpen(void)
-{
-// XXX: de-dupe clientHttpConnectionsOpened and clientHttpsConnectionsOpened
-
-    https_port_list *s;
-
-    for (s = Config.Sockaddr.https; s; s = (https_port_list *)s->http.next) {
-        if (MAXHTTPPORTS == NHttpSockets) {
-            debugs(1, 1, "Ignoring 'https_port' lines exceeding the limit.");
-            debugs(1, 1, "The limit is " << MAXHTTPPORTS << " HTTPS ports.");
-            continue;
-        }
-
-        if (!s->staticSslContext) {
-            debugs(1, 1, "Ignoring https_port " << s->http.s <<
-                   " due to SSL initialization failure.");
-            continue;
-        }
-
-<<<<<<< HEAD
-        // Fill out a Comm::Connection which IPC will open as a listener for us
-        s->http.listenConn = new Comm::Connection;
-        s->http.listenConn->local = s->http.s;
-        s->http.listenConn->flags = COMM_NONBLOCKING | (s->http.spoof_client_ip ? COMM_TRANSPARENT : 0);
-
-        // setup the subscriptions such that new connections accepted by listenConn are handled by HTTPS
-        typedef CommCbFunPtrCallT<CommAcceptCbPtrFun> AcceptCall;
-        RefCount<AcceptCall> subCall = commCbCall(5, 5, "httpsAccept", CommAcceptCbPtrFun(httpsAccept, s));
-        Subscription::Pointer sub = new CallSubscription<AcceptCall>(subCall);
-
-        AsyncCall::Pointer listenCall = asyncCall(33, 2, "clientListenerConnectionOpened",
-                                                  ListeningStartedDialer(&clientListenerConnectionOpened, &s->http, true));
-
-        Ipc::StartListening(SOCK_STREAM, IPPROTO_TCP, s->listenConn, Ipc::fdnHttpsSocket, listenCall, sub);
-
-        HttpSockets[NHttpSockets++] = -1;
-    }
-}
-#endif
-
-/// process clientHttpConnectionsOpen result
-static void
-clientListenerConnectionOpened(int, http_port_list *s, bool uses_ssl)
-{
-    if (!OpenedHttpSocket(s->listenConn, (uses_ssl?"Cannot open HTTP Port":"Cannot open HTTPS Port")))
-        return;
-
-    Must(s);
-    Must(Comm::IsConnOpen(s->listenConn));
-
-    debugs(1, 1, "Accepting" <<
-           (s->intercepted ? " intercepted" : "") <<
-           (s->spoof_client_ip ? " spoofing" : "") <<
-           (s->sslBump ? " bumpy" : "") <<
-           (s->accel ? " accelerated" : "")
-           << " HTTP" << (uses_ssl?"S":"") << " connections at " << s->listenConn << ".");
+           << s->listenConn);
 
     Must(AddOpenedHttpSocket(s->listenConn)); // otherwise, we have received a fd we did not ask for
 }
-=======
-        const int openFlags = COMM_NONBLOCKING |
-                              (s->spoof_client_ip ? COMM_TRANSPARENT : 0);
-
-        // setup the subscriptions such that new connections accepted by listenConn are handled by HTTPS
-        typedef CommCbFunPtrCallT<CommAcceptCbPtrFun> AcceptCall;
-        RefCount<AcceptCall> subCall = commCbCall(5, 5, "httpsAccept", CommAcceptCbPtrFun(httpsAccept, s));
-        Subscription::Pointer sub = new CallSubscription<AcceptCall>(subCall);
-
-        AsyncCall::Pointer listenCall = asyncCall(33, 2, "clientListenerConnectionOpened",
-                                        ListeningStartedDialer(&clientListenerConnectionOpened, openFlags,
-                                                               &s->http, Ipc::fdnHttpsSocket, sub));
-
-        Ipc::StartListening(SOCK_STREAM, IPPROTO_TCP, s->s, openFlags, Ipc::fdnHttpsSocket, listenCall);
-
-        HttpSockets[NHttpSockets++] = -1;
-    }
-}
-#endif
->>>>>>> a3abddfd
 
 void
 clientOpenListenSockets(void)
@@ -3832,33 +3709,19 @@
 clientHttpConnectionsClose(void)
 {
     for (http_port_list *s = Config.Sockaddr.http; s; s = s->next) {
-<<<<<<< HEAD
         if (s->listenConn != NULL) {
             debugs(1, 1, "Closing HTTP port " << s->listenConn->local);
             s->listenConn->close();
             s->listenConn = NULL;
-=======
-        if (s->listenFd >= 0) {
-            debugs(1, 1, "FD " << s->listenFd << " Closing HTTP connection");
-            comm_close(s->listenFd);
-            s->listenFd = -1;
->>>>>>> a3abddfd
         }
     }
 
 #if USE_SSL
     for (http_port_list *s = Config.Sockaddr.https; s; s = s->next) {
-<<<<<<< HEAD
         if (s->listenConn != NULL) {
             debugs(1, 1, "Closing HTTPS port " << s->listenConn->local);
             s->listenConn->close();
             s->listenConn = NULL;
-=======
-        if (s->listenFd >= 0) {
-            debugs(1, 1, "FD " << s->listenFd << " Closing HTTPS connection");
-            comm_close(s->listenFd);
-            s->listenFd = -1;
->>>>>>> a3abddfd
         }
     }
 #endif
