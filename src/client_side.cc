--- conflicted
+++ resolved
@@ -620,28 +620,11 @@
 ClientHttpRequest::logRequest()
 {
     if (!out.size && !logType)
-<<<<<<< HEAD
-        debugs(33,2, HERE << "logging half-baked transaction: " << log_uri);
-
-    if (true) {
-        al.icp.opcode = ICP_INVALID;
-        al.url = log_uri;
-        debugs(33, 9, "clientLogRequest: al.url='" << al.url << "'");
-
-        if (al.reply) {
-            al.http.code = al.reply->sline.status;
-            al.http.content_type = al.reply->content_type.termedBuf();
-        } else if (loggingEntry() && loggingEntry()->mem_obj) {
-            al.http.code = loggingEntry()->mem_obj->getReply()->sline.status;
-            al.http.content_type = loggingEntry()->mem_obj->getReply()->content_type.termedBuf();
-        }
-=======
         debugs(33, 5, HERE << "logging half-baked transaction: " << log_uri);
 
     al.icp.opcode = ICP_INVALID;
     al.url = log_uri;
     debugs(33, 9, "clientLogRequest: al.url='" << al.url << "'");
->>>>>>> aa110616
 
     if (al.reply) {
         al.http.code = al.reply->sline.status;
