/*
 * $Id$
 *
 * DEBUG: section 16    Cache Manager API
 *
 */

#ifndef SQUID_MGR_FORWARDER_H
#define SQUID_MGR_FORWARDER_H

<<<<<<< HEAD
#include "base/AsyncJob.h"
#include "comm/forward.h"
=======
#include "ipc/Forwarder.h"
>>>>>>> 253749a8
#include "mgr/ActionParams.h"


class CommCloseCbParams;
class HttpRequest;
class StoreEntry;
class ErrorState;

namespace Mgr
{

/** Forwards a single client cache manager request to Coordinator.
 * Waits for an ACK from Coordinator while holding the Store entry.
 * Fills the store entry with an error response if forwarding fails.
 */
class Forwarder: public Ipc::Forwarder
{
public:
    Forwarder(const Comm::ConnectionPointer &conn, const ActionParams &aParams, HttpRequest* aRequest,
              StoreEntry* anEntry);
    virtual ~Forwarder();

protected:
    /* Ipc::Forwarder API */
    virtual void cleanup(); ///< perform cleanup actions
    virtual void handleError();
    virtual void handleTimeout();
    virtual void handleException(const std::exception& e);
    virtual void handleRemoteAck();

private:
    void noteCommClosed(const CommCloseCbParams& params);
    void sendError(ErrorState* error);

private:
    HttpRequest* httpRequest; ///< HTTP client request for detailing errors
    StoreEntry* entry; ///< Store entry expecting the response
<<<<<<< HEAD
    Comm::ConnectionPointer clientConnection; ///< HTTP client connection descriptor
    unsigned int requestId; ///< request id
=======
    int fd; ///< HTTP client connection descriptor
>>>>>>> 253749a8
    AsyncCall::Pointer closer; ///< comm_close handler for the HTTP connection

    CBDATA_CLASS2(Forwarder);
};

} // namespace Mgr

#endif /* SQUID_MGR_FORWARDER_H */<|MERGE_RESOLUTION|>--- conflicted
+++ resolved
@@ -8,12 +8,8 @@
 #ifndef SQUID_MGR_FORWARDER_H
 #define SQUID_MGR_FORWARDER_H
 
-<<<<<<< HEAD
-#include "base/AsyncJob.h"
 #include "comm/forward.h"
-=======
 #include "ipc/Forwarder.h"
->>>>>>> 253749a8
 #include "mgr/ActionParams.h"
 
 
@@ -32,7 +28,7 @@
 class Forwarder: public Ipc::Forwarder
 {
 public:
-    Forwarder(const Comm::ConnectionPointer &conn, const ActionParams &aParams, HttpRequest* aRequest,
+    Forwarder(const Comm::ConnectionPointer &aConn, const ActionParams &aParams, HttpRequest* aRequest,
               StoreEntry* anEntry);
     virtual ~Forwarder();
 
@@ -51,12 +47,7 @@
 private:
     HttpRequest* httpRequest; ///< HTTP client request for detailing errors
     StoreEntry* entry; ///< Store entry expecting the response
-<<<<<<< HEAD
-    Comm::ConnectionPointer clientConnection; ///< HTTP client connection descriptor
-    unsigned int requestId; ///< request id
-=======
-    int fd; ///< HTTP client connection descriptor
->>>>>>> 253749a8
+    Comm::ConnectionPointer conn; ///< HTTP client connection descriptor
     AsyncCall::Pointer closer; ///< comm_close handler for the HTTP connection
 
     CBDATA_CLASS2(Forwarder);
