#include "squid.h"
#include "auth/digest/auth_digest.h"
#include "auth/digest/User.h"
#include "auth/digest/UserRequest.h"
#include "auth/State.h"
#include "charset.h"
#include "HttpHeaderTools.h"
#include "HttpReply.h"
#include "HttpRequest.h"
#include "SquidTime.h"

Auth::Digest::UserRequest::UserRequest() :
        nonceb64(NULL),
        cnonce(NULL),
        realm(NULL),
        pszPass(NULL),
        algorithm(NULL),
        pszMethod(NULL),
        qop(NULL),
        uri(NULL),
        response(NULL),
        nonce(NULL)
{}

/**
 * Delete the digest request structure.
 * Does NOT delete related AuthUser structures
 */
Auth::Digest::UserRequest::~UserRequest()
{
    assert(LockCount()==0);

    safe_free(nonceb64);
    safe_free(cnonce);
    safe_free(realm);
    safe_free(pszPass);
    safe_free(algorithm);
    safe_free(pszMethod);
    safe_free(qop);
    safe_free(uri);
    safe_free(response);

    if (nonce)
        authDigestNonceUnlink(nonce);
}

int
Auth::Digest::UserRequest::authenticated() const
{
    if (user() != NULL && user()->credentials() == Auth::Ok)
        return 1;

    return 0;
}

/** log a digest user in
 */
void
Auth::Digest::UserRequest::authenticate(HttpRequest * request, ConnStateData * conn, http_hdr_type type)
{
    HASHHEX SESSIONKEY;
    HASHHEX HA2 = "";
    HASHHEX Response;

    /* if the check has corrupted the user, just return */
    if (user() == NULL || user()->credentials() == Auth::Failed) {
        return;
    }

    Auth::User::Pointer auth_user = user();

    Auth::Digest::User *digest_user = dynamic_cast<Auth::Digest::User*>(auth_user.getRaw());
    assert(digest_user != NULL);

    Auth::Digest::UserRequest *digest_request = this;

    /* do we have the HA1 */
    if (!digest_user->HA1created) {
        auth_user->credentials(Auth::Pending);
        return;
    }

    if (digest_request->nonce == NULL) {
        /* this isn't a nonce we issued */
        auth_user->credentials(Auth::Failed);
        return;
    }

    DigestCalcHA1(digest_request->algorithm, NULL, NULL, NULL,
                  authenticateDigestNonceNonceb64(digest_request->nonce),
                  digest_request->cnonce,
                  digest_user->HA1, SESSIONKEY);
    DigestCalcResponse(SESSIONKEY, authenticateDigestNonceNonceb64(digest_request->nonce),
                       digest_request->nc, digest_request->cnonce, digest_request->qop,
                       RequestMethodStr(request->method), digest_request->uri, HA2, Response);

    debugs(29, 9, "\nResponse = '" << digest_request->response << "'\nsquid is = '" << Response << "'");

    if (strcasecmp(digest_request->response, Response) != 0) {
        if (!digest_request->flags.helper_queried) {
            /* Query the helper in case the password has changed */
            digest_request->flags.helper_queried = 1;
            auth_user->credentials(Auth::Pending);
            return;
        }

        if (static_cast<Auth::Digest::Config*>(Auth::Config::Find("digest"))->PostWorkaround && request->method != Http::METHOD_GET) {
            /* Ugly workaround for certain very broken browsers using the
             * wrong method to calculate the request-digest on POST request.
             * This should be deleted once Digest authentication becomes more
             * widespread and such broken browsers no longer are commonly
             * used.
             */
            DigestCalcResponse(SESSIONKEY, authenticateDigestNonceNonceb64(digest_request->nonce),
                               digest_request->nc, digest_request->cnonce, digest_request->qop,
                               RequestMethodStr(Http::METHOD_GET), digest_request->uri, HA2, Response);

            if (strcasecmp(digest_request->response, Response)) {
                auth_user->credentials(Auth::Failed);
                digest_request->flags.invalid_password = 1;
                digest_request->setDenyMessage("Incorrect password");
                return;
            } else {
                const char *useragent = request->header.getStr(HDR_USER_AGENT);

                static Ip::Address last_broken_addr;
                static int seen_broken_client = 0;

                if (!seen_broken_client) {
                    last_broken_addr.SetNoAddr();
                    seen_broken_client = 1;
                }

                if (last_broken_addr != request->client_addr) {
                    debugs(29, DBG_IMPORTANT, "Digest POST bug detected from " <<
                           request->client_addr << " using '" <<
                           (useragent ? useragent : "-") <<
                           "'. Please upgrade browser. See Bug #630 for details.");

                    last_broken_addr = request->client_addr;
                }
            }
        } else {
            auth_user->credentials(Auth::Failed);
            digest_request->flags.invalid_password = 1;
            digest_request->setDenyMessage("Incorrect password");
            return;
        }

        /* check for stale nonce */
        if (!authDigestNonceIsValid(digest_request->nonce, digest_request->nc)) {
            debugs(29, 3, HERE << "user '" << auth_user->username() << "' validated OK but nonce stale");
            auth_user->credentials(Auth::Failed);
            digest_request->setDenyMessage("Stale nonce");
            return;
        }
    }

    auth_user->credentials(Auth::Ok);

    /* password was checked and did match */
    debugs(29, 4, HERE << "user '" << auth_user->username() << "' validated OK");

    /* auth_user is now linked, we reset these values
     * after external auth occurs anyway */
    auth_user->expiretime = current_time.tv_sec;
    return;
}

Auth::Direction
Auth::Digest::UserRequest::module_direction()
{
    if (user()->auth_type != Auth::AUTH_DIGEST)
        return Auth::CRED_ERROR;

    switch (user()->credentials()) {

    case Auth::Ok:
        return Auth::CRED_VALID;

    case Auth::Failed:
        /* send new challenge */
        return Auth::CRED_CHALLENGE;

    case Auth::Unchecked:
    case Auth::Pending:
        return Auth::CRED_LOOKUP;

    default:
        return Auth::CRED_ERROR;
    }
}

void
Auth::Digest::UserRequest::addAuthenticationInfoHeader(HttpReply * rep, int accel)
{
    http_hdr_type type;

    /* don't add to authentication error pages */

    if ((!accel && rep->sline.status == HTTP_PROXY_AUTHENTICATION_REQUIRED)
            || (accel && rep->sline.status == HTTP_UNAUTHORIZED))
        return;

    type = accel ? HDR_AUTHENTICATION_INFO : HDR_PROXY_AUTHENTICATION_INFO;

#if WAITING_FOR_TE
    /* test for http/1.1 transfer chunked encoding */
    if (chunkedtest)
        return;
#endif

    if ((static_cast<Auth::Digest::Config*>(Auth::Config::Find("digest"))->authenticateProgram) && authDigestNonceLastRequest(nonce)) {
        flags.authinfo_sent = 1;
        debugs(29, 9, HERE << "Sending type:" << type << " header: 'nextnonce=\"" << authenticateDigestNonceNonceb64(nonce) << "\"");
        httpHeaderPutStrf(&rep->header, type, "nextnonce=\"%s\"", authenticateDigestNonceNonceb64(nonce));
    }
}

#if WAITING_FOR_TE
void
Auth::Digest::UserRequest::addAuthenticationInfoTrailer(HttpReply * rep, int accel)
{
    int type;

    if (!auth_user_request)
        return;

    /* has the header already been send? */
    if (flags.authinfo_sent)
        return;

    /* don't add to authentication error pages */
    if ((!accel && rep->sline.status == HTTP_PROXY_AUTHENTICATION_REQUIRED)
            || (accel && rep->sline.status == HTTP_UNAUTHORIZED))
        return;

    type = accel ? HDR_AUTHENTICATION_INFO : HDR_PROXY_AUTHENTICATION_INFO;

    if ((static_cast<Auth::Digest::Config*>(digestScheme::GetInstance()->getConfig())->authenticate) && authDigestNonceLastRequest(nonce)) {
        debugs(29, 9, HERE << "Sending type:" << type << " header: 'nextnonce=\"" << authenticateDigestNonceNonceb64(nonce) << "\"");
        httpTrailerPutStrf(&rep->header, type, "nextnonce=\"%s\"", authenticateDigestNonceNonceb64(nonce));
    }
}
#endif

/* send the initial data to a digest authenticator module */
void
Auth::Digest::UserRequest::module_start(AUTHCB * handler, void *data)
{
    char buf[8192];

    assert(user() != NULL && user()->auth_type == Auth::AUTH_DIGEST);
    debugs(29, 9, HERE << "'\"" << user()->username() << "\":\"" << realm << "\"'");

    if (static_cast<Auth::Digest::Config*>(Auth::Config::Find("digest"))->authenticateProgram == NULL) {
        debugs(29, DBG_CRITICAL, "ERROR: No Digest authentication program configured.");
        handler(data);
        return;
    }

    if (static_cast<Auth::Digest::Config*>(Auth::Config::Find("digest"))->utf8) {
        char userstr[1024];
        latin1_to_utf8(userstr, sizeof(userstr), user()->username());
        snprintf(buf, 8192, "\"%s\":\"%s\"\n", userstr, realm);
    } else {
        snprintf(buf, 8192, "\"%s\":\"%s\"\n", user()->username(), realm);
    }

    helperSubmit(digestauthenticators, buf, Auth::Digest::UserRequest::HandleReply,
                 new Auth::StateData(this, handler, data));
}

void
Auth::Digest::UserRequest::HandleReply(void *data, const HelperReply &reply)
{
    Auth::StateData *replyData = static_cast<Auth::StateData *>(data);
    debugs(29, 9, HERE << "reply=" << reply);

    assert(replyData->auth_user_request != NULL);
    Auth::UserRequest::Pointer auth_user_request = replyData->auth_user_request;

<<<<<<< HEAD
    switch(reply.result)
    {
    case HelperReply::Error:
    {
=======
    switch (reply.result) {
    case HelperReply::Error: {
>>>>>>> 4b235afc
        /* allow this because the digest_request pointer is purely local */
        Auth::Digest::UserRequest *digest_request = dynamic_cast<Auth::Digest::UserRequest *>(auth_user_request.getRaw());
        assert(digest_request);

        digest_request->user()->credentials(Auth::Failed);
        digest_request->flags.invalid_password = 1;

        if (reply.other().hasContent())
            digest_request->setDenyMessage(reply.other().content());
    }
<<<<<<< HEAD
        break;

    case HelperReply::Unknown: // Squid 3.2 and older the digest helper only returns a HA1 hash (no "OK")
    case HelperReply::Okay:
    {
=======
    break;

    case HelperReply::Unknown: // Squid 3.2 and older the digest helper only returns a HA1 hash (no "OK")
    case HelperReply::Okay: {
>>>>>>> 4b235afc
        /* allow this because the digest_request pointer is purely local */
        Auth::Digest::User *digest_user = dynamic_cast<Auth::Digest::User *>(auth_user_request->user().getRaw());
        assert(digest_user != NULL);

        CvtBin(reply.other().content(), digest_user->HA1);
        digest_user->HA1created = 1;
    }
<<<<<<< HEAD
        break;
=======
    break;
>>>>>>> 4b235afc

    default:
        ; // XXX: handle other states properly.
    }

    void *cbdata = NULL;
    if (cbdataReferenceValidDone(replyData->data, &cbdata))
        replyData->handler(cbdata);

    delete replyData;
}<|MERGE_RESOLUTION|>--- conflicted
+++ resolved
@@ -280,15 +280,8 @@
     assert(replyData->auth_user_request != NULL);
     Auth::UserRequest::Pointer auth_user_request = replyData->auth_user_request;
 
-<<<<<<< HEAD
-    switch(reply.result)
-    {
-    case HelperReply::Error:
-    {
-=======
     switch (reply.result) {
     case HelperReply::Error: {
->>>>>>> 4b235afc
         /* allow this because the digest_request pointer is purely local */
         Auth::Digest::UserRequest *digest_request = dynamic_cast<Auth::Digest::UserRequest *>(auth_user_request.getRaw());
         assert(digest_request);
@@ -299,18 +292,10 @@
         if (reply.other().hasContent())
             digest_request->setDenyMessage(reply.other().content());
     }
-<<<<<<< HEAD
-        break;
-
-    case HelperReply::Unknown: // Squid 3.2 and older the digest helper only returns a HA1 hash (no "OK")
-    case HelperReply::Okay:
-    {
-=======
     break;
 
     case HelperReply::Unknown: // Squid 3.2 and older the digest helper only returns a HA1 hash (no "OK")
     case HelperReply::Okay: {
->>>>>>> 4b235afc
         /* allow this because the digest_request pointer is purely local */
         Auth::Digest::User *digest_user = dynamic_cast<Auth::Digest::User *>(auth_user_request->user().getRaw());
         assert(digest_user != NULL);
@@ -318,11 +303,7 @@
         CvtBin(reply.other().content(), digest_user->HA1);
         digest_user->HA1created = 1;
     }
-<<<<<<< HEAD
-        break;
-=======
     break;
->>>>>>> 4b235afc
 
     default:
         ; // XXX: handle other states properly.
