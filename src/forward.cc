/*
 * DEBUG: section 17    Request Forwarding
 * AUTHOR: Duane Wessels
 *
 * SQUID Web Proxy Cache          http://www.squid-cache.org/
 * ----------------------------------------------------------
 *
 *  Squid is the result of efforts by numerous individuals from
 *  the Internet community; see the CONTRIBUTORS file for full
 *  details.   Many organizations have provided support for Squid's
 *  development; see the SPONSORS file for full details.  Squid is
 *  Copyrighted (C) 2001 by the Regents of the University of
 *  California; see the COPYRIGHT file for full details.  Squid
 *  incorporates software developed and/or copyrighted by other
 *  sources; see the CREDITS file for full details.
 *
 *  This program is free software; you can redistribute it and/or modify
 *  it under the terms of the GNU General Public License as published by
 *  the Free Software Foundation; either version 2 of the License, or
 *  (at your option) any later version.
 *
 *  This program is distributed in the hope that it will be useful,
 *  but WITHOUT ANY WARRANTY; without even the implied warranty of
 *  MERCHANTABILITY or FITNESS FOR A PARTICULAR PURPOSE.  See the
 *  GNU General Public License for more details.
 *
 *  You should have received a copy of the GNU General Public License
 *  along with this program; if not, write to the Free Software
 *  Foundation, Inc., 59 Temple Place, Suite 330, Boston, MA 02111, USA.
 *
 */


#include "squid.h"
#include "acl/FilledChecklist.h"
#include "acl/Gadgets.h"
#include "CacheManager.h"
#include "comm/Connection.h"
#include "comm/ConnOpener.h"
#include "CommCalls.h"
#include "event.h"
#include "errorpage.h"
#include "fde.h"
#include "forward.h"
#include "hier_code.h"
#include "HttpReply.h"
#include "HttpRequest.h"
#include "ip/QosConfig.h"
#include "MemObject.h"
#include "pconn.h"
#include "PeerSelectState.h"
#include "SquidTime.h"
#include "Store.h"
#include "icmp/net_db.h"
#include "ip/Intercept.h"


static PSC fwdPeerSelectionCompleteWrapper;
static PF fwdServerClosedWrapper;
#if USE_SSL
static PF fwdNegotiateSSLWrapper;
#endif
static CNCB fwdConnectDoneWrapper;

static OBJH fwdStats;

#define MAX_FWD_STATS_IDX 9
static int FwdReplyCodes[MAX_FWD_STATS_IDX + 1][HTTP_INVALID_HEADER + 1];

#if WIP_FWD_LOG
static void fwdLog(FwdState * fwdState);
static Logfile *logfile = NULL;
#endif

static PconnPool *fwdPconnPool = new PconnPool("server-side");
CBDATA_CLASS_INIT(FwdState);

void
FwdState::abort(void* d)
{
    FwdState* fwd = (FwdState*)d;
    Pointer tmp = fwd; // Grab a temporary pointer to keep the object alive during our scope.

    if (Comm::IsConnOpen(fwd->serverConnection())) {
        comm_remove_close_handler(fwd->serverConnection()->fd, fwdServerClosedWrapper, fwd);
    }
    fwd->serverDestinations.clean();
    fwd->self = NULL;
}

/**** PUBLIC INTERFACE ********************************************************/

FwdState::FwdState(Comm::ConnectionPointer &client, StoreEntry * e, HttpRequest * r)
{
    entry = e;
    clientConn = client;
    request = HTTPMSGLOCK(r);
    start_t = squid_curtime;
    serverDestinations.reserve(Config.forward_max_tries);
    e->lock();
    EBIT_SET(e->flags, ENTRY_FWD_HDR_WAIT);
}

// Called once, right after object creation, when it is safe to set self
void FwdState::start(Pointer aSelf)
{
    // Protect ourselves from being destroyed when the only Server pointing
    // to us is gone (while we expect to talk to more Servers later).
    // Once we set self, we are responsible for clearing it when we do not
    // expect to talk to any servers.
    self = aSelf; // refcounted

    // We hope that either the store entry aborts or peer is selected.
    // Otherwise we are going to leak our object.

    entry->registerAbort(FwdState::abort, this);
    peerSelect(&serverDestinations, request, entry, fwdPeerSelectionCompleteWrapper, this);
}

void
FwdState::completed()
{
    if (flags.forward_completed == 1) {
        debugs(17, 1, HERE << "FwdState::completed called on a completed request! Bad!");
        return;
    }

    flags.forward_completed = 1;

#if URL_CHECKSUM_DEBUG

    entry->mem_obj->checkUrlChecksum();
#endif
#if WIP_FWD_LOG

    log();
#endif

    if (entry->store_status == STORE_PENDING) {
        if (entry->isEmpty()) {
            assert(err);
            errorAppendEntry(entry, err);
            err = NULL;
        } else {
            EBIT_CLR(entry->flags, ENTRY_FWD_HDR_WAIT);
            entry->complete();
            entry->releaseRequest();
        }
    }

    if (storePendingNClients(entry) > 0)
        assert(!EBIT_TEST(entry->flags, ENTRY_FWD_HDR_WAIT));

}

FwdState::~FwdState()
{
    debugs(17, 3, HERE << "FwdState destructor starting");

    if (! flags.forward_completed)
        completed();

    doneWithRetries();

    HTTPMSGUNLOCK(request);

    if (err)
        errorStateFree(err);

    entry->unregisterAbort();

    entry->unlock();

    entry = NULL;

    if (Comm::IsConnOpen(serverConn)) {
        comm_remove_close_handler(serverConnection()->fd, fwdServerClosedWrapper, this);
        debugs(17, 3, HERE << "closing FD " << serverConnection()->fd);
        serverConn->close();
    }

    serverDestinations.clean();

    debugs(17, 3, HERE << "FwdState destructor done");
}

/**
 * This is the entry point for client-side to start forwarding
 * a transaction.  It is a static method that may or may not
 * allocate a FwdState.
 */
void
FwdState::fwdStart(Comm::ConnectionPointer &clientConn, StoreEntry *entry, HttpRequest *request)
{
    /** \note
     * client_addr == no_addr indicates this is an "internal" request
     * from peer_digest.c, asn.c, netdb.c, etc and should always
     * be allowed.  yuck, I know.
     */

    if ( Config.accessList.miss && !request->client_addr.IsNoAddr() &&
            request->protocol != PROTO_INTERNAL && request->protocol != PROTO_CACHEOBJ) {
        /**
         * Check if this host is allowed to fetch MISSES from us (miss_access)
         */
        ACLFilledChecklist ch(Config.accessList.miss, request, NULL);
        ch.src_addr = request->client_addr;
        ch.my_addr = request->my_addr;
        int answer = ch.fastCheck();

        if (answer == 0) {
            err_type page_id;
            page_id = aclGetDenyInfoPage(&Config.denyInfoList, AclMatchedName, 1);

            if (page_id == ERR_NONE)
                page_id = ERR_FORWARDING_DENIED;

            ErrorState *anErr = errorCon(page_id, HTTP_FORBIDDEN, request);

            errorAppendEntry(entry, anErr);	// frees anErr

            return;
        }
    }

    debugs(17, 3, HERE << "'" << entry->url() << "'");
    /*
     * This seems like an odd place to bind mem_obj and request.
     * Might want to assert that request is NULL at this point
     */
    entry->mem_obj->request = HTTPMSGLOCK(request);
#if URL_CHECKSUM_DEBUG

    entry->mem_obj->checkUrlChecksum();
#endif

    if (shutting_down) {
        /* more yuck */
        ErrorState *anErr = errorCon(ERR_SHUTTING_DOWN, HTTP_SERVICE_UNAVAILABLE, request);
        errorAppendEntry(entry, anErr);	// frees anErr
        return;
    }

    switch (request->protocol) {

    case PROTO_INTERNAL:
        internalStart(request, entry);
        return;

    case PROTO_CACHEOBJ:
        CacheManager::GetInstance()->Start(clientConn, request, entry);
        return;

    case PROTO_URN:
        urnStart(request, entry);
        return;

    default:
        FwdState::Pointer fwd = new FwdState(clientConn, entry, request);
        fwd->start(fwd);
        return;
    }

    /* NOTREACHED */
}

void
FwdState::startConnectionOrFail()
{
    debugs(17, 3, HERE << entry->url() );

    if (serverDestinations.size() > 0) {
        connectStart();
    } else {
        debugs(17, 3, HERE << entry->url()  );
        ErrorState *anErr = errorCon(ERR_CANNOT_FORWARD, HTTP_SERVICE_UNAVAILABLE, request);
        anErr->xerrno = errno;
        fail(anErr);
        self = NULL;       // refcounted
    }
}

void
FwdState::fail(ErrorState * errorState)
{
    debugs(17, 3, HERE << err_type_str[errorState->type] << " \"" << httpStatusString(errorState->httpStatus) << "\"\n\t" << entry->url()  );

    if (err)
        errorStateFree(err);

    err = errorState;

    if (!errorState->request)
        errorState->request = HTTPMSGLOCK(request);
}

/**
 * Frees fwdState without closing FD or generating an abort
 */
void
FwdState::unregister(Comm::ConnectionPointer &conn)
{
    debugs(17, 3, HERE << entry->url() );
    assert(serverConnection() == conn);
    assert(Comm::IsConnOpen(conn));
    comm_remove_close_handler(conn->fd, fwdServerClosedWrapper, this);
    serverConn = NULL;
}

// Legacy method to be removed in favor of the above as soon as possible
void
FwdState::unregister(int fd)
{
    debugs(17, 3, HERE << entry->url() );
    assert(fd == serverConnection()->fd);
    unregister(serverConn);
}

/**
 * server-side modules call fwdComplete() when they are done
 * downloading an object.  Then, we either 1) re-forward the
 * request somewhere else if needed, or 2) call storeComplete()
 * to finish it off
 */
void
FwdState::complete()
{
    assert(entry->store_status == STORE_PENDING);
    debugs(17, 3, HERE << entry->url() << "\n\tstatus " << entry->getReply()->sline.status  );
#if URL_CHECKSUM_DEBUG

    entry->mem_obj->checkUrlChecksum();
#endif

    logReplyStatus(n_tries, entry->getReply()->sline.status);

    if (reforward()) {
        assert(serverDestinations.size() > 0);
        debugs(17, 3, HERE << "re-forwarding " << entry->getReply()->sline.status << " " << entry->url());

        if (Comm::IsConnOpen(serverConn))
            unregister(serverConn);

        entry->reset();

        /* the call to reforward() has already dropped the last path off the
         * selection list. all we have now are the next path(s) to be tried.
         */
        connectStart();
    } else {
        if (Comm::IsConnOpen(serverConn))
            debugs(17, 3, HERE << "server FD " << serverConnection()->fd << " not re-forwarding status " << entry->getReply()->sline.status);
        else
            debugs(17, 3, HERE << "server (FD closed) not re-forwarding status " << entry->getReply()->sline.status);
        EBIT_CLR(entry->flags, ENTRY_FWD_HDR_WAIT);
        entry->complete();

        if (!Comm::IsConnOpen(serverConn))
            completed();

        self = NULL; // refcounted
    }
}


/**** CALLBACK WRAPPERS ************************************************************/

static void
fwdPeerSelectionCompleteWrapper(Comm::ConnectionList * unused, void *data)
{
    FwdState *fwd = (FwdState *) data;
    fwd->startConnectionOrFail();
}

static void
fwdServerClosedWrapper(int fd, void *data)
{
    FwdState *fwd = (FwdState *) data;
    fwd->serverClosed(fd);
}

#if 0
static void
fwdConnectStartWrapper(void *data)
{
    FwdState *fwd = (FwdState *) data;
    fwd->connectStart();
}
#endif

#if USE_SSL
static void
fwdNegotiateSSLWrapper(int fd, void *data)
{
    FwdState *fwd = (FwdState *) data;
    fwd->negotiateSSL(fd);
}
#endif

void
fwdConnectDoneWrapper(const Comm::ConnectionPointer &conn, comm_err_t status, int xerrno, void *data)
{
    FwdState *fwd = (FwdState *) data;
    fwd->connectDone(conn, status, xerrno);
}

/**** PRIVATE *****************************************************************/

/*
 * FwdState::checkRetry
 *
 * Return TRUE if the request SHOULD be retried.  This method is
 * called when the HTTP connection fails, or when the connection
 * is closed before server-side read the end of HTTP headers.
 */
bool
FwdState::checkRetry()
{
    if (shutting_down)
        return false;

    if (!self) { // we have aborted before the server called us back
        debugs(17, 5, HERE << "not retrying because of earlier abort");
        // we will be destroyed when the server clears its Pointer to us
        return false;
    }

    if (entry->store_status != STORE_PENDING)
        return false;

    if (!entry->isEmpty())
        return false;

    if (n_tries > 10)
        return false;

    if (origin_tries > 2)
        return false;

    if (squid_curtime - start_t > Config.Timeout.forward)
        return false;

    if (flags.dont_retry)
        return false;

    if (!checkRetriable())
        return false;

    if (request->bodyNibbled())
        return false;

    return true;
}

/*
 * FwdState::checkRetriable
 *
 * Return TRUE if this is the kind of request that can be retried
 * after a failure.  If the request is not retriable then we don't
 * want to risk sending it on a persistent connection.  Instead we'll
 * force it to go on a new HTTP connection.
 */
bool
FwdState::checkRetriable()
{
    /* If there is a request body then Squid can only try once
     * even if the method is indempotent
     */

    if (request->body_pipe != NULL)
        return false;

    /* RFC2616 9.1 Safe and Idempotent Methods */
    switch (request->method.id()) {
        /* 9.1.1 Safe Methods */

    case METHOD_GET:

    case METHOD_HEAD:
        /* 9.1.2 Idempotent Methods */

    case METHOD_PUT:

    case METHOD_DELETE:

    case METHOD_OPTIONS:

    case METHOD_TRACE:
        break;

    default:
        return false;
    }

    return true;
}

void
FwdState::serverClosed(int fd)
{
    debugs(17, 2, HERE << "FD " << fd << " " << entry->url());
    retryOrBail();
}

void
FwdState::retryOrBail()
{
    if (checkRetry()) {
        debugs(17, 3, HERE << "re-forwarding (" << n_tries << " tries, " << (squid_curtime - start_t) << " secs)");

        serverDestinations.shift(); // last one failed. try another.

        if (serverDestinations.size() > 0) {
            /* Ditch error page if it was created before.
             * A new one will be created if there's another problem */
            if (err) {
                errorStateFree(err);
                err = NULL;
            }

            connectStart();
            return;
        }
        // else bail. no more serverDestinations possible to try.

        // AYJ: cannot-forward error ??
// is this hack needed since we now have doneWithRetries() below?
//        ErrorState *anErr = errorCon(ERR_CONNECT_FAIL, HTTP_SERVICE_UNAVAILABLE, request);
//        errorAppendEntry(entry, anErr);
    }

    // TODO: should we call completed() here and move doneWithRetries there?
    doneWithRetries();

    if (self != NULL && !err && shutting_down) {
        ErrorState *anErr = errorCon(ERR_SHUTTING_DOWN, HTTP_SERVICE_UNAVAILABLE, request);
        errorAppendEntry(entry, anErr);
    }

    self = NULL;	// refcounted
}

// If the Server quits before nibbling at the request body, the body sender
// will not know (so that we can retry). Call this if we will not retry. We
// will notify the sender so that it does not get stuck waiting for space.
void
FwdState::doneWithRetries()
{
    if (request && request->body_pipe != NULL)
        request->body_pipe->expectNoConsumption();
}

// called by the server that failed after calling unregister()
void
FwdState::handleUnregisteredServerEnd()
{
    debugs(17, 2, HERE << "self=" << self << " err=" << err << ' ' << entry->url());
    assert(!Comm::IsConnOpen(serverConn));
    retryOrBail();
}

#if USE_SSL
void
FwdState::negotiateSSL(int fd)
{
    SSL *ssl = fd_table[fd].ssl;
    int ret;

    if ((ret = SSL_connect(ssl)) <= 0) {
        int ssl_error = SSL_get_error(ssl, ret);

        switch (ssl_error) {

        case SSL_ERROR_WANT_READ:
            commSetSelect(fd, COMM_SELECT_READ, fwdNegotiateSSLWrapper, this, 0);
            return;

        case SSL_ERROR_WANT_WRITE:
            commSetSelect(fd, COMM_SELECT_WRITE, fwdNegotiateSSLWrapper, this, 0);
            return;

        default:
            debugs(81, 1, "fwdNegotiateSSL: Error negotiating SSL connection on FD " << fd <<
                   ": " << ERR_error_string(ERR_get_error(), NULL) << " (" << ssl_error <<
                   "/" << ret << "/" << errno << ")");
            ErrorState *const anErr = makeConnectingError(ERR_SECURE_CONNECT_FAIL);
#ifdef EPROTO

            anErr->xerrno = EPROTO;
#else

            anErr->xerrno = EACCES;
#endif

            fail(anErr);

            if (serverConnection()->getPeer()) {
                peerConnectFailed(serverConnection()->getPeer());
            }

            serverConn->close();
            return;
        }
    }

    if (serverConnection()->getPeer() && !SSL_session_reused(ssl)) {
        if (serverConnection()->getPeer()->sslSession)
            SSL_SESSION_free(serverConnection()->getPeer()->sslSession);

        serverConnection()->getPeer()->sslSession = SSL_get1_session(ssl);
    }

    dispatch();
}

void
FwdState::initiateSSL()
{
    SSL *ssl;
    SSL_CTX *sslContext = NULL;
    const peer *peer = serverConnection()->getPeer();
    int fd = serverConnection()->fd;

    if (peer) {
        assert(peer->use_ssl);
        sslContext = peer->sslContext;
    } else {
        sslContext = Config.ssl_client.sslContext;
    }

    assert(sslContext);

    if ((ssl = SSL_new(sslContext)) == NULL) {
        debugs(83, 1, "fwdInitiateSSL: Error allocating handle: " << ERR_error_string(ERR_get_error(), NULL)  );
        ErrorState *anErr = errorCon(ERR_SOCKET_FAILURE, HTTP_INTERNAL_SERVER_ERROR, request);
        anErr->xerrno = errno;
        fail(anErr);
        self = NULL;		// refcounted
        return;
    }

    SSL_set_fd(ssl, fd);

    if (peer) {
        if (peer->ssldomain)
            SSL_set_ex_data(ssl, ssl_ex_index_server, peer->ssldomain);

#if NOT_YET

        else if (peer->name)
            SSL_set_ex_data(ssl, ssl_ex_index_server, peer->name);

#endif

        else
            SSL_set_ex_data(ssl, ssl_ex_index_server, peer->host);

        if (peer->sslSession)
            SSL_set_session(ssl, peer->sslSession);

    } else {
        SSL_set_ex_data(ssl, ssl_ex_index_server, (void*)request->GetHost());
    }

    // Create the ACL check list now, while we have access to more info.
    // The list is used in ssl_verify_cb() and is freed in ssl_free().
    if (acl_access *acl = Config.ssl_client.cert_error) {
        ACLFilledChecklist *check = new ACLFilledChecklist(acl, request, dash_str);
        check->fd(fd);
        SSL_set_ex_data(ssl, ssl_ex_index_cert_error_check, check);
    }

    fd_table[fd].ssl = ssl;
    fd_table[fd].read_method = &ssl_read_method;
    fd_table[fd].write_method = &ssl_write_method;
    negotiateSSL(fd);
}

#endif

void
FwdState::connectDone(const Comm::ConnectionPointer &conn, comm_err_t status, int xerrno)
{
    if (status != COMM_OK) {
        ErrorState *anErr = errorCon(ERR_CONNECT_FAIL, HTTP_SERVICE_UNAVAILABLE, request);
        anErr->xerrno = xerrno;
        fail(anErr);

<<<<<<< HEAD
        /* it might have been a timeout with a partially open link */
        if (conn != NULL) {
            if (conn->getPeer())
                peerConnectFailed(conn->getPeer());
=======
        ErrorState *const anErr = makeConnectingError(ERR_DNS_FAIL);
>>>>>>> 4d15c643

            conn->close();
        }
        retryOrBail();
        return;
    }

    serverConn = conn;

<<<<<<< HEAD
#if REDUNDANT_NOW
    if (Config.onoff.log_ip_on_direct && serverConnection()->peerType == HIER_DIRECT)
        updateHierarchyInfo();
#endif
=======
        comm_close(server_fd);
    } else if (status != COMM_OK) {
        assert(fs);
        ErrorState *const anErr = makeConnectingError(ERR_CONNECT_FAIL);
        anErr->xerrno = xerrno;
>>>>>>> 4d15c643

    debugs(17, 3, HERE << serverConnection() << ": '" << entry->url() << "'" );

    comm_add_close_handler(serverConnection()->fd, fwdServerClosedWrapper, this);

    if (serverConnection()->getPeer())
        peerConnectSucceded(serverConnection()->getPeer());

    updateHierarchyInfo();

#if USE_SSL
    if ((serverConnection()->getPeer() && serverConnection()->getPeer()->use_ssl) ||
            (!serverConnection()->getPeer() && request->protocol == PROTO_HTTPS)) {
        initiateSSL();
        return;
    }
#endif

    dispatch();
}

void
FwdState::connectTimeout(int fd)
{
    debugs(17, 2, "fwdConnectTimeout: FD " << fd << ": '" << entry->url() << "'" );
    assert(serverDestinations[0] != NULL);
    assert(fd == serverDestinations[0]->fd);

    if (Config.onoff.log_ip_on_direct && serverDestinations[0]->peerType == HIER_DIRECT)
        updateHierarchyInfo();

    if (entry->isEmpty()) {
        ErrorState *anErr = errorCon(ERR_CONNECT_FAIL, HTTP_GATEWAY_TIMEOUT, request);
        anErr->xerrno = ETIMEDOUT;
        fail(anErr);

        /* This marks the peer DOWN ... */
        if (serverDestinations[0]->getPeer())
            peerConnectFailed(serverDestinations[0]->getPeer());
    }

    if (Comm::IsConnOpen(serverDestinations[0])) {
        serverDestinations[0]->close();
    }
}

/**
 * Called after Forwarding path selection (via peer select) has taken place.
 * And whenever forwarding needs to attempt a new connection (routing failover)
 * We have a vector of possible localIP->remoteIP paths now ready to start being connected.
 */
void
FwdState::connectStart()
{
    assert(serverDestinations.size() > 0);

<<<<<<< HEAD
    debugs(17, 3, "fwdConnectStart: " << entry->url());
=======
    Ip::Address outgoing;
    Ip::Address client_addr;
    assert(fs);
    assert(server_fd == -1);
    debugs(17, 3, "fwdConnectStart: " << url);
>>>>>>> 4d15c643

    if (n_tries == 0) // first attempt
        request->hier.first_conn_start = current_time;

    /* connection timeout */
    int ctimeout;
    if (serverDestinations[0]->getPeer()) {
        ctimeout = serverDestinations[0]->getPeer()->connect_timeout > 0 ?
                   serverDestinations[0]->getPeer()->connect_timeout : Config.Timeout.peer_connect;
    } else {
        ctimeout = Config.Timeout.connect;
    }

    /* calculate total forwarding timeout ??? */
    int ftimeout = Config.Timeout.forward - (squid_curtime - start_t);
    if (ftimeout < 0)
        ftimeout = 5;

    if (ftimeout < ctimeout)
        ctimeout = ftimeout;

    request->flags.pinned = 0;
    if (serverDestinations[0]->peerType == PINNED) {
        ConnStateData *pinned_connection = request->pinnedConnection();
        assert(pinned_connection);
        serverDestinations[0]->fd = pinned_connection->validatePinnedConnection(request, serverDestinations[0]->getPeer());
        if (Comm::IsConnOpen(serverDestinations[0])) {
            serverConn = serverDestinations[0];
            pinned_connection->unpinConnection();
#if 0
            if (!serverDestinations[0]->getPeer())
                serverDestinations[0]->peerType = HIER_DIRECT;
#endif
            n_tries++;
            request->flags.pinned = 1;
            if (pinned_connection->pinnedAuth())
                request->flags.auth = 1;
            updateHierarchyInfo();
            dispatch();
            return;
        }
        /* Failure. Fall back on next path */
        debugs(17,2,HERE << " Pinned connection " << pinned_connection << " not valid. Releasing.");
        request->releasePinnedConnection();
        serverDestinations.shift();
        startConnectionOrFail();
        return;
    }

    // Use pconn to avoid opening a new connection.
    const char *host;
    int port;
    if (serverDestinations[0]->getPeer()) {
        host = serverDestinations[0]->getPeer()->host;
        port = serverDestinations[0]->getPeer()->http_port;
    } else {
        host = request->GetHost();
        port = request->port;
    }
    serverDestinations[0]->remote.SetPort(port);
    Comm::ConnectionPointer temp = fwdPconnPool->pop(serverDestinations[0], host, checkRetriable());

    // if we found an open persistent connection to use. use it.
    if (temp != NULL && Comm::IsConnOpen(temp)) {
        serverConn = temp;
        debugs(17, 3, HERE << "reusing pconn " << serverConnection());
        n_tries++;

        if (!serverConnection()->getPeer())
            origin_tries++;

        updateHierarchyInfo();
        comm_add_close_handler(serverConnection()->fd, fwdServerClosedWrapper, this);
        dispatch();
        return;
    }

#if URL_CHECKSUM_DEBUG
    entry->mem_obj->checkUrlChecksum();
#endif

<<<<<<< HEAD
    AsyncCall::Pointer call = commCbCall(17,3, "fwdConnectDoneWrapper", CommConnectCbPtrFun(fwdConnectDoneWrapper, this));
    Comm::ConnOpener *cs = new Comm::ConnOpener(serverDestinations[0], call, ctimeout);
    cs->setHost(host);
    AsyncJob::Start(cs);
=======
    outgoing = getOutgoingAddr(request, fs->_peer);

    // if IPv6 is disabled try to force IPv4-only outgoing.
    if (!Ip::EnableIpv6 && !outgoing.SetIPv4()) {
        debugs(50, 4, "fwdConnectStart: IPv6 is Disabled. Cannot connect from " << outgoing);
        ErrorState *anErr = errorCon(ERR_CONNECT_FAIL, HTTP_SERVICE_UNAVAILABLE, request);
        anErr->xerrno = EAFNOSUPPORT;
        fail(anErr);
        self = NULL;	// refcounted
        return;
    }

    // if IPv6 is split-stack, prefer IPv4
    if (Ip::EnableIpv6&IPV6_SPECIAL_SPLITSTACK) {
        // NP: This is not a great choice of default,
        // but with the current Internet being IPv4-majority has a higher success rate.
        // if setting to IPv4 fails we dont care, that just means to use IPv6 outgoing.
        outgoing.SetIPv4();
    }

    tos_t tos = GetTosToServer(request);

#if SO_MARK
    nfmark_t mark = GetNfmarkToServer(request);
    debugs(17, 3, "fwdConnectStart: got outgoing addr " << outgoing << ", tos " << int(tos)
                    << ", netfilter mark " << mark);
#else
    nfmark_t mark = 0;
    debugs(17, 3, "fwdConnectStart: got outgoing addr " << outgoing << ", tos " << int(tos));
#endif

    int commFlags = COMM_NONBLOCKING;
    if (request->flags.spoof_client_ip) {
        if (!fs->_peer || !fs->_peer->options.no_tproxy)
            commFlags |= COMM_TRANSPARENT;
        // else no tproxy today ...
    }

    fd = comm_openex(SOCK_STREAM, IPPROTO_TCP, outgoing, commFlags, tos, mark, url);

    debugs(17, 3, "fwdConnectStart: got TCP FD " << fd);

    if (fd < 0) {
        debugs(50, 4, "fwdConnectStart: " << xstrerror());
        ErrorState *anErr = errorCon(ERR_SOCKET_FAILURE, HTTP_INTERNAL_SERVER_ERROR, request);
        anErr->xerrno = errno;
        fail(anErr);
        self = NULL;	// refcounted
        return;
    }

    server_fd = fd;
    n_tries++;

    if (!fs->_peer)
        origin_tries++;

    request->hier.peer_local_port = comm_local_port(fd);

    /*
     * stats.conn_open is used to account for the number of
     * connections that we have open to the peer, so we can limit
     * based on the max-conn option.  We need to increment here,
     * even if the connection may fail.
     */

    if (fs->_peer) {
        fs->_peer->stats.conn_open++;
        comm_add_close_handler(fd, fwdPeerClosed, fs->_peer);
    }

    comm_add_close_handler(fd, fwdServerClosedWrapper, this);

    commSetTimeout(fd, ctimeout, fwdConnectTimeoutWrapper, this);

    updateHierarchyInfo();
    commConnectStart(fd, host, port, fwdConnectDoneWrapper, this);
}

void
FwdState::startComplete(FwdServer * theServers)
{
    debugs(17, 3, "fwdStartComplete: " << entry->url()  );

    if (theServers != NULL) {
        servers = theServers;
        connectStart();
    } else {
        startFail();
    }
}

void
FwdState::startFail()
{
    debugs(17, 3, "fwdStartFail: " << entry->url()  );
    ErrorState *anErr = errorCon(ERR_CANNOT_FORWARD, HTTP_SERVICE_UNAVAILABLE, request);
    anErr->xerrno = errno;
    fail(anErr);
    self = NULL;	// refcounted
>>>>>>> 4d15c643
}

void
FwdState::dispatch()
{
    debugs(17, 3, HERE << clientConn << ": Fetching '" << RequestMethodStr(request->method) << " " << entry->url() << "'");
    /*
     * Assert that server_fd is set.  This is to guarantee that fwdState
     * is attached to something and will be deallocated when server_fd
     * is closed.
     */
    assert(Comm::IsConnOpen(serverConn));

    fd_note(serverConnection()->fd, entry->url());

    fd_table[serverConnection()->fd].noteUse(fwdPconnPool);

    /*assert(!EBIT_TEST(entry->flags, ENTRY_DISPATCHED)); */
    assert(entry->ping_status != PING_WAITING);

    assert(entry->lock_count);

    EBIT_SET(entry->flags, ENTRY_DISPATCHED);

    netdbPingSite(request->GetHost());

    /* Update server side TOS and Netfilter mark if using persistent connections. */
    if (Config.onoff.server_pconns) {
        if (Ip::Qos::TheConfig.isAclTosActive()) {
            tos_t tos = GetTosToServer(request);
            Ip::Qos::setSockTos(server_fd, tos);
        }
#if SO_MARK
        if (Ip::Qos::TheConfig.isAclNfmarkActive()) {
            nfmark_t mark = GetNfmarkToServer(request);
            Ip::Qos::setSockNfmark(server_fd, mark);
        }
#endif
    }

    /* Retrieves remote server TOS or MARK value, and stores it as part of the
     * original client request FD object. It is later used to forward
     * remote server's TOS/MARK in the response to the client in case of a MISS.
     */
<<<<<<< HEAD
    fde * clientFde = &fd_table[clientConn->fd];
    if (clientFde) {
        int tos = 1;
        int tos_len = sizeof(tos);
        clientFde->upstreamTOS = 0;
        if (setsockopt(serverConnection()->fd, SOL_IP, IP_RECVTOS, &tos, tos_len)==0) {
            unsigned char buf[512];
            int len = 512;
            if (getsockopt(serverConnection()->fd, SOL_IP, IP_PKTOPTIONS, buf, (socklen_t*)&len) == 0) {
                /* Parse the PKTOPTIONS structure to locate the TOS data message
                 * prepared in the kernel by the ZPH incoming TCP TOS preserving
                 * patch.
                 */
                unsigned char * pbuf = buf;
                while (pbuf-buf < len) {
                    struct cmsghdr *o = (struct cmsghdr*)pbuf;
                    if (o->cmsg_len<=0)
                        break;

                    if (o->cmsg_level == SOL_IP && o->cmsg_type == IP_TOS) {
                        int *tmp = (int*)CMSG_DATA(o);
                        clientFde->upstreamTOS = (unsigned char)*tmp;
                        break;
                    }
                    pbuf += CMSG_LEN(o->cmsg_len);
                }
            } else {
                debugs(33, DBG_IMPORTANT, "ZPH: error in getsockopt(IP_PKTOPTIONS) on FD " << serverConnection()->fd << " " << xstrerror());
            }
        } else {
            debugs(33, DBG_IMPORTANT, "ZPH: error in setsockopt(IP_RECVTOS) on FD " << serverConnection()->fd << " " << xstrerror());
=======
    if (Ip::Qos::TheConfig.isHitNfmarkActive()) {
        fde * clientFde = &fd_table[client_fd];
        fde * servFde = &fd_table[server_fd];
        if (clientFde && servFde) {
            /* Get the netfilter mark for the connection */
            Ip::Qos::getNfmarkFromServer(server_fd, servFde, clientFde);
        }
    }

#if _SQUID_LINUX_
    /* Bug 2537: The TOS forward part of QOS only applies to patched Linux kernels. */
    if (Ip::Qos::TheConfig.isHitTosActive()) {
        fde * clientFde = &fd_table[client_fd];
        if (clientFde) {
            /* Get the TOS value for the packet */
            Ip::Qos::getTosFromServer(server_fd, clientFde);
>>>>>>> 4d15c643
        }
    }
#endif

    if (serverConnection()->getPeer() != NULL) {
        serverConnection()->getPeer()->stats.fetches++;
        request->peer_login = serverConnection()->getPeer()->login;
        request->peer_domain = serverConnection()->getPeer()->domain;
        httpStart(this);
    } else {
        request->peer_login = NULL;
        request->peer_domain = NULL;

        switch (request->protocol) {
#if USE_SSL

        case PROTO_HTTPS:
            httpStart(this);
            break;
#endif

        case PROTO_HTTP:
            httpStart(this);
            break;

        case PROTO_GOPHER:
            gopherStart(this);
            break;

        case PROTO_FTP:
            ftpStart(this);
            break;

        case PROTO_CACHEOBJ:

        case PROTO_INTERNAL:

        case PROTO_URN:
            fatal_dump("Should never get here");
            break;

        case PROTO_WHOIS:
            whoisStart(this);
            break;

        case PROTO_WAIS:	/* Not implemented */

        default:
            debugs(17, 1, "fwdDispatch: Cannot retrieve '" << entry->url() << "'" );
            ErrorState *anErr = errorCon(ERR_UNSUP_REQ, HTTP_BAD_REQUEST, request);
            fail(anErr);
            /*
             * Force a persistent connection to be closed because
             * some Netscape browsers have a bug that sends CONNECT
             * requests as GET's over persistent connections.
             */
            request->flags.proxy_keepalive = 0;
            /*
             * Set the dont_retry flag because this is not a
             * transient (network) error; its a bug.
             */
            flags.dont_retry = 1;
            if (Comm::IsConnOpen(serverConn)) {
                serverConn->close();
            }
            break;
        }
    }
}

/*
 * FwdState::reforward
 *
 * returns TRUE if the transaction SHOULD be re-forwarded to the
 * next choice in the FwdServers list.  This method is called when
 * server-side communication completes normally, or experiences
 * some error after receiving the end of HTTP headers.
 */
int
FwdState::reforward()
{
    StoreEntry *e = entry;
    http_status s;
    assert(e->store_status == STORE_PENDING);
    assert(e->mem_obj);
#if URL_CHECKSUM_DEBUG

    e->mem_obj->checkUrlChecksum();
#endif

    debugs(17, 3, HERE << e->url() << "?" );

    if (!EBIT_TEST(e->flags, ENTRY_FWD_HDR_WAIT)) {
        debugs(17, 3, HERE << "No, ENTRY_FWD_HDR_WAIT isn't set");
        return 0;
    }

    if (n_tries > Config.forward_max_tries)
        return 0;

    if (origin_tries > 1)
        return 0;

    if (request->bodyNibbled())
        return 0;

    serverDestinations.shift();

    if (serverDestinations.size() == 0) {
        debugs(17, 3, HERE << "No alternative forwarding paths left");
        return 0;
    }

    s = e->getReply()->sline.status;
    debugs(17, 3, HERE << "status " << s);
    return reforwardableStatus(s);
}

/**
 * Create "503 Service Unavailable" or "504 Gateway Timeout" error depending
 * on whether this is a validation request. RFC 2616 says that we MUST reply
 * with "504 Gateway Timeout" if validation fails and cached reply has
 * proxy-revalidate, must-revalidate or s-maxage Cache-Control directive.
 */
ErrorState *
FwdState::makeConnectingError(const err_type type) const
{
    return errorCon(type, request->flags.need_validation ?
                    HTTP_GATEWAY_TIMEOUT : HTTP_SERVICE_UNAVAILABLE, request);
}

static void
fwdStats(StoreEntry * s)
{
    int i;
    int j;
    storeAppendPrintf(s, "Status");

    for (j = 0; j <= MAX_FWD_STATS_IDX; j++) {
        storeAppendPrintf(s, "\ttry#%d", j + 1);
    }

    storeAppendPrintf(s, "\n");

    for (i = 0; i <= (int) HTTP_INVALID_HEADER; i++) {
        if (FwdReplyCodes[0][i] == 0)
            continue;

        storeAppendPrintf(s, "%3d", i);

        for (j = 0; j <= MAX_FWD_STATS_IDX; j++) {
            storeAppendPrintf(s, "\t%d", FwdReplyCodes[j][i]);
        }

        storeAppendPrintf(s, "\n");
    }
}


/**** STATIC MEMBER FUNCTIONS *************************************************/

bool
FwdState::reforwardableStatus(http_status s)
{
    switch (s) {

    case HTTP_BAD_GATEWAY:

    case HTTP_GATEWAY_TIMEOUT:
        return true;

    case HTTP_FORBIDDEN:

    case HTTP_INTERNAL_SERVER_ERROR:

    case HTTP_NOT_IMPLEMENTED:

    case HTTP_SERVICE_UNAVAILABLE:
        return Config.retry.onerror;

    default:
        return false;
    }

    /* NOTREACHED */
}

/**
 * Decide where details need to be gathered to correctly describe a persistent connection.
 * What is needed:
 *  -  the address/port details about this link
 *  -  domain name of server at other end of this link (either peer or requested host)
 */
void
FwdState::pconnPush(Comm::ConnectionPointer &conn, const char *domain)
{
    if (conn->getPeer()) {
        fwdPconnPool->push(conn, conn->getPeer()->name);
    } else {
        fwdPconnPool->push(conn, domain);
    }
}

void
FwdState::initModule()
{
#if WIP_FWD_LOG

    if (logfile)
        (void) 0;
    else if (NULL == Config.Log.forward)
        (void) 0;
    else
        logfile = logfileOpen(Config.Log.forward, 0, 1);

#endif

    RegisterWithCacheManager();
}

void
FwdState::RegisterWithCacheManager(void)
{
    CacheManager::GetInstance()->
    registerAction("forward", "Request Forwarding Statistics", fwdStats, 0, 1);
}

void
FwdState::logReplyStatus(int tries, http_status status)
{
    if (status > HTTP_INVALID_HEADER)
        return;

    assert(tries >= 0);

    if (tries > MAX_FWD_STATS_IDX)
        tries = MAX_FWD_STATS_IDX;

    FwdReplyCodes[tries][status]++;
}

/** From Comment #5 by Henrik Nordstrom made at
http://www.squid-cache.org/bugs/show_bug.cgi?id=2391 on 2008-09-19

updateHierarchyInfo should be called each time a new path has been
selected or when more information about the path is available (i.e. the
server IP), and when it's called it needs to be given reasonable
arguments describing the now selected path..

It does not matter from a functional perspective if it gets called a few
times more than what is really needed, but calling it too often may
obviously hurt performance.
*/
// updates HierarchyLogEntry, guessing nextHop and its format
void
FwdState::updateHierarchyInfo()
{
    assert(request);

    assert(serverDestinations.size() > 0);

    char nextHop[256];

    if (serverConnection()->getPeer()) {
        // went to peer, log peer host name
        snprintf(nextHop,256,"%s", serverConnection()->getPeer()->name);
    } else {
        // went DIRECT, must honor log_ip_on_direct
        if (!Config.onoff.log_ip_on_direct)
            snprintf(nextHop,256,"%s",request->GetHost()); // domain name
        else
            serverConnection()->remote.NtoA(nextHop, 256);
    }

    request->hier.peer_local_port = serverConnection()->local.GetPort();

    assert(nextHop[0]);
    hierarchyNote(&request->hier, serverConnection()->peerType, nextHop);
}


/**** PRIVATE NON-MEMBER FUNCTIONS ********************************************/

/*
 * DPW 2007-05-19
 * Formerly static, but now used by client_side_request.cc
 */
/// Checks for a TOS value to apply depending on the ACL
tos_t
aclMapTOS(acl_tos * head, ACLChecklist * ch)
{
    acl_tos *l;

    for (l = head; l; l = l->next) {
        if (!l->aclList || ch->matchAclListFast(l->aclList))
            return l->tos;
    }

    return 0;
}

<<<<<<< HEAD
void
getOutgoingAddress(HttpRequest * request, Comm::ConnectionPointer conn)
=======
/// Checks for a netfilter mark value to apply depending on the ACL
nfmark_t
aclMapNfmark(acl_nfmark * head, ACLChecklist * ch)
{
    acl_nfmark *l;

    for (l = head; l; l = l->next) {
        if (!l->aclList || ch->matchAclListFast(l->aclList))
            return l->nfmark;
    }

    return 0;
}

Ip::Address
getOutgoingAddr(HttpRequest * request, struct peer *dst_peer)
>>>>>>> 4d15c643
{
    /* skip if an outgoing address is already set. */
    if (!conn->local.IsAnyAddr()) return;

    // maybe use TPROXY client address
    if (request && request->flags.spoof_client_ip) {
        if (!conn->getPeer() || !conn->getPeer()->options.no_tproxy) {
#if FOLLOW_X_FORWARDED_FOR && LINUX_NETFILTER
            if (Config.onoff.tproxy_uses_indirect_client)
                conn->local = request->indirect_client_addr;
            else
#endif
                conn->local = request->client_addr;
            // some flags need setting on the socket to use this address
            conn->flags |= COMM_DOBIND;
            conn->flags |= COMM_TRANSPARENT;
            return;
        }
        // else no tproxy today ...
    }

    if (!Config.accessList.outgoing_address) {
        return; // anything will do.
    }

    ACLFilledChecklist ch(NULL, request, NULL);
    ch.dst_peer = conn->getPeer();
    ch.dst_addr = conn->remote;

    // TODO use the connection details in ACL.
    // needs a bit of rework in ACLFilledChecklist to use Comm::Connection instead of ConnStateData

    if (request) {
#if FOLLOW_X_FORWARDED_FOR
        if (Config.onoff.acl_uses_indirect_client)
            ch.src_addr = request->indirect_client_addr;
        else
#endif
            ch.src_addr = request->client_addr;
        ch.my_addr = request->my_addr;
    }

    acl_address *l;
    for (l = Config.accessList.outgoing_address; l; l = l->next) {

        /* check if the outgoing address is usable to the destination */
        if (conn->remote.IsIPv4() != l->addr.IsIPv4()) continue;

        /* check ACLs for this outgoing address */
        if (!l->aclList || ch.matchAclListFast(l->aclList)) {
            conn->local = l->addr;
            return;
        }
    }
}

tos_t
GetTosToServer(HttpRequest * request)
{
    ACLFilledChecklist ch(NULL, request, NULL);

    if (request) {
        ch.src_addr = request->client_addr;
        ch.my_addr = request->my_addr;
    }

    return aclMapTOS(Ip::Qos::TheConfig.tosToServer, &ch);
}

nfmark_t
GetNfmarkToServer(HttpRequest * request)
{
    ACLFilledChecklist ch(NULL, request, NULL);

    if (request) {
        ch.src_addr = request->client_addr;
        ch.my_addr = request->my_addr;
    }

    return aclMapNfmark(Ip::Qos::TheConfig.nfmarkToServer, &ch);
}


/**** WIP_FWD_LOG *************************************************************/

#if WIP_FWD_LOG
void
fwdUninit(void)
{
    if (NULL == logfile)
        return;

    logfileClose(logfile);

    logfile = NULL;
}

void
fwdLogRotate(void)
{
    if (logfile)
        logfileRotate(logfile);
}

static void
FwdState::log()
{
    if (NULL == logfile)
        return;

    logfilePrintf(logfile, "%9d.%03d %03d %s %s\n",
                  (int) current_time.tv_sec,
                  (int) current_time.tv_usec / 1000,
                  last_status,
                  RequestMethodStr(request->method),
                  request->canonical);
}

void
FwdState::status(http_status s)
{
    last_status = s;
}

#endif<|MERGE_RESOLUTION|>--- conflicted
+++ resolved
@@ -682,18 +682,14 @@
 FwdState::connectDone(const Comm::ConnectionPointer &conn, comm_err_t status, int xerrno)
 {
     if (status != COMM_OK) {
-        ErrorState *anErr = errorCon(ERR_CONNECT_FAIL, HTTP_SERVICE_UNAVAILABLE, request);
+        ErrorState *const anErr = makeConnectingError(ERR_CONNECT_FAIL);
         anErr->xerrno = xerrno;
         fail(anErr);
 
-<<<<<<< HEAD
         /* it might have been a timeout with a partially open link */
         if (conn != NULL) {
             if (conn->getPeer())
                 peerConnectFailed(conn->getPeer());
-=======
-        ErrorState *const anErr = makeConnectingError(ERR_DNS_FAIL);
->>>>>>> 4d15c643
 
             conn->close();
         }
@@ -703,18 +699,10 @@
 
     serverConn = conn;
 
-<<<<<<< HEAD
 #if REDUNDANT_NOW
     if (Config.onoff.log_ip_on_direct && serverConnection()->peerType == HIER_DIRECT)
         updateHierarchyInfo();
 #endif
-=======
-        comm_close(server_fd);
-    } else if (status != COMM_OK) {
-        assert(fs);
-        ErrorState *const anErr = makeConnectingError(ERR_CONNECT_FAIL);
-        anErr->xerrno = xerrno;
->>>>>>> 4d15c643
 
     debugs(17, 3, HERE << serverConnection() << ": '" << entry->url() << "'" );
 
@@ -771,15 +759,7 @@
 {
     assert(serverDestinations.size() > 0);
 
-<<<<<<< HEAD
     debugs(17, 3, "fwdConnectStart: " << entry->url());
-=======
-    Ip::Address outgoing;
-    Ip::Address client_addr;
-    assert(fs);
-    assert(server_fd == -1);
-    debugs(17, 3, "fwdConnectStart: " << url);
->>>>>>> 4d15c643
 
     if (n_tries == 0) // first attempt
         request->hier.first_conn_start = current_time;
@@ -861,113 +841,10 @@
     entry->mem_obj->checkUrlChecksum();
 #endif
 
-<<<<<<< HEAD
     AsyncCall::Pointer call = commCbCall(17,3, "fwdConnectDoneWrapper", CommConnectCbPtrFun(fwdConnectDoneWrapper, this));
     Comm::ConnOpener *cs = new Comm::ConnOpener(serverDestinations[0], call, ctimeout);
     cs->setHost(host);
     AsyncJob::Start(cs);
-=======
-    outgoing = getOutgoingAddr(request, fs->_peer);
-
-    // if IPv6 is disabled try to force IPv4-only outgoing.
-    if (!Ip::EnableIpv6 && !outgoing.SetIPv4()) {
-        debugs(50, 4, "fwdConnectStart: IPv6 is Disabled. Cannot connect from " << outgoing);
-        ErrorState *anErr = errorCon(ERR_CONNECT_FAIL, HTTP_SERVICE_UNAVAILABLE, request);
-        anErr->xerrno = EAFNOSUPPORT;
-        fail(anErr);
-        self = NULL;	// refcounted
-        return;
-    }
-
-    // if IPv6 is split-stack, prefer IPv4
-    if (Ip::EnableIpv6&IPV6_SPECIAL_SPLITSTACK) {
-        // NP: This is not a great choice of default,
-        // but with the current Internet being IPv4-majority has a higher success rate.
-        // if setting to IPv4 fails we dont care, that just means to use IPv6 outgoing.
-        outgoing.SetIPv4();
-    }
-
-    tos_t tos = GetTosToServer(request);
-
-#if SO_MARK
-    nfmark_t mark = GetNfmarkToServer(request);
-    debugs(17, 3, "fwdConnectStart: got outgoing addr " << outgoing << ", tos " << int(tos)
-                    << ", netfilter mark " << mark);
-#else
-    nfmark_t mark = 0;
-    debugs(17, 3, "fwdConnectStart: got outgoing addr " << outgoing << ", tos " << int(tos));
-#endif
-
-    int commFlags = COMM_NONBLOCKING;
-    if (request->flags.spoof_client_ip) {
-        if (!fs->_peer || !fs->_peer->options.no_tproxy)
-            commFlags |= COMM_TRANSPARENT;
-        // else no tproxy today ...
-    }
-
-    fd = comm_openex(SOCK_STREAM, IPPROTO_TCP, outgoing, commFlags, tos, mark, url);
-
-    debugs(17, 3, "fwdConnectStart: got TCP FD " << fd);
-
-    if (fd < 0) {
-        debugs(50, 4, "fwdConnectStart: " << xstrerror());
-        ErrorState *anErr = errorCon(ERR_SOCKET_FAILURE, HTTP_INTERNAL_SERVER_ERROR, request);
-        anErr->xerrno = errno;
-        fail(anErr);
-        self = NULL;	// refcounted
-        return;
-    }
-
-    server_fd = fd;
-    n_tries++;
-
-    if (!fs->_peer)
-        origin_tries++;
-
-    request->hier.peer_local_port = comm_local_port(fd);
-
-    /*
-     * stats.conn_open is used to account for the number of
-     * connections that we have open to the peer, so we can limit
-     * based on the max-conn option.  We need to increment here,
-     * even if the connection may fail.
-     */
-
-    if (fs->_peer) {
-        fs->_peer->stats.conn_open++;
-        comm_add_close_handler(fd, fwdPeerClosed, fs->_peer);
-    }
-
-    comm_add_close_handler(fd, fwdServerClosedWrapper, this);
-
-    commSetTimeout(fd, ctimeout, fwdConnectTimeoutWrapper, this);
-
-    updateHierarchyInfo();
-    commConnectStart(fd, host, port, fwdConnectDoneWrapper, this);
-}
-
-void
-FwdState::startComplete(FwdServer * theServers)
-{
-    debugs(17, 3, "fwdStartComplete: " << entry->url()  );
-
-    if (theServers != NULL) {
-        servers = theServers;
-        connectStart();
-    } else {
-        startFail();
-    }
-}
-
-void
-FwdState::startFail()
-{
-    debugs(17, 3, "fwdStartFail: " << entry->url()  );
-    ErrorState *anErr = errorCon(ERR_CANNOT_FORWARD, HTTP_SERVICE_UNAVAILABLE, request);
-    anErr->xerrno = errno;
-    fail(anErr);
-    self = NULL;	// refcounted
->>>>>>> 4d15c643
 }
 
 void
@@ -980,6 +857,17 @@
      * is closed.
      */
     assert(Comm::IsConnOpen(serverConn));
+
+    tos_t tos = GetTosToServer(request);
+
+#if SO_MARK
+    nfmark_t mark = GetNfmarkToServer(request);
+    debugs(17, 3, HERE << "got outgoing addr " << serverConn << ", tos " << int(tos)
+                    << ", netfilter mark " << mark);
+#else
+    nfmark_t mark = 0;
+    debugs(17, 3, HERE << "got outgoing addr " << serverConn << ", tos " << int(tos));
+#endif
 
     fd_note(serverConnection()->fd, entry->url());
 
@@ -1012,56 +900,22 @@
      * original client request FD object. It is later used to forward
      * remote server's TOS/MARK in the response to the client in case of a MISS.
      */
-<<<<<<< HEAD
-    fde * clientFde = &fd_table[clientConn->fd];
-    if (clientFde) {
-        int tos = 1;
-        int tos_len = sizeof(tos);
-        clientFde->upstreamTOS = 0;
-        if (setsockopt(serverConnection()->fd, SOL_IP, IP_RECVTOS, &tos, tos_len)==0) {
-            unsigned char buf[512];
-            int len = 512;
-            if (getsockopt(serverConnection()->fd, SOL_IP, IP_PKTOPTIONS, buf, (socklen_t*)&len) == 0) {
-                /* Parse the PKTOPTIONS structure to locate the TOS data message
-                 * prepared in the kernel by the ZPH incoming TCP TOS preserving
-                 * patch.
-                 */
-                unsigned char * pbuf = buf;
-                while (pbuf-buf < len) {
-                    struct cmsghdr *o = (struct cmsghdr*)pbuf;
-                    if (o->cmsg_len<=0)
-                        break;
-
-                    if (o->cmsg_level == SOL_IP && o->cmsg_type == IP_TOS) {
-                        int *tmp = (int*)CMSG_DATA(o);
-                        clientFde->upstreamTOS = (unsigned char)*tmp;
-                        break;
-                    }
-                    pbuf += CMSG_LEN(o->cmsg_len);
-                }
-            } else {
-                debugs(33, DBG_IMPORTANT, "ZPH: error in getsockopt(IP_PKTOPTIONS) on FD " << serverConnection()->fd << " " << xstrerror());
-            }
-        } else {
-            debugs(33, DBG_IMPORTANT, "ZPH: error in setsockopt(IP_RECVTOS) on FD " << serverConnection()->fd << " " << xstrerror());
-=======
     if (Ip::Qos::TheConfig.isHitNfmarkActive()) {
-        fde * clientFde = &fd_table[client_fd];
-        fde * servFde = &fd_table[server_fd];
+        fde * clientFde = &fd_table[clientConn->fd]; // XXX: move the fd_table access into Ip::Qos
+        fde * servFde = &fd_table[serverConnection()->fd];
         if (clientFde && servFde) {
             /* Get the netfilter mark for the connection */
-            Ip::Qos::getNfmarkFromServer(server_fd, servFde, clientFde);
+            Ip::Qos::getNfmarkFromServer(serverConnection()->fd, servFde, clientFde);
         }
     }
 
 #if _SQUID_LINUX_
     /* Bug 2537: The TOS forward part of QOS only applies to patched Linux kernels. */
     if (Ip::Qos::TheConfig.isHitTosActive()) {
-        fde * clientFde = &fd_table[client_fd];
+        fde * clientFde = &fd_table[clientConn->fd]; // XXX: move the fd_table access into Ip::Qos
         if (clientFde) {
             /* Get the TOS value for the packet */
-            Ip::Qos::getTosFromServer(server_fd, clientFde);
->>>>>>> 4d15c643
+            Ip::Qos::getTosFromServer(serverConnection()->fd, clientFde);
         }
     }
 #endif
@@ -1363,10 +1217,6 @@
     return 0;
 }
 
-<<<<<<< HEAD
-void
-getOutgoingAddress(HttpRequest * request, Comm::ConnectionPointer conn)
-=======
 /// Checks for a netfilter mark value to apply depending on the ACL
 nfmark_t
 aclMapNfmark(acl_nfmark * head, ACLChecklist * ch)
@@ -1381,9 +1231,8 @@
     return 0;
 }
 
-Ip::Address
-getOutgoingAddr(HttpRequest * request, struct peer *dst_peer)
->>>>>>> 4d15c643
+void
+getOutgoingAddress(HttpRequest * request, Comm::ConnectionPointer conn)
 {
     /* skip if an outgoing address is already set. */
     if (!conn->local.IsAnyAddr()) return;
