--- conflicted
+++ resolved
@@ -67,12 +67,8 @@
     bool persistent() const;
 
 public:
-<<<<<<< HEAD
-    /// transport protocol version for this message
-=======
     /// HTTP-Version field in the first line of the message.
     /// see draft-ietf-httpbis-p1-messaging-26 section 3.1
->>>>>>> e8dca475
     Http::ProtocolVersion http_ver;
 
     HttpHeader header;
@@ -86,12 +82,6 @@
 
     int64_t content_length;
 
-<<<<<<< HEAD
-    /// URL scheme protocol (if relevant)
-    AnyP::ProtocolType protocol;
-
-=======
->>>>>>> e8dca475
     HttpMsgParseState pstate;   /* the current parsing state */
 
     BodyPipe::Pointer body_pipe; // optional pipeline to receive message body
