/*
 * Copyright (C) 1996-2015 The Squid Software Foundation and contributors
 *
 * Squid software is distributed under GPLv2+ license and includes
 * contributions from numerous individuals and organizations.
 * Please see the COPYING and CONTRIBUTORS files for details.
 */

#ifndef SQUID__SRC_CLIENTINFO_H
#define SQUID__SRC_CLIENTINFO_H

#include "base/ByteCounter.h"
#include "cbdata.h"
#include "enums.h"
#include "hash.h"
#include "ip/Address.h"
#include "LogTags.h"
<<<<<<< HEAD
#include "typedefs.h" //for kb_t
=======
#include "typedefs.h"

>>>>>>> abe01913
#include <deque>

#if USE_DELAY_POOLS
class CommQuotaQueue;
#endif

class ClientInfo
{
public:
    hash_link hash;             /* must be first */

    Ip::Address addr;

    struct {
        int result_hist[LOG_TYPE_MAX];
        int n_requests;
        ByteCounter kbytes_in;
        ByteCounter kbytes_out;
        ByteCounter hit_kbytes_out;
    } Http, Icp;

    struct {
        time_t time;
        int n_req;
        int n_denied;
    } cutoff;
    int n_established;          /* number of current established connections */
    time_t last_seen;
#if USE_DELAY_POOLS
    double writeSpeedLimit;///< Write speed limit in bytes per second, can be less than 1, if too close to zero this could result in timeouts from client
    double prevTime; ///< previous time when we checked
    double bucketSize; ///< how much can be written now
    double bucketSizeLimit;  ///< maximum bucket size
    bool writeLimitingActive; ///< Is write limiter active
    bool firstTimeConnection;///< is this first time connection for this client

    CommQuotaQueue *quotaQueue; ///< clients waiting for more write quota
    int rationedQuota; ///< precomputed quota preserving fairness among clients
    int rationedCount; ///< number of clients that will receive rationedQuota
    bool selectWaiting; ///< is between commSetSelect and commHandleWrite
    bool eventWaiting; ///< waiting for commHandleWriteHelper event to fire

    // all those functions access Comm fd_table and are defined in comm.cc
    bool hasQueue() const;  ///< whether any clients are waiting for write quota
    bool hasQueue(const CommQuotaQueue*) const;  ///< has a given queue
    unsigned int quotaEnqueue(int fd); ///< client starts waiting in queue; create the queue if necessary
    int quotaPeekFd() const; ///< retuns the next fd reservation
    unsigned int quotaPeekReserv() const; ///< returns the next reserv. to pop
    void quotaDequeue(); ///< pops queue head from queue
    void kickQuotaQueue(); ///< schedule commHandleWriteHelper call
    int quotaForDequed(); ///< allocate quota for a just dequeued client
    void refillBucket(); ///< adds bytes to bucket based on rate and time

    void quotaDumpQueue(); ///< dumps quota queue for debugging

    /**
     * Configure client write limiting (note:"client" here means - IP). It is called
     * by httpAccept in client_side.cc, where the initial bucket size (anInitialBurst)
     * computed, using the configured maximum bucket vavlue and configured initial
     * bucket value(50% by default).
     *
     * \param  writeSpeedLimit is speed limit configured in config for this pool
     * \param  initialBurst is initial bucket size to use for this client(i.e. client can burst at first)
     *  \param highWatermark is maximum bucket value
     */
    void setWriteLimiter(const int aWriteSpeedLimit, const double anInitialBurst, const double aHighWatermark);
#endif /* USE_DELAY_POOLS */
};

#if USE_DELAY_POOLS
// a queue of Comm clients waiting for I/O quota controlled by delay pools
class CommQuotaQueue
{
    CBDATA_CLASS(CommQuotaQueue);

public:
    CommQuotaQueue(ClientInfo *info);
    ~CommQuotaQueue();

    bool empty() const { return fds.empty(); }
    size_t size() const { return fds.size(); }
    int front() const { return fds.front(); }
    unsigned int enqueue(int fd);
    void dequeue();

    ClientInfo *clientInfo; ///< bucket responsible for quota maintenance

    // these counters might overflow; that is OK because they are for IDs only
    int ins; ///< number of enqueue calls, used to generate a "reservation" ID
    int outs; ///< number of dequeue calls, used to check the "reservation" ID

private:
    // TODO: optimize using a Ring- or List-based store?
    typedef std::deque<int> Store;
    Store fds; ///< descriptor queue
};
#endif /* USE_DELAY_POOLS */

#endif
<|MERGE_RESOLUTION|>--- conflicted
+++ resolved
@@ -15,12 +15,8 @@
 #include "hash.h"
 #include "ip/Address.h"
 #include "LogTags.h"
-<<<<<<< HEAD
 #include "typedefs.h" //for kb_t
-=======
-#include "typedefs.h"
 
->>>>>>> abe01913
 #include <deque>
 
 #if USE_DELAY_POOLS
