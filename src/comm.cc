--- conflicted
+++ resolved
@@ -1504,10 +1504,6 @@
 {
 #if USE_SSL
     fde *F = &fd_table[fd];
-<<<<<<< HEAD
-
-=======
->>>>>>> 26ac0430
     if (F->ssl)
         ssl_shutdown_method(fd);
 
