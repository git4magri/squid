/*
 * DEBUG: section 05    Socket Functions
 * AUTHOR: Harvest Derived
 *
 * SQUID Web Proxy Cache          http://www.squid-cache.org/
 * ----------------------------------------------------------
 *
 *  Squid is the result of efforts by numerous individuals from
 *  the Internet community; see the CONTRIBUTORS file for full
 *  details.   Many organizations have provided support for Squid's
 *  development; see the SPONSORS file for full details.  Squid is
 *  Copyrighted (C) 2001 by the Regents of the University of
 *  California; see the COPYRIGHT file for full details.  Squid
 *  incorporates software developed and/or copyrighted by other
 *  sources; see the CREDITS file for full details.
 *
 *  This program is free software; you can redistribute it and/or modify
 *  it under the terms of the GNU General Public License as published by
 *  the Free Software Foundation; either version 2 of the License, or
 *  (at your option) any later version.
 *
 *  This program is distributed in the hope that it will be useful,
 *  but WITHOUT ANY WARRANTY; without even the implied warranty of
 *  MERCHANTABILITY or FITNESS FOR A PARTICULAR PURPOSE.  See the
 *  GNU General Public License for more details.
 *
 *  You should have received a copy of the GNU General Public License
 *  along with this program; if not, write to the Free Software
 *  Foundation, Inc., 59 Temple Place, Suite 330, Boston, MA 02111, USA.
 *
 *
 * Copyright (c) 2003, Robert Collins <robertc@squid-cache.org>
 */

#include "squid.h"
#include "base/AsyncCall.h"
#include "StoreIOBuffer.h"
#include "comm.h"
#include "event.h"
#include "fde.h"
#include "comm/AcceptLimiter.h"
#include "comm/comm_internal.h"
#include "comm/Connection.h"
#include "comm/ListenStateData.h"
#include "CommIO.h"
#include "CommRead.h"
#include "MemBuf.h"
#include "pconn.h"
#include "SquidTime.h"
#include "CommCalls.h"
#include "DescriptorSet.h"
#include "icmp/net_db.h"
#include "ip/Address.h"
#include "ip/Intercept.h"
#include "ip/tools.h"

#if defined(_SQUID_CYGWIN_)
#include <sys/ioctl.h>
#endif
#ifdef HAVE_NETINET_TCP_H
#include <netinet/tcp.h>
#endif

/*
 * New C-like simple comm code. This stuff is a mess and doesn't really buy us anything.
 */

typedef enum {
    IOCB_NONE,
    IOCB_READ,
    IOCB_WRITE
} iocb_type;

static void commStopHalfClosedMonitor(int fd);
static IOCB commHalfClosedReader;
static void comm_init_opened(int new_socket, Ip::Address &addr, unsigned char TOS, const char *note, struct addrinfo *AI);
static int comm_apply_flags(int new_socket, Ip::Address &addr, int flags, struct addrinfo *AI);


struct comm_io_callback_t {
    iocb_type type;
    int fd;
    AsyncCall::Pointer callback;
    char *buf;
    FREE *freefunc;
    int size;
    int offset;
    comm_err_t errcode;
    int xerrno;

    bool active() const { return callback != NULL; }
};

struct _comm_fd {
    int fd;
    comm_io_callback_t	readcb;
    comm_io_callback_t	writecb;
};
typedef struct _comm_fd comm_fd_t;
comm_fd_t *commfd_table;

// TODO: make this a comm_io_callback_t method?
bool
commio_has_callback(int fd, iocb_type type, comm_io_callback_t *ccb)
{
    assert(ccb->fd == fd);
    assert(ccb->type == type);
    return ccb->active();
}

/*
 * Configure comm_io_callback_t for I/O
 *
 * @param fd		filedescriptor
 * @param ccb		comm io callback
 * @param cb		callback
 * @param cbdata	callback data (must be cbdata'ed)
 * @param buf		buffer, if applicable
 * @param freefunc	freefunc, if applicable
 * @param size		buffer size
 */
static void
commio_set_callback(int fd, iocb_type type, comm_io_callback_t *ccb,
                    AsyncCall::Pointer &cb, char *buf, FREE *freefunc, int size)
{
    assert(!ccb->active());
    assert(ccb->type == type);
    assert(cb != NULL);
    ccb->fd = fd;
    ccb->callback = cb;
    ccb->buf = buf;
    ccb->freefunc = freefunc;
    ccb->size = size;
    ccb->offset = 0;
}


// Schedule the callback call and clear the callback
static void
commio_finish_callback(int fd, comm_io_callback_t *ccb, comm_err_t code, int xerrno)
{
    debugs(5, 3, "commio_finish_callback: called for FD " << fd << " (" <<
           code << ", " << xerrno << ")");
    assert(ccb->active());
    assert(ccb->fd == fd);
    ccb->errcode = code;
    ccb->xerrno = xerrno;

    comm_io_callback_t cb = *ccb;

    /* We've got a copy; blow away the real one */
    /* XXX duplicate code from commio_cancel_callback! */
    ccb->xerrno = 0;
    ccb->callback = NULL; // cb has it

    /* free data */
    if (cb.freefunc) {
        cb.freefunc(cb.buf);
        cb.buf = NULL;
    }

    if (cb.callback != NULL) {
        typedef CommIoCbParams Params;
        Params &params = GetCommParams<Params>(cb.callback);
        params.fd = cb.fd;
        params.buf = cb.buf;
        params.size = cb.offset;
        params.flag = cb.errcode;
        params.xerrno = cb.xerrno;
        ScheduleCallHere(cb.callback);
    }
}


/*
 * Cancel the given callback
 *
 * Remember that the data is cbdataRef'ed.
 */
// TODO: make this a comm_io_callback_t method
static void
commio_cancel_callback(int fd, comm_io_callback_t *ccb)
{
    debugs(5, 3, "commio_cancel_callback: called for FD " << fd);
    assert(ccb->fd == fd);
    assert(ccb->active());

    ccb->xerrno = 0;
    ccb->callback = NULL;
}

/*
 * Call the given comm callback; assumes the callback is valid.
 *
 * @param ccb		io completion callback
 */
void
commio_call_callback(comm_io_callback_t *ccb)
{
}

/* STATIC */

static DescriptorSet *TheHalfClosed = NULL; /// the set of half-closed FDs
static bool WillCheckHalfClosed = false; /// true if check is scheduled
static EVH commHalfClosedCheck;
static void commPlanHalfClosedCheck();

static comm_err_t commBind(int s, struct addrinfo &);
static void commSetReuseAddr(int);
static void commSetNoLinger(int);
#ifdef TCP_NODELAY
static void commSetTcpNoDelay(int);
#endif
static void commSetTcpRcvbuf(int, int);
static PF commHandleWrite;
static IPH commConnectDnsHandle;

typedef enum {
    COMM_CB_READ = 1,
    COMM_CB_DERIVED
} comm_callback_t;

static MemAllocator *conn_close_pool = NULL;
fd_debug_t *fdd_table = NULL;

bool
isOpen(const int fd)
{
    return fd_table[fd].flags.open != 0;
}

/**
 * Attempt a read
 *
 * If the read attempt succeeds or fails, call the callback.
 * Else, wait for another IO notification.
 */
void
commHandleRead(int fd, void *data)
{
    comm_io_callback_t *ccb = (comm_io_callback_t *) data;

    assert(data == COMMIO_FD_READCB(fd));
    assert(commio_has_callback(fd, IOCB_READ, ccb));
    /* Attempt a read */
    statCounter.syscalls.sock.reads++;
    errno = 0;
    int retval;
    retval = FD_READ_METHOD(fd, ccb->buf, ccb->size);
    debugs(5, 3, "comm_read_try: FD " << fd << ", size " << ccb->size << ", retval " << retval << ", errno " << errno);

    if (retval < 0 && !ignoreErrno(errno)) {
        debugs(5, 3, "comm_read_try: scheduling COMM_ERROR");
        ccb->offset = 0;
        commio_finish_callback(fd, ccb, COMM_ERROR, errno);
        return;
    };

    /* See if we read anything */
    /* Note - read 0 == socket EOF, which is a valid read */
    if (retval >= 0) {
        fd_bytes(fd, retval, FD_READ);
        ccb->offset = retval;
        commio_finish_callback(fd, ccb, COMM_OK, errno);
        return;
    }

    /* Nope, register for some more IO */
    commSetSelect(fd, COMM_SELECT_READ, commHandleRead, data, 0);
}

/**
 * Queue a read. handler/handler_data are called when the read
 * completes, on error, or on file descriptor close.
 */
void
comm_read(int fd, char *buf, int size, IOCB *handler, void *handler_data)
{
    AsyncCall::Pointer call = commCbCall(5,4, "SomeCommReadHandler",
                                         CommIoCbPtrFun(handler, handler_data));
    comm_read(fd, buf, size, call);
}

void
comm_read(int fd, char *buf, int size, AsyncCall::Pointer &callback)
{
    debugs(5, 5, "comm_read, queueing read for FD " << fd << "; asynCall " << callback);

    /* Make sure we are open and not closing */
    assert(isOpen(fd));
    assert(!fd_table[fd].closing());
    comm_io_callback_t *ccb = COMMIO_FD_READCB(fd);

    // Make sure we are either not reading or just passively monitoring.
    // Active/passive conflicts are OK and simply cancel passive monitoring.
    if (ccb->active()) {
        // if the assertion below fails, we have an active comm_read conflict
        assert(fd_table[fd].halfClosedReader != NULL);
        commStopHalfClosedMonitor(fd);
        assert(!ccb->active());
    }

    /* Queue the read */
    commio_set_callback(fd, IOCB_READ, ccb, callback, (char *)buf, NULL, size);
    commSetSelect(fd, COMM_SELECT_READ, commHandleRead, ccb, 0);
}

/**
 * Empty the read buffers
 *
 * This is a magical routine that empties the read buffers.
 * Under some platforms (Linux) if a buffer has data in it before
 * you call close(), the socket will hang and take quite a while
 * to timeout.
 */
static void
comm_empty_os_read_buffers(int fd)
{
#ifdef _SQUID_LINUX_
    /* prevent those nasty RST packets */
    char buf[SQUID_TCP_SO_RCVBUF];

    if (fd_table[fd].flags.nonblocking == 1) {
        while (FD_READ_METHOD(fd, buf, SQUID_TCP_SO_RCVBUF) > 0) {};
    }
#endif
}


/**
 * Return whether the FD has a pending completed callback.
 */
int
comm_has_pending_read_callback(int fd)
{
    assert(isOpen(fd));
    // XXX: We do not know whether there is a read callback scheduled.
    // This is used for pconn management that should probably be more
    // tightly integrated into comm to minimize the chance that a
    // closing pconn socket will be used for a new transaction.
    return false;
}

// Does comm check this fd for read readiness?
// Note that when comm is not monitoring, there can be a pending callback
// call, which may resume comm monitoring once fired.
bool
comm_monitors_read(int fd)
{
    assert(isOpen(fd));
    // Being active is usually the same as monitoring because we always
    // start monitoring the FD when we configure comm_io_callback_t for I/O
    // and we usually configure comm_io_callback_t for I/O when we starting
    // monitoring a FD for reading. TODO: replace with commio_has_callback
    return COMMIO_FD_READCB(fd)->active();
}

/**
 * Cancel a pending read. Assert that we have the right parameters,
 * and that there are no pending read events!
 *
 * XXX: We do not assert that there are no pending read events and
 * with async calls it becomes even more difficult.
 * The whole interface should be reworked to do callback->cancel()
 * instead of searching for places where the callback may be stored and
 * updating the state of those places.
 *
 * AHC Don't call the comm handlers?
 */
void
comm_read_cancel(int fd, IOCB *callback, void *data)
{
    if (!isOpen(fd)) {
        debugs(5, 4, "comm_read_cancel fails: FD " << fd << " closed");
        return;
    }

    comm_io_callback_t *cb = COMMIO_FD_READCB(fd);
    // TODO: is "active" == "monitors FD"?
    if (!cb->active()) {
        debugs(5, 4, "comm_read_cancel fails: FD " << fd << " inactive");
        return;
    }

    typedef CommCbFunPtrCallT<CommIoCbPtrFun> Call;
    Call *call = dynamic_cast<Call*>(cb->callback.getRaw());
    if (!call) {
        debugs(5, 4, "comm_read_cancel fails: FD " << fd << " lacks callback");
        return;
    }

    call->cancel("old comm_read_cancel");

    typedef CommIoCbParams Params;
    const Params &params = GetCommParams<Params>(cb->callback);

    /* Ok, we can be reasonably sure we won't lose any data here! */
    assert(call->dialer.handler == callback);
    assert(params.data == data);

    /* Delete the callback */
    commio_cancel_callback(fd, cb);

    /* And the IO event */
    commSetSelect(fd, COMM_SELECT_READ, NULL, NULL, 0);
}

void
comm_read_cancel(int fd, AsyncCall::Pointer &callback)
{
    callback->cancel("comm_read_cancel");

    if (!isOpen(fd)) {
        debugs(5, 4, "comm_read_cancel fails: FD " << fd << " closed");
        return;
    }

    comm_io_callback_t *cb = COMMIO_FD_READCB(fd);

    if (!cb->active()) {
        debugs(5, 4, "comm_read_cancel fails: FD " << fd << " inactive");
        return;
    }

    AsyncCall::Pointer call = cb->callback;
    assert(call != NULL); // XXX: should never fail (active() checks for callback==NULL)

    /* Ok, we can be reasonably sure we won't lose any data here! */
    assert(call == callback);

    /* Delete the callback */
    commio_cancel_callback(fd, cb);

    /* And the IO event */
    commSetSelect(fd, COMM_SELECT_READ, NULL, NULL, 0);
}


/**
 * synchronous wrapper around udp socket functions
 */
int
comm_udp_recvfrom(int fd, void *buf, size_t len, int flags, Ip::Address &from)
{
    statCounter.syscalls.sock.recvfroms++;
    int x = 0;
    struct addrinfo *AI = NULL;

    debugs(5,8, "comm_udp_recvfrom: FD " << fd << " from " << from);

    assert( NULL == AI );

    from.InitAddrInfo(AI);

    x = recvfrom(fd, buf, len, flags, AI->ai_addr, &AI->ai_addrlen);

    from = *AI;

    from.FreeAddrInfo(AI);

    return x;
}

int
comm_udp_recv(int fd, void *buf, size_t len, int flags)
{
    Ip::Address nul;
    return comm_udp_recvfrom(fd, buf, len, flags, nul);
}

ssize_t
comm_udp_send(int s, const void *buf, size_t len, int flags)
{
    return send(s, buf, len, flags);
}


bool
comm_has_incomplete_write(int fd)
{
    assert(isOpen(fd));
    return COMMIO_FD_WRITECB(fd)->active();
}

/**
 * Queue a write. handler/handler_data are called when the write fully
 * completes, on error, or on file descriptor close.
 */

/* Return the local port associated with fd. */
u_short
comm_local_port(int fd)
{
    Ip::Address temp;
    struct addrinfo *addr = NULL;
    fde *F = &fd_table[fd];

    /* If the fd is closed already, just return */

    if (!F->flags.open) {
        debugs(5, 0, "comm_local_port: FD " << fd << " has been closed.");
        return 0;
    }

    if (F->local_addr.GetPort())
        return F->local_addr.GetPort();

    if (F->sock_family == AF_INET)
        temp.SetIPv4();

    temp.InitAddrInfo(addr);

    if (getsockname(fd, addr->ai_addr, &(addr->ai_addrlen)) ) {
        debugs(50, 1, "comm_local_port: Failed to retrieve TCP/UDP port number for socket: FD " << fd << ": " << xstrerror());
        temp.FreeAddrInfo(addr);
        return 0;
    }
    temp = *addr;

    temp.FreeAddrInfo(addr);

    if (F->local_addr.IsAnyAddr()) {
        /* save the whole local address, not just the port. */
        F->local_addr = temp;
    } else {
        F->local_addr.SetPort(temp.GetPort());
    }

    debugs(5, 6, "comm_local_port: FD " << fd << ": port " << F->local_addr.GetPort() << "(family=" << F->sock_family << ")");
    return F->local_addr.GetPort();
}

static comm_err_t
commBind(int s, struct addrinfo &inaddr)
{
    statCounter.syscalls.sock.binds++;

    if (bind(s, inaddr.ai_addr, inaddr.ai_addrlen) == 0) {
        debugs(50, 6, "commBind: bind socket FD " << s << " to " << fd_table[s].local_addr);
        return COMM_OK;
    }

    debugs(50, 0, "commBind: Cannot bind socket FD " << s << " to " << fd_table[s].local_addr << ": " << xstrerror());

    return COMM_ERROR;
}

/**
 * Create a socket. Default is blocking, stream (TCP) socket.  IO_TYPE
 * is OR of flags specified in comm.h. Defaults TOS
 */
int
comm_open(int sock_type,
          int proto,
          Ip::Address &addr,
          int flags,
          const char *note)
{
    return comm_openex(sock_type, proto, addr, flags, 0, note);
}

int
comm_open_listener(int sock_type,
                   int proto,
                   Ip::Address &addr,
                   int flags,
                   const char *note)
{
    int sock = -1;

    /* all listener sockets require bind() */
    flags |= COMM_DOBIND;

    /* attempt native enabled port. */
    sock = comm_openex(sock_type, proto, addr, flags, 0, note);

    return sock;
}

static bool
limitError(int const anErrno)
{
    return anErrno == ENFILE || anErrno == EMFILE;
}

int
comm_set_tos(int fd, int tos)
{
#ifdef IP_TOS
    int x = setsockopt(fd, IPPROTO_IP, IP_TOS, (char *) &tos, sizeof(int));
    if (x < 0)
        debugs(50, 1, "comm_set_tos: setsockopt(IP_TOS) on FD " << fd << ": " << xstrerror());
    return x;
#else
    debugs(50, 0, "WARNING: setsockopt(IP_TOS) not supported on this platform");
    return -1;
#endif
}

void
comm_set_v6only(int fd, int tos)
{
#ifdef IPV6_V6ONLY
    if (setsockopt(fd, IPPROTO_IPV6, IPV6_V6ONLY, (char *) &tos, sizeof(int)) < 0) {
        debugs(50, 1, "comm_open: setsockopt(IPV6_V6ONLY) " << (tos?"ON":"OFF") << " for FD " << fd << ": " << xstrerror());
    }
#else
    debugs(50, 0, "WARNING: comm_open: setsockopt(IPV6_V6ONLY) not supported on this platform");
#endif /* sockopt */
}

/**
 * Set the socket IP_TRANSPARENT option for Linux TPROXY v4 support.
 */
void
comm_set_transparent(int fd)
{
#if defined(IP_TRANSPARENT)
    int tos = 1;
    if (setsockopt(fd, SOL_IP, IP_TRANSPARENT, (char *) &tos, sizeof(int)) < 0) {
        debugs(50, DBG_IMPORTANT, "comm_open: setsockopt(IP_TRANSPARENT) on FD " << fd << ": " << xstrerror());
    } else {
        /* mark the socket as having transparent options */
        fd_table[fd].flags.transparent = 1;
    }
#else
    debugs(50, DBG_CRITICAL, "WARNING: comm_open: setsockopt(IP_TRANSPARENT) not supported on this platform");
#endif /* sockopt */
}

/**
 * Create a socket. Default is blocking, stream (TCP) socket.  IO_TYPE
 * is OR of flags specified in defines.h:COMM_*
 */
int
comm_openex(int sock_type,
            int proto,
            Ip::Address &addr,
            int flags,
            unsigned char TOS,
            const char *note)
{
    int new_socket;
    int tos = 0;
    struct addrinfo *AI = NULL;

    PROF_start(comm_open);
    /* Create socket for accepting new connections. */
    statCounter.syscalls.sock.sockets++;

    /* Setup the socket addrinfo details for use */
    addr.GetAddrInfo(AI);
    AI->ai_socktype = sock_type;
    AI->ai_protocol = proto;

    debugs(50, 3, "comm_openex: Attempt open socket for: " << addr );

    new_socket = socket(AI->ai_family, AI->ai_socktype, AI->ai_protocol);

    /* under IPv6 there is the possibility IPv6 is present but disabled. */
    /* try again as IPv4-native if possible */
    if ( new_socket < 0 && Ip::EnableIpv6 && addr.IsIPv6() && addr.SetIPv4() ) {
        /* attempt to open this IPv4-only. */
        addr.FreeAddrInfo(AI);
        /* Setup the socket addrinfo details for use */
        addr.GetAddrInfo(AI);
        AI->ai_socktype = sock_type;
        AI->ai_protocol = proto;
        debugs(50, 3, "comm_openex: Attempt fallback open socket for: " << addr );
        new_socket = socket(AI->ai_family, AI->ai_socktype, AI->ai_protocol);
        debugs(50, 2, HERE << "attempt open " << note << " socket on: " << addr);
    }

    if (new_socket < 0) {
        /* Increase the number of reserved fd's if calls to socket()
         * are failing because the open file table is full.  This
         * limits the number of simultaneous clients */

        if (limitError(errno)) {
            debugs(50, DBG_IMPORTANT, "comm_open: socket failure: " << xstrerror());
            fdAdjustReserved();
        } else {
            debugs(50, DBG_CRITICAL, "comm_open: socket failure: " << xstrerror());
        }

        addr.FreeAddrInfo(AI);

        PROF_stop(comm_open);
        return -1;
    }

    debugs(50, 3, "comm_openex: Opened socket FD " << new_socket << " : family=" << AI->ai_family << ", type=" << AI->ai_socktype << ", protocol=" << AI->ai_protocol );

    /* set TOS if needed */
    if (TOS && comm_set_tos(new_socket, TOS) ) {
        tos = TOS;
    }

    if ( Ip::EnableIpv6&IPV6_SPECIAL_SPLITSTACK && addr.IsIPv6() )
        comm_set_v6only(new_socket, 1);

    /* Windows Vista supports Dual-Sockets. BUT defaults them to V6ONLY. Turn it OFF. */
    /* Other OS may have this administratively disabled for general use. Same deal. */
    if ( Ip::EnableIpv6&IPV6_SPECIAL_V4MAPPING && addr.IsIPv6() )
        comm_set_v6only(new_socket, 0);

    comm_init_opened(new_socket, addr, TOS, note, AI);
    new_socket = comm_apply_flags(new_socket, addr, flags, AI);

    addr.FreeAddrInfo(AI);

    PROF_stop(comm_open);

    return new_socket;
}

/// update FD tables after a local or remote (IPC) comm_openex();
void
comm_init_opened(int new_socket,
                 Ip::Address &addr,
                 unsigned char TOS,
                 const char *note,
                 struct addrinfo *AI)
{
    assert(new_socket >= 0);
    assert(AI);

    fde *F = NULL;

    /* update fdstat */
    debugs(5, 5, "comm_open: FD " << new_socket << " is a new socket");

    assert(!isOpen(new_socket));
    fd_open(new_socket, FD_SOCKET, note);

    fdd_table[new_socket].close_file = NULL;

    fdd_table[new_socket].close_line = 0;

    F = &fd_table[new_socket];

    F->local_addr = addr;

    F->tos = TOS;

    F->sock_family = AI->ai_family;
}

/// apply flags after a local comm_open*() call;
/// returns new_socket or -1 on error
static int
comm_apply_flags(int new_socket,
                 Ip::Address &addr,
                 int flags,
                 struct addrinfo *AI)
{
    assert(new_socket >= 0);
    assert(AI);
    const int sock_type = AI->ai_socktype;

    if (!(flags & COMM_NOCLOEXEC))
        commSetCloseOnExec(new_socket);

    if ((flags & COMM_REUSEADDR))
        commSetReuseAddr(new_socket);

    if (addr.GetPort() > (u_short) 0) {
#ifdef _SQUID_MSWIN_
        if (sock_type != SOCK_DGRAM)
#endif
            commSetNoLinger(new_socket);

        if (opt_reuseaddr)
            commSetReuseAddr(new_socket);
    }

    /* MUST be done before binding or face OS Error: "(99) Cannot assign requested address"... */
    if ((flags & COMM_TRANSPARENT)) {
        comm_set_transparent(new_socket);
    }

    if ( (flags & COMM_DOBIND) || addr.GetPort() > 0 || !addr.IsAnyAddr() ) {
        if ( !(flags & COMM_DOBIND) && addr.IsAnyAddr() )
            debugs(5,1,"WARNING: Squid is attempting to bind() port " << addr << " without being a listener.");
        if ( addr.IsNoAddr() )
            debugs(5,0,"CRITICAL: Squid is attempting to bind() port " << addr << "!!");

        if (commBind(new_socket, *AI) != COMM_OK) {
            comm_close(new_socket);
            return -1;
        }
    }

    if (flags & COMM_NONBLOCKING)
        if (commSetNonBlocking(new_socket) == COMM_ERROR) {
            comm_close(new_socket);
            return -1;
        }

#ifdef TCP_NODELAY
    if (sock_type == SOCK_STREAM)
        commSetTcpNoDelay(new_socket);

#endif

    if (Config.tcpRcvBufsz > 0 && sock_type == SOCK_STREAM)
        commSetTcpRcvbuf(new_socket, Config.tcpRcvBufsz);

    return new_socket;
}

void
comm_import_opened(int fd,
                   Ip::Address &addr,
                   int flags,
                   const char *note,
                   struct addrinfo *AI)
{
    debugs(5, 2, HERE << " FD " << fd << " at " << addr);
    assert(fd >= 0);
    assert(AI);

    comm_init_opened(fd, addr, 0, note, AI);

    if (!(flags & COMM_NOCLOEXEC))
        fd_table[fd].flags.close_on_exec = 1;

    if (addr.GetPort() > (u_short) 0) {
#ifdef _SQUID_MSWIN_
        if (sock_type != SOCK_DGRAM)
#endif
            fd_table[fd].flags.nolinger = 1;
    }

    if ((flags & COMM_TRANSPARENT))
        fd_table[fd].flags.transparent = 1;

    if (flags & COMM_NONBLOCKING)
        fd_table[fd].flags.nonblocking = 1;

#ifdef TCP_NODELAY
    if (AI->ai_socktype == SOCK_STREAM)
        fd_table[fd].flags.nodelay = 1;
#endif

    /* no fd_table[fd].flags. updates needed for these conditions:
     * if ((flags & COMM_REUSEADDR)) ...
     * if ((flags & COMM_DOBIND) ...) ...
     */
}

static void
copyFDFlags(int to, fde *F)
{
    if (F->flags.close_on_exec)
        commSetCloseOnExec(to);

    if (F->flags.nonblocking)
        commSetNonBlocking(to);

#ifdef TCP_NODELAY

    if (F->flags.nodelay)
        commSetTcpNoDelay(to);

#endif

    if (Config.tcpRcvBufsz > 0)
        commSetTcpRcvbuf(to, Config.tcpRcvBufsz);
}

<<<<<<< HEAD
=======
/* Reset FD so that we can connect() again */
int
ConnectStateData::commResetFD()
{

// XXX: do we have to check this?
//
//    if (!cbdataReferenceValid(callback.data))
//        return 0;

    statCounter.syscalls.sock.sockets++;

    fde *F = &fd_table[fd];

    struct addrinfo *AI = NULL;
    F->local_addr.GetAddrInfo(AI);
    int new_family = AI->ai_family;

    int fd2 = socket(new_family, AI->ai_socktype, AI->ai_protocol);

    if (fd2 < 0) {
        debugs(5, DBG_CRITICAL, HERE << "WARNING: FD " << fd2 << " socket failed to allocate: " << xstrerror());

        if (ENFILE == errno || EMFILE == errno)
            fdAdjustReserved();

        F->local_addr.FreeAddrInfo(AI);
        return 0;
    }

#ifdef _SQUID_MSWIN_

    /* On Windows dup2() can't work correctly on Sockets, the          */
    /* workaround is to close the destination Socket before call them. */
    close(fd);

#endif

    if (dup2(fd2, fd) < 0) {
        debugs(5, DBG_CRITICAL, HERE << "WARNING: dup2(FD " << fd2 << ", FD " << fd << ") failed: " << xstrerror());

        if (ENFILE == errno || EMFILE == errno)
            fdAdjustReserved();

        close(fd2);

        F->local_addr.FreeAddrInfo(AI);
        return 0;
    }
    commResetSelect(fd);

    close(fd2);

    debugs(50, 3, "commResetFD: Reset socket FD " << fd << "->" << fd2 << " : family=" << new_family );

    /* INET6: copy the new sockets family type to the FDE table */
    F->sock_family = new_family;

    F->flags.called_connect = 0;

    /*
     * yuck, this has assumptions about comm_open() arguments for
     * the original socket
     */

    /* MUST be done before binding or face OS Error: "(99) Cannot assign requested address"... */
    if ( F->flags.transparent ) {
        comm_set_transparent(fd);
    }

    if (commBind(fd, *AI) != COMM_OK) {
        debugs(5, DBG_CRITICAL, "WARNING: Reset of FD " << fd << " for " << F->local_addr << " failed to bind: " << xstrerror());
        F->local_addr.FreeAddrInfo(AI);
        return 0;
    }
    F->local_addr.FreeAddrInfo(AI);

    if (F->tos)
        comm_set_tos(fd, F->tos);

    if ( Ip::EnableIpv6&IPV6_SPECIAL_SPLITSTACK && F->local_addr.IsIPv6() )
        comm_set_v6only(fd, 1);

    copyFDFlags(fd, F);

    return 1;
}

int
ConnectStateData::commRetryConnect()
{
    assert(addrcount > 0);

    if (addrcount == 1) {
        if (tries >= Config.retry.maxtries)
            return 0;

        if (squid_curtime - connstart > Config.Timeout.connect)
            return 0;
    } else {
        if (tries > addrcount) {
            /* Flush bad address count in case we are
             * skipping over incompatible protocol
             */
            ipcacheMarkAllGood(host);
            return 0;
        }
    }

    return commResetFD();
}

static void
commReconnect(void *data)
{
    ConnectStateData *cs = (ConnectStateData *)data;
    ipcache_nbgethostbyname(cs->host, commConnectDnsHandle, cs);
}

/** Connect SOCK to specified DEST_PORT at DEST_HOST. */
void
ConnectStateData::Connect(int fd, void *me)
{
    ConnectStateData *cs = (ConnectStateData *)me;
    assert (cs->fd == fd);
    cs->connect();
}

void
ConnectStateData::defaults()
{
    S = default_addr;
    S.SetPort(default_port);
}

void
ConnectStateData::connect()
{
    defaults();

    debugs(5,5, HERE << "to " << S);

    switch (comm_connect_addr(fd, S) ) {

    case COMM_INPROGRESS:
        debugs(5, 5, HERE << "FD " << fd << ": COMM_INPROGRESS");
        commSetSelect(fd, COMM_SELECT_WRITE, ConnectStateData::Connect, this, 0);
        break;

    case COMM_OK:
        debugs(5, 5, HERE << "FD " << fd << ": COMM_OK - connected");
        ipcacheMarkGoodAddr(host, S);
        callCallback(COMM_OK, 0);
        break;

    case COMM_ERR_PROTOCOL:
        debugs(5, 5, HERE "FD " << fd << ": COMM_ERR_PROTOCOL - try again");
        /* problem using the desired protocol over this socket.
         * skip to the next address and hope it's more compatible
         * but do not mark the current address as bad
         */
        tries++;
        if (commRetryConnect()) {
            /* Force an addr cycle to move forward to the next possible address */
            ipcacheCycleAddr(host, NULL);
            eventAdd("commReconnect", commReconnect, this, this->addrcount == 1 ? 0.05 : 0.0, 0);
        } else {
            debugs(5, 5, HERE << "FD " << fd << ": COMM_ERR_PROTOCOL - ERR tried too many times already.");
            callCallback(COMM_ERR_CONNECT, errno);
        }
        break;

    default:
        debugs(5, 5, HERE "FD " << fd << ": * - try again");
        tries++;
        ipcacheMarkBadAddr(host, S);

#if USE_ICMP
        if (Config.onoff.test_reachability)
            netdbDeleteAddrNetwork(S);
#endif

        if (commRetryConnect()) {
            eventAdd("commReconnect", commReconnect, this, this->addrcount == 1 ? 0.05 : 0.0, 0);
        } else {
            debugs(5, 5, HERE << "FD " << fd << ": * - ERR tried too many times already.");
            callCallback(COMM_ERR_CONNECT, errno);
        }
    }
}
>>>>>>> dcaab393
/*
int
commSetTimeout_old(int fd, int timeout, PF * handler, void *data)
{
    debugs(5, 3, HERE << "FD " << fd << " timeout " << timeout);
    assert(fd >= 0);
    assert(fd < Squid_MaxFD);
    fde *F = &fd_table[fd];
    assert(F->flags.open);

    if (timeout < 0) {
        cbdataReferenceDone(F->timeout_data);
        F->timeout_handler = NULL;
        F->timeout = 0;
    } else {
        if (handler) {
            cbdataReferenceDone(F->timeout_data);
            F->timeout_handler = handler;
            F->timeout_data = cbdataReference(data);
        }

        F->timeout = squid_curtime + (time_t) timeout;
    }

    return F->timeout;
}
*/

int
commSetTimeout(int fd, int timeout, PF * handler, void *data)
{
    AsyncCall::Pointer call;
    debugs(5, 3, HERE << "FD " << fd << " timeout " << timeout);
    if (handler != NULL)
        call=commCbCall(5,4, "SomeTimeoutHandler", CommTimeoutCbPtrFun(handler, data));
    else
        call = NULL;
    return commSetTimeout(fd, timeout, call);
}


int
commSetTimeout(int fd, int timeout, AsyncCall::Pointer &callback)
{
    debugs(5, 3, HERE << "FD " << fd << " timeout " << timeout);
    assert(fd >= 0);
    assert(fd < Squid_MaxFD);
    fde *F = &fd_table[fd];
    assert(F->flags.open);

    if (timeout < 0) {
        F->timeoutHandler = NULL;
        F->timeout = 0;
    } else {
        if (callback != NULL) {
            typedef CommTimeoutCbParams Params;
            Params &params = GetCommParams<Params>(callback);
            params.fd = fd;
            F->timeoutHandler = callback;
        }

        F->timeout = squid_curtime + (time_t) timeout;
    }

    return F->timeout;

}

int
comm_connect_addr(int sock, const Ip::Address &address)
{
    comm_err_t status = COMM_OK;
    fde *F = &fd_table[sock];
    int x = 0;
    int err = 0;
    socklen_t errlen;
    struct addrinfo *AI = NULL;
    PROF_start(comm_connect_addr);

    assert(address.GetPort() != 0);

    debugs(5, 9, HERE << "connecting socket FD " << sock << " to " << address << " (want family: " << F->sock_family << ")");

    /* Handle IPv6 over IPv4-only socket case.
     * this case must presently be handled here since the GetAddrInfo asserts on bad mappings.
     * NP: because commResetFD is private to ConnStateData we have to return an error and
     *     trust its handled properly.
     */
    if (F->sock_family == AF_INET && !address.IsIPv4()) {
        errno = ENETUNREACH;
        return COMM_ERR_PROTOCOL;
    }

    /* Handle IPv4 over IPv6-only socket case.
     * This case is presently handled here as it's both a known case and it's
     * uncertain what error will be returned by the IPv6 stack in such case. It's
     * possible this will also be handled by the errno checks below after connect()
     * but needs carefull cross-platform verification, and verifying the address
     * condition here is simple.
     */
    if (!F->local_addr.IsIPv4() && address.IsIPv4()) {
        errno = ENETUNREACH;
        return COMM_ERR_PROTOCOL;
    }

    address.GetAddrInfo(AI, F->sock_family);

    /* Establish connection. */
    errno = 0;

    if (!F->flags.called_connect) {
        F->flags.called_connect = 1;
        statCounter.syscalls.sock.connects++;

        x = connect(sock, AI->ai_addr, AI->ai_addrlen);

        // XXX: ICAP code refuses callbacks during a pending comm_ call
        // Async calls development will fix this.
        if (x == 0) {
            x = -1;
            errno = EINPROGRESS;
        }

        if (x < 0) {
            debugs(5,5, "comm_connect_addr: sock=" << sock << ", addrinfo( " <<
                   " flags=" << AI->ai_flags <<
                   ", family=" << AI->ai_family <<
                   ", socktype=" << AI->ai_socktype <<
                   ", protocol=" << AI->ai_protocol <<
                   ", &addr=" << AI->ai_addr <<
                   ", addrlen=" << AI->ai_addrlen <<
                   " )" );
            debugs(5, 9, "connect FD " << sock << ": (" << x << ") " << xstrerror());
            debugs(14,9, "connecting to: " << address );
        }
    } else {
#if defined(_SQUID_NEWSOS6_)
        /* Makoto MATSUSHITA <matusita@ics.es.osaka-u.ac.jp> */

        connect(sock, AI->ai_addr, AI->ai_addrlen);

        if (errno == EINVAL) {
            errlen = sizeof(err);
            x = getsockopt(sock, SOL_SOCKET, SO_ERROR, &err, &errlen);

            if (x >= 0)
                errno = x;
        }

#else
        errlen = sizeof(err);

        x = getsockopt(sock, SOL_SOCKET, SO_ERROR, &err, &errlen);

        if (x == 0)
            errno = err;

#if defined(_SQUID_SOLARIS_)
        /*
        * Solaris 2.4's socket emulation doesn't allow you
        * to determine the error from a failed non-blocking
        * connect and just returns EPIPE.  Create a fake
        * error message for connect.   -- fenner@parc.xerox.com
        */
        if (x < 0 && errno == EPIPE)
            errno = ENOTCONN;

#endif
#endif

    }

    /* Squid seems to be working fine without this code. With this code,
     * we leak memory on many connect requests because of EINPROGRESS.
     * If you find that this code is needed, please file a bug report. */
#if 0
#ifdef _SQUID_LINUX_
    /* 2007-11-27:
     * Linux Debian replaces our allocated AI pointer with garbage when
     * connect() fails. This leads to segmentation faults deallocating
     * the system-allocated memory when we go to clean up our pointer.
     * HACK: is to leak the memory returned since we can't deallocate.
     */
    if (errno != 0) {
        AI = NULL;
    }
#endif
#endif

    address.FreeAddrInfo(AI);

    PROF_stop(comm_connect_addr);

    if (errno == 0 || errno == EISCONN)
        status = COMM_OK;
    else if (ignoreErrno(errno))
        status = COMM_INPROGRESS;
    else if (errno == EAFNOSUPPORT || errno == EINVAL)
        return COMM_ERR_PROTOCOL;
    else
        return COMM_ERROR;

    address.NtoA(F->ipaddr, MAX_IPSTRLEN);

    F->remote_port = address.GetPort(); /* remote_port is HS */

    if (status == COMM_OK) {
        debugs(5, 10, "comm_connect_addr: FD " << sock << " connected to " << address);
    } else if (status == COMM_INPROGRESS) {
        debugs(5, 10, "comm_connect_addr: FD " << sock << " connection pending");
    }

    return status;
}

void
commCallCloseHandlers(int fd)
{
    fde *F = &fd_table[fd];
    debugs(5, 5, "commCallCloseHandlers: FD " << fd);

    while (F->closeHandler != NULL) {
        AsyncCall::Pointer call = F->closeHandler;
        F->closeHandler = call->Next();
        call->setNext(NULL);
        // If call is not canceled schedule it for execution else ignore it
        if (!call->canceled()) {
            debugs(5, 5, "commCallCloseHandlers: ch->handler=" << call);
            typedef CommCloseCbParams Params;
            Params &params = GetCommParams<Params>(call);
            params.fd = fd;
            ScheduleCallHere(call);
        }
    }
}

#if LINGERING_CLOSE
static void
commLingerClose(int fd, void *unused)
{
    LOCAL_ARRAY(char, buf, 1024);
    int n;
    n = FD_READ_METHOD(fd, buf, 1024);

    if (n < 0)
        debugs(5, 3, "commLingerClose: FD " << fd << " read: " << xstrerror());

    comm_close(fd);
}

static void
commLingerTimeout(int fd, void *unused)
{
    debugs(5, 3, "commLingerTimeout: FD " << fd);
    comm_close(fd);
}

/*
 * Inspired by apache
 */
void
comm_lingering_close(int fd)
{
#if USE_SSL

    if (fd_table[fd].ssl)
        ssl_shutdown_method(fd);

#endif

    if (shutdown(fd, 1) < 0) {
        comm_close(fd);
        return;
    }

    fd_note(fd, "lingering close");
    commSetTimeout(fd, 10, commLingerTimeout, NULL);
    commSetSelect(fd, COMM_SELECT_READ, commLingerClose, NULL, 0);
}

#endif

/*
 * enable linger with time of 0 so that when the socket is
 * closed, TCP generates a RESET
 */
void
comm_reset_close(int fd)
{

    struct linger L;
    L.l_onoff = 1;
    L.l_linger = 0;

    if (setsockopt(fd, SOL_SOCKET, SO_LINGER, (char *) &L, sizeof(L)) < 0)
        debugs(50, DBG_CRITICAL, "ERROR: Closing FD " << fd << " with TCP RST: " << xstrerror());

    comm_close(fd);
}

void
comm_close_start(int fd, void *data)
{
#if USE_SSL
    fde *F = &fd_table[fd];
    if (F->ssl)
        ssl_shutdown_method(fd);

#endif

}

void
comm_close_complete(int fd, void *data)
{
#if USE_SSL
    fde *F = &fd_table[fd];

    if (F->ssl) {
        SSL_free(F->ssl);
        F->ssl = NULL;
    }

#endif
    fd_close(fd);		/* update fdstat */

    close(fd);

    statCounter.syscalls.sock.closes++;

    /* When an fd closes, give accept() a chance, if need be */
    Comm::AcceptLimiter::Instance().kick();
}

/*
 * Close the socket fd.
 *
 * + call write handlers with ERR_CLOSING
 * + call read handlers with ERR_CLOSING
 * + call closing handlers
 *
 * NOTE: COMM_ERR_CLOSING will NOT be called for CommReads' sitting in a
 * DeferredReadManager.
 */
void
_comm_close(int fd, char const *file, int line)
{
    debugs(5, 3, "comm_close: start closing FD " << fd);
    assert(fd >= 0);
    assert(fd < Squid_MaxFD);

    fde *F = &fd_table[fd];
    fdd_table[fd].close_file = file;
    fdd_table[fd].close_line = line;

    if (F->closing())
        return;

    /* XXX: is this obsolete behind F->closing() ? */
    if ( (shutting_down || reconfiguring) && (!F->flags.open || F->type == FD_FILE))
        return;

    /* The following fails because ipc.c is doing calls to pipe() to create sockets! */
    assert(isOpen(fd));

    assert(F->type != FD_FILE);

    PROF_start(comm_close);

    F->flags.close_request = 1;

    AsyncCall::Pointer startCall=commCbCall(5,4, "comm_close_start",
                                            CommCloseCbPtrFun(comm_close_start, NULL));
    typedef CommCloseCbParams Params;
    Params &startParams = GetCommParams<Params>(startCall);
    startParams.fd = fd;
    ScheduleCallHere(startCall);

    // a half-closed fd may lack a reader, so we stop monitoring explicitly
    if (commHasHalfClosedMonitor(fd))
        commStopHalfClosedMonitor(fd);
    commSetTimeout(fd, -1, NULL, NULL);

    // notify read/write handlers
    if (commio_has_callback(fd, IOCB_WRITE, COMMIO_FD_WRITECB(fd))) {
        commio_finish_callback(fd, COMMIO_FD_WRITECB(fd), COMM_ERR_CLOSING, errno);
    }
    if (commio_has_callback(fd, IOCB_READ, COMMIO_FD_READCB(fd))) {
        commio_finish_callback(fd, COMMIO_FD_READCB(fd), COMM_ERR_CLOSING, errno);
    }

    commCallCloseHandlers(fd);

    if (F->pconn.uses)
        F->pconn.pool->count(F->pconn.uses);

    comm_empty_os_read_buffers(fd);


    AsyncCall::Pointer completeCall=commCbCall(5,4, "comm_close_complete",
                                    CommCloseCbPtrFun(comm_close_complete, NULL));
    Params &completeParams = GetCommParams<Params>(completeCall);
    completeParams.fd = fd;
    // must use async call to wait for all callbacks
    // scheduled before comm_close() to finish
    ScheduleCallHere(completeCall);

    PROF_stop(comm_close);
}

/* Send a udp datagram to specified TO_ADDR. */
int
comm_udp_sendto(int fd,
                const Ip::Address &to_addr,
                const void *buf,
                int len)
{
    int x = 0;
    struct addrinfo *AI = NULL;

    PROF_start(comm_udp_sendto);
    statCounter.syscalls.sock.sendtos++;

    debugs(50, 3, "comm_udp_sendto: Attempt to send UDP packet to " << to_addr <<
           " using FD " << fd << " using Port " << comm_local_port(fd) );

    /* BUG: something in the above macro appears to occasionally be setting AI to garbage. */
    /* AYJ: 2007-08-27 : or was it because I wasn't then setting 'fd_table[fd].sock_family' to fill properly. */
    assert( NULL == AI );

    to_addr.GetAddrInfo(AI, fd_table[fd].sock_family);

    x = sendto(fd, buf, len, 0, AI->ai_addr, AI->ai_addrlen);

    to_addr.FreeAddrInfo(AI);

    PROF_stop(comm_udp_sendto);

    if (x >= 0)
        return x;

#ifdef _SQUID_LINUX_

    if (ECONNREFUSED != errno)
#endif

        debugs(50, 1, "comm_udp_sendto: FD " << fd << ", (family=" << fd_table[fd].sock_family << ") " << to_addr << ": " << xstrerror());

    return COMM_ERROR;
}

void
comm_add_close_handler(int fd, PF * handler, void *data)
{
    debugs(5, 5, "comm_add_close_handler: FD " << fd << ", handler=" <<
           handler << ", data=" << data);

    AsyncCall::Pointer call=commCbCall(5,4, "SomeCloseHandler",
                                       CommCloseCbPtrFun(handler, data));
    comm_add_close_handler(fd, call);
}

void
comm_add_close_handler(int fd, AsyncCall::Pointer &call)
{
    debugs(5, 5, "comm_add_close_handler: FD " << fd << ", AsyncCall=" << call);

    /*TODO:Check for a similar scheduled AsyncCall*/
//    for (c = fd_table[fd].closeHandler; c; c = c->next)
//        assert(c->handler != handler || c->data != data);

    call->setNext(fd_table[fd].closeHandler);

    fd_table[fd].closeHandler = call;
}


// remove function-based close handler
void
comm_remove_close_handler(int fd, PF * handler, void *data)
{
    assert (isOpen(fd));
    /* Find handler in list */
    debugs(5, 5, "comm_remove_close_handler: FD " << fd << ", handler=" <<
           handler << ", data=" << data);

    AsyncCall::Pointer p;
    for (p = fd_table[fd].closeHandler; p != NULL; p = p->Next()) {
        typedef CommCbFunPtrCallT<CommCloseCbPtrFun> Call;
        const Call *call = dynamic_cast<const Call*>(p.getRaw());
        if (!call) // method callbacks have their own comm_remove_close_handler
            continue;

        typedef CommCloseCbParams Params;
        const Params &params = GetCommParams<Params>(p);
        if (call->dialer.handler == handler && params.data == data)
            break;		/* This is our handler */
    }

    // comm_close removes all close handlers so our handler may be gone
    if (p != NULL)
        p->cancel("comm_remove_close_handler");
    // TODO: should we remove the handler from the close handlers list?
}

// remove method-based close handler
void
comm_remove_close_handler(int fd, AsyncCall::Pointer &call)
{
    assert (isOpen(fd));
    debugs(5, 5, "comm_remove_close_handler: FD " << fd << ", AsyncCall=" << call);

    // comm_close removes all close handlers so our handler may be gone
    // TODO: should we remove the handler from the close handlers list?
#if 0
    // Check to see if really exist  the given AsyncCall in comm_close handlers
    // TODO: optimize: this slow code is only needed for the assert() below
    AsyncCall::Pointer p;
    for (p = fd_table[fd].closeHandler; p != NULL && p != call; p = p->Next());
    assert(p == call);
#endif

    call->cancel("comm_remove_close_handler");
}

static void
commSetNoLinger(int fd)
{

    struct linger L;
    L.l_onoff = 0;		/* off */
    L.l_linger = 0;

    if (setsockopt(fd, SOL_SOCKET, SO_LINGER, (char *) &L, sizeof(L)) < 0)
        debugs(50, 0, "commSetNoLinger: FD " << fd << ": " << xstrerror());

    fd_table[fd].flags.nolinger = 1;
}

static void
commSetReuseAddr(int fd)
{
    int on = 1;

    if (setsockopt(fd, SOL_SOCKET, SO_REUSEADDR, (char *) &on, sizeof(on)) < 0)
        debugs(50, 1, "commSetReuseAddr: FD " << fd << ": " << xstrerror());
}

static void
commSetTcpRcvbuf(int fd, int size)
{
    if (setsockopt(fd, SOL_SOCKET, SO_RCVBUF, (char *) &size, sizeof(size)) < 0)
        debugs(50, 1, "commSetTcpRcvbuf: FD " << fd << ", SIZE " << size << ": " << xstrerror());
    if (setsockopt(fd, SOL_SOCKET, SO_SNDBUF, (char *) &size, sizeof(size)) < 0)
        debugs(50, 1, "commSetTcpRcvbuf: FD " << fd << ", SIZE " << size << ": " << xstrerror());
#ifdef TCP_WINDOW_CLAMP
    if (setsockopt(fd, SOL_TCP, TCP_WINDOW_CLAMP, (char *) &size, sizeof(size)) < 0)
        debugs(50, 1, "commSetTcpRcvbuf: FD " << fd << ", SIZE " << size << ": " << xstrerror());
#endif
}

int
commSetNonBlocking(int fd)
{
#ifndef _SQUID_MSWIN_
    int flags;
    int dummy = 0;
#endif
#ifdef _SQUID_WIN32_

    int nonblocking = TRUE;

#ifdef _SQUID_CYGWIN_

    if (fd_table[fd].type != FD_PIPE) {
#endif

        if (ioctl(fd, FIONBIO, &nonblocking) < 0) {
            debugs(50, 0, "commSetNonBlocking: FD " << fd << ": " << xstrerror() << " " << fd_table[fd].type);
            return COMM_ERROR;
        }

#ifdef _SQUID_CYGWIN_

    } else {
#endif
#endif
#ifndef _SQUID_MSWIN_

        if ((flags = fcntl(fd, F_GETFL, dummy)) < 0) {
            debugs(50, 0, "FD " << fd << ": fcntl F_GETFL: " << xstrerror());
            return COMM_ERROR;
        }

        if (fcntl(fd, F_SETFL, flags | SQUID_NONBLOCK) < 0) {
            debugs(50, 0, "commSetNonBlocking: FD " << fd << ": " << xstrerror());
            return COMM_ERROR;
        }

#endif
#ifdef _SQUID_CYGWIN_

    }

#endif
    fd_table[fd].flags.nonblocking = 1;

    return 0;
}

int
commUnsetNonBlocking(int fd)
{
#ifdef _SQUID_MSWIN_
    int nonblocking = FALSE;

    if (ioctlsocket(fd, FIONBIO, (unsigned long *) &nonblocking) < 0) {
#else
    int flags;
    int dummy = 0;

    if ((flags = fcntl(fd, F_GETFL, dummy)) < 0) {
        debugs(50, 0, "FD " << fd << ": fcntl F_GETFL: " << xstrerror());
        return COMM_ERROR;
    }

    if (fcntl(fd, F_SETFL, flags & (~SQUID_NONBLOCK)) < 0) {
#endif
        debugs(50, 0, "commUnsetNonBlocking: FD " << fd << ": " << xstrerror());
        return COMM_ERROR;
    }

    fd_table[fd].flags.nonblocking = 0;
    return 0;
}

void
commSetCloseOnExec(int fd)
{
#ifdef FD_CLOEXEC
    int flags;
    int dummy = 0;

    if ((flags = fcntl(fd, F_GETFD, dummy)) < 0) {
        debugs(50, 0, "FD " << fd << ": fcntl F_GETFD: " << xstrerror());
        return;
    }

    if (fcntl(fd, F_SETFD, flags | FD_CLOEXEC) < 0)
        debugs(50, 0, "FD " << fd << ": set close-on-exec failed: " << xstrerror());

    fd_table[fd].flags.close_on_exec = 1;

#endif
}

#ifdef TCP_NODELAY
static void
commSetTcpNoDelay(int fd)
{
    int on = 1;

    if (setsockopt(fd, IPPROTO_TCP, TCP_NODELAY, (char *) &on, sizeof(on)) < 0)
        debugs(50, 1, "commSetTcpNoDelay: FD " << fd << ": " << xstrerror());

    fd_table[fd].flags.nodelay = 1;
}

#endif

void
commSetTcpKeepalive(int fd, int idle, int interval, int timeout)
{
    int on = 1;
#ifdef TCP_KEEPCNT
    if (timeout && interval) {
        int count = (timeout + interval - 1) / interval;
        if (setsockopt(fd, IPPROTO_TCP, TCP_KEEPCNT, &count, sizeof(on)) < 0)
            debugs(5, 1, "commSetKeepalive: FD " << fd << ": " << xstrerror());
    }
#endif
#ifdef TCP_KEEPIDLE
    if (idle) {
        if (setsockopt(fd, IPPROTO_TCP, TCP_KEEPIDLE, &idle, sizeof(on)) < 0)
            debugs(5, 1, "commSetKeepalive: FD " << fd << ": " << xstrerror());
    }
#endif
#ifdef TCP_KEEPINTVL
    if (interval) {
        if (setsockopt(fd, IPPROTO_TCP, TCP_KEEPINTVL, &interval, sizeof(on)) < 0)
            debugs(5, 1, "commSetKeepalive: FD " << fd << ": " << xstrerror());
    }
#endif
    if (setsockopt(fd, SOL_SOCKET, SO_KEEPALIVE, (char *) &on, sizeof(on)) < 0)
        debugs(5, 1, "commSetKeepalive: FD " << fd << ": " << xstrerror());
}

void
comm_init(void)
{
    fd_table =(fde *) xcalloc(Squid_MaxFD, sizeof(fde));
    fdd_table = (fd_debug_t *)xcalloc(Squid_MaxFD, sizeof(fd_debug_t));

    /* make sure the accept() socket FIFO delay queue exists */
    Comm::AcceptLimiter::Instance();

    commfd_table = (comm_fd_t *) xcalloc(Squid_MaxFD, sizeof(comm_fd_t));
    for (int pos = 0; pos < Squid_MaxFD; pos++) {
        commfd_table[pos].fd = pos;
        commfd_table[pos].readcb.fd = pos;
        commfd_table[pos].readcb.type = IOCB_READ;
        commfd_table[pos].writecb.fd = pos;
        commfd_table[pos].writecb.type = IOCB_WRITE;
    }

    /* XXX account fd_table */
    /* Keep a few file descriptors free so that we don't run out of FD's
     * after accepting a client but before it opens a socket or a file.
     * Since Squid_MaxFD can be as high as several thousand, don't waste them */
    RESERVED_FD = min(100, Squid_MaxFD / 4);

    conn_close_pool = memPoolCreate("close_handler", sizeof(close_handler));

    TheHalfClosed = new DescriptorSet;
}

void
comm_exit(void)
{
    delete TheHalfClosed;
    TheHalfClosed = NULL;

    safe_free(fd_table);
    safe_free(fdd_table);
    safe_free(commfd_table);
}

/* Write to FD. */
static void
commHandleWrite(int fd, void *data)
{
    comm_io_callback_t *state = (comm_io_callback_t *)data;
    int len = 0;
    int nleft;

    assert(state == COMMIO_FD_WRITECB(fd));

    PROF_start(commHandleWrite);
    debugs(5, 5, "commHandleWrite: FD " << fd << ": off " <<
           (long int) state->offset << ", sz " << (long int) state->size << ".");

    nleft = state->size - state->offset;
    len = FD_WRITE_METHOD(fd, state->buf + state->offset, nleft);
    debugs(5, 5, "commHandleWrite: write() returns " << len);
    fd_bytes(fd, len, FD_WRITE);
    statCounter.syscalls.sock.writes++;
    // After each successful partial write,
    // reset fde::writeStart to the current time.
    fd_table[fd].writeStart = squid_curtime;

    if (len == 0) {
        /* Note we even call write if nleft == 0 */
        /* We're done */

        if (nleft != 0)
            debugs(5, 1, "commHandleWrite: FD " << fd << ": write failure: connection closed with " << nleft << " bytes remaining.");

        commio_finish_callback(fd, COMMIO_FD_WRITECB(fd), nleft ? COMM_ERROR : COMM_OK, errno);
    } else if (len < 0) {
        /* An error */

        if (fd_table[fd].flags.socket_eof) {
            debugs(50, 2, "commHandleWrite: FD " << fd << ": write failure: " << xstrerror() << ".");
            commio_finish_callback(fd, COMMIO_FD_WRITECB(fd), nleft ? COMM_ERROR : COMM_OK, errno);
        } else if (ignoreErrno(errno)) {
            debugs(50, 10, "commHandleWrite: FD " << fd << ": write failure: " << xstrerror() << ".");
            commSetSelect(fd,
                          COMM_SELECT_WRITE,
                          commHandleWrite,
                          state,
                          0);
        } else {
            debugs(50, 2, "commHandleWrite: FD " << fd << ": write failure: " << xstrerror() << ".");
            commio_finish_callback(fd, COMMIO_FD_WRITECB(fd), nleft ? COMM_ERROR : COMM_OK, errno);
        }
    } else {
        /* A successful write, continue */
        state->offset += len;

        if (state->offset < state->size) {
            /* Not done, reinstall the write handler and write some more */
            commSetSelect(fd,
                          COMM_SELECT_WRITE,
                          commHandleWrite,
                          state,
                          0);
        } else {
            commio_finish_callback(fd, COMMIO_FD_WRITECB(fd), nleft ? COMM_OK : COMM_ERROR, errno);
        }
    }

    PROF_stop(commHandleWrite);
}

/*
 * Queue a write. handler/handler_data are called when the write
 * completes, on error, or on file descriptor close.
 *
 * free_func is used to free the passed buffer when the write has completed.
 */
void
comm_write(int fd, const char *buf, int size, IOCB * handler, void *handler_data, FREE * free_func)
{
    AsyncCall::Pointer call = commCbCall(5,5, "SomeCommWriteHander",
                                         CommIoCbPtrFun(handler, handler_data));

    comm_write(fd, buf, size, call, free_func);
}

void
comm_write(int fd, const char *buf, int size, AsyncCall::Pointer &callback, FREE * free_func)
{
    debugs(5, 5, "comm_write: FD " << fd << ": sz " << size << ": asynCall " << callback);

    /* Make sure we are open, not closing, and not writing */
    assert(isOpen(fd));
    assert(!fd_table[fd].closing());
    comm_io_callback_t *ccb = COMMIO_FD_WRITECB(fd);
    assert(!ccb->active());

    fd_table[fd].writeStart = squid_curtime;
    /* Queue the write */
    commio_set_callback(fd, IOCB_WRITE, ccb, callback,
                        (char *)buf, free_func, size);
    commSetSelect(fd, COMM_SELECT_WRITE, commHandleWrite, ccb, 0);
}


/* a wrapper around comm_write to allow for MemBuf to be comm_written in a snap */
void
comm_write_mbuf(int fd, MemBuf *mb, IOCB * handler, void *handler_data)
{
    comm_write(fd, mb->buf, mb->size, handler, handler_data, mb->freeFunc());
}

void
comm_write_mbuf(int fd, MemBuf *mb, AsyncCall::Pointer &callback)
{
    comm_write(fd, mb->buf, mb->size, callback, mb->freeFunc());
}


/*
 * hm, this might be too general-purpose for all the places we'd
 * like to use it.
 */
int
ignoreErrno(int ierrno)
{
    switch (ierrno) {

    case EINPROGRESS:

    case EWOULDBLOCK:
#if EAGAIN != EWOULDBLOCK

    case EAGAIN:
#endif

    case EALREADY:

    case EINTR:
#ifdef ERESTART

    case ERESTART:
#endif

        return 1;

    default:
        return 0;
    }

    /* NOTREACHED */
}

void
commCloseAllSockets(void)
{
    int fd;
    fde *F = NULL;

    for (fd = 0; fd <= Biggest_FD; fd++) {
        F = &fd_table[fd];

        if (!F->flags.open)
            continue;

        if (F->type != FD_SOCKET)
            continue;

        if (F->flags.ipc)	/* don't close inter-process sockets */
            continue;

        if (F->timeoutHandler != NULL) {
            AsyncCall::Pointer callback = F->timeoutHandler;
            F->timeoutHandler = NULL;
            debugs(5, 5, "commCloseAllSockets: FD " << fd << ": Calling timeout handler");
            ScheduleCallHere(callback);
        } else {
            debugs(5, 5, "commCloseAllSockets: FD " << fd << ": calling comm_reset_close()");
            comm_reset_close(fd);
        }
    }
}

static bool
AlreadyTimedOut(fde *F)
{
    if (!F->flags.open)
        return true;

    if (F->timeout == 0)
        return true;

    if (F->timeout > squid_curtime)
        return true;

    return false;
}

static bool
writeTimedOut(int fd)
{
    if (!commio_has_callback(fd, IOCB_WRITE, COMMIO_FD_WRITECB(fd)))
        return false;

    if ((squid_curtime - fd_table[fd].writeStart) < Config.Timeout.write)
        return false;

    return true;
}

void
checkTimeouts(void)
{
    int fd;
    fde *F = NULL;
    AsyncCall::Pointer callback;

    for (fd = 0; fd <= Biggest_FD; fd++) {
        F = &fd_table[fd];

        if (writeTimedOut(fd)) {
            // We have an active write callback and we are timed out
            commio_finish_callback(fd, COMMIO_FD_WRITECB(fd), COMM_ERROR, ETIMEDOUT);
        } else if (AlreadyTimedOut(F))
            continue;

        debugs(5, 5, "checkTimeouts: FD " << fd << " Expired");

        if (F->timeoutHandler != NULL) {
            debugs(5, 5, "checkTimeouts: FD " << fd << ": Call timeout handler");
            callback = F->timeoutHandler;
            F->timeoutHandler = NULL;
            ScheduleCallHere(callback);
        } else {
            debugs(5, 5, "checkTimeouts: FD " << fd << ": Forcing comm_close()");
            comm_close(fd);
        }
    }
}

void CommIO::Initialise()
{
    /* Initialize done pipe signal */
    int DonePipe[2];
    if (pipe(DonePipe)) {}
    DoneFD = DonePipe[1];
    DoneReadFD = DonePipe[0];
    fd_open(DoneReadFD, FD_PIPE, "async-io completetion event: main");
    fd_open(DoneFD, FD_PIPE, "async-io completetion event: threads");
    commSetNonBlocking(DoneReadFD);
    commSetNonBlocking(DoneFD);
    commSetSelect(DoneReadFD, COMM_SELECT_READ, NULLFDHandler, NULL, 0);
    Initialised = true;
}

void CommIO::NotifyIOClose()
{
    /* Close done pipe signal */
    FlushPipe();
    close(DoneFD);
    close(DoneReadFD);
    fd_close(DoneFD);
    fd_close(DoneReadFD);
    Initialised = false;
}

bool CommIO::Initialised = false;
bool CommIO::DoneSignalled = false;
int CommIO::DoneFD = -1;
int CommIO::DoneReadFD = -1;

void
CommIO::FlushPipe()
{
    char buf[256];
    FD_READ_METHOD(DoneReadFD, buf, sizeof(buf));
}

void
CommIO::NULLFDHandler(int fd, void *data)
{
    FlushPipe();
    commSetSelect(fd, COMM_SELECT_READ, NULLFDHandler, NULL, 0);
}

void
CommIO::ResetNotifications()
{
    if (DoneSignalled) {
        FlushPipe();
        DoneSignalled = false;
    }
}

/// Start waiting for a possibly half-closed connection to close
// by scheduling a read callback to a monitoring handler that
// will close the connection on read errors.
void
commStartHalfClosedMonitor(int fd)
{
    debugs(5, 5, HERE << "adding FD " << fd << " to " << *TheHalfClosed);
    assert(isOpen(fd));
    assert(!commHasHalfClosedMonitor(fd));
    (void)TheHalfClosed->add(fd); // could also assert the result
    commPlanHalfClosedCheck(); // may schedule check if we added the first FD
}

static
void
commPlanHalfClosedCheck()
{
    if (!WillCheckHalfClosed && !TheHalfClosed->empty()) {
        eventAdd("commHalfClosedCheck", &commHalfClosedCheck, NULL, 1.0, 1);
        WillCheckHalfClosed = true;
    }
}

/// iterates over all descriptors that may need half-closed tests and
/// calls comm_read for those that do; re-schedules the check if needed
static
void
commHalfClosedCheck(void *)
{
    debugs(5, 5, HERE << "checking " << *TheHalfClosed);

    typedef DescriptorSet::const_iterator DSCI;
    const DSCI end = TheHalfClosed->end();
    for (DSCI i = TheHalfClosed->begin(); i != end; ++i) {
        const int fd = *i;
        if (!fd_table[fd].halfClosedReader) { // not reading already
            AsyncCall::Pointer call = commCbCall(5,4, "commHalfClosedReader",
                                                 CommIoCbPtrFun(&commHalfClosedReader, NULL));
            comm_read(fd, NULL, 0, call);
            fd_table[fd].halfClosedReader = call;
        }
    }

    WillCheckHalfClosed = false; // as far as we know
    commPlanHalfClosedCheck(); // may need to check again
}

/// checks whether we are waiting for possibly half-closed connection to close
// We are monitoring if the read handler for the fd is the monitoring handler.
bool
commHasHalfClosedMonitor(int fd)
{
    return TheHalfClosed->has(fd);
}

/// stop waiting for possibly half-closed connection to close
static void
commStopHalfClosedMonitor(int const fd)
{
    debugs(5, 5, HERE << "removing FD " << fd << " from " << *TheHalfClosed);

    // cancel the read if one was scheduled
    AsyncCall::Pointer reader = fd_table[fd].halfClosedReader;
    if (reader != NULL)
        comm_read_cancel(fd, reader);
    fd_table[fd].halfClosedReader = NULL;

    TheHalfClosed->del(fd);
}

/// I/O handler for the possibly half-closed connection monitoring code
static void
commHalfClosedReader(int fd, char *, size_t size, comm_err_t flag, int, void *)
{
    // there cannot be more data coming in on half-closed connections
    assert(size == 0);
    assert(commHasHalfClosedMonitor(fd)); // or we would have canceled the read

    fd_table[fd].halfClosedReader = NULL; // done reading, for now

    // nothing to do if fd is being closed
    if (flag == COMM_ERR_CLOSING)
        return;

    // if read failed, close the connection
    if (flag != COMM_OK) {
        debugs(5, 3, "commHalfClosedReader: closing FD " << fd);
        comm_close(fd);
        return;
    }

    // continue waiting for close or error
    commPlanHalfClosedCheck(); // make sure this fd will be checked again
}


CommRead::CommRead() : fd(-1), buf(NULL), len(0), callback(NULL) {}

CommRead::CommRead(int fd_, char *buf_, int len_, AsyncCall::Pointer &callback_)
        : fd(fd_), buf(buf_), len(len_), callback(callback_) {}

DeferredRead::DeferredRead () : theReader(NULL), theContext(NULL), theRead(), cancelled(false) {}

DeferredRead::DeferredRead (DeferrableRead *aReader, void *data, CommRead const &aRead) : theReader(aReader), theContext (data), theRead(aRead), cancelled(false) {}

DeferredReadManager::~DeferredReadManager()
{
    flushReads();
    assert (deferredReads.empty());
}

/* explicit instantiation required for some systems */

/// \cond AUTODOCS-IGNORE
template cbdata_type CbDataList<DeferredRead>::CBDATA_CbDataList;
/// \endcond

void
DeferredReadManager::delayRead(DeferredRead const &aRead)
{
    debugs(5, 3, "Adding deferred read on FD " << aRead.theRead.fd);
    CbDataList<DeferredRead> *temp = deferredReads.push_back(aRead);

    // We have to use a global function as a closer and point to temp
    // instead of "this" because DeferredReadManager is not a job and
    // is not even cbdata protected
    AsyncCall::Pointer closer = commCbCall(5,4,
                                           "DeferredReadManager::CloseHandler",
                                           CommCloseCbPtrFun(&CloseHandler, temp));
    comm_add_close_handler(aRead.theRead.fd, closer);
    temp->element.closer = closer; // remeber so that we can cancel
}

void
DeferredReadManager::CloseHandler(int fd, void *thecbdata)
{
    if (!cbdataReferenceValid (thecbdata))
        return;

    CbDataList<DeferredRead> *temp = (CbDataList<DeferredRead> *)thecbdata;

    temp->element.closer = NULL;
    temp->element.markCancelled();
}

DeferredRead
DeferredReadManager::popHead(CbDataListContainer<DeferredRead> &deferredReads)
{
    assert (!deferredReads.empty());

    DeferredRead &read = deferredReads.head->element;
    if (!read.cancelled) {
        comm_remove_close_handler(read.theRead.fd, read.closer);
        read.closer = NULL;
    }

    DeferredRead result = deferredReads.pop_front();

    return result;
}

void
DeferredReadManager::kickReads(int const count)
{
    /* if we had CbDataList::size() we could consolidate this and flushReads */

    if (count < 1) {
        flushReads();
        return;
    }

    size_t remaining = count;

    while (!deferredReads.empty() && remaining) {
        DeferredRead aRead = popHead(deferredReads);
        kickARead(aRead);

        if (!aRead.cancelled)
            --remaining;
    }
}

void
DeferredReadManager::flushReads()
{
    CbDataListContainer<DeferredRead> reads;
    reads = deferredReads;
    deferredReads = CbDataListContainer<DeferredRead>();

    // XXX: For fairness this SHOULD randomize the order
    while (!reads.empty()) {
        DeferredRead aRead = popHead(reads);
        kickARead(aRead);
    }
}

void
DeferredReadManager::kickARead(DeferredRead const &aRead)
{
    if (aRead.cancelled)
        return;

    if (aRead.theRead.fd>=0 && fd_table[aRead.theRead.fd].closing())
        return;

    debugs(5, 3, "Kicking deferred read on FD " << aRead.theRead.fd);

    aRead.theReader(aRead.theContext, aRead.theRead);
}

void
DeferredRead::markCancelled()
{
    cancelled = true;
}

int
CommSelectEngine::checkEvents(int timeout)
{
    static time_t last_timeout = 0;

    /* No, this shouldn't be here. But it shouldn't be in each comm handler. -adrian */
    if (squid_curtime > last_timeout) {
        last_timeout = squid_curtime;
        checkTimeouts();
    }

    switch (comm_select(timeout)) {

    case COMM_OK:

    case COMM_TIMEOUT:
        return 0;

    case COMM_IDLE:

    case COMM_SHUTDOWN:
        return EVENT_IDLE;

    case COMM_ERROR:
        return EVENT_ERROR;

    default:
        fatal_dump("comm.cc: Internal error -- this should never happen.");
        return EVENT_ERROR;
    };
}

/// Create a unix-domain socket (UDS) that only supports FD_MSGHDR I/O.
int
comm_open_uds(int sock_type,
              int proto,
              struct sockaddr_un* addr,
              int flags)
{
    // TODO: merge with comm_openex() when Ip::Address becomes NetAddress

    int new_socket;

    PROF_start(comm_open);
    /* Create socket for accepting new connections. */
    statCounter.syscalls.sock.sockets++;

    /* Setup the socket addrinfo details for use */
    struct addrinfo AI;
    AI.ai_flags = 0;
    AI.ai_family = PF_UNIX;
    AI.ai_socktype = sock_type;
    AI.ai_protocol = proto;
    AI.ai_addrlen = SUN_LEN(addr);
    AI.ai_addr = (sockaddr*)addr;
    AI.ai_canonname = NULL;
    AI.ai_next = NULL;

    debugs(50, 3, HERE << "Attempt open socket for: " << addr->sun_path);

    if ((new_socket = socket(AI.ai_family, AI.ai_socktype, AI.ai_protocol)) < 0) {
        /* Increase the number of reserved fd's if calls to socket()
         * are failing because the open file table is full.  This
         * limits the number of simultaneous clients */

        if (limitError(errno)) {
            debugs(50, DBG_IMPORTANT, HERE << "socket failure: " << xstrerror());
            fdAdjustReserved();
        } else {
            debugs(50, DBG_CRITICAL, HERE << "socket failure: " << xstrerror());
        }

        PROF_stop(comm_open);
        return -1;
    }

    debugs(50, 3, HERE "Opened UDS FD " << new_socket << " : family=" << AI.ai_family << ", type=" << AI.ai_socktype << ", protocol=" << AI.ai_protocol);

    /* update fdstat */
    debugs(50, 5, HERE << "FD " << new_socket << " is a new socket");

    assert(!isOpen(new_socket));
    fd_open(new_socket, FD_MSGHDR, NULL);

    fdd_table[new_socket].close_file = NULL;

    fdd_table[new_socket].close_line = 0;

    fd_table[new_socket].sock_family = AI.ai_family;

    if (!(flags & COMM_NOCLOEXEC))
        commSetCloseOnExec(new_socket);

    if (flags & COMM_REUSEADDR)
        commSetReuseAddr(new_socket);

    if (flags & COMM_NONBLOCKING) {
        if (commSetNonBlocking(new_socket) != COMM_OK) {
            comm_close(new_socket);
            PROF_stop(comm_open);
            return -1;
        }
    }

    if (flags & COMM_DOBIND) {
        if (commBind(new_socket, AI) != COMM_OK) {
            comm_close(new_socket);
            PROF_stop(comm_open);
            return -1;
        }
    }

#ifdef TCP_NODELAY
    if (sock_type == SOCK_STREAM)
        commSetTcpNoDelay(new_socket);

#endif

    if (Config.tcpRcvBufsz > 0 && sock_type == SOCK_STREAM)
        commSetTcpRcvbuf(new_socket, Config.tcpRcvBufsz);

    PROF_stop(comm_open);

    return new_socket;
}<|MERGE_RESOLUTION|>--- conflicted
+++ resolved
@@ -870,199 +870,6 @@
         commSetTcpRcvbuf(to, Config.tcpRcvBufsz);
 }
 
-<<<<<<< HEAD
-=======
-/* Reset FD so that we can connect() again */
-int
-ConnectStateData::commResetFD()
-{
-
-// XXX: do we have to check this?
-//
-//    if (!cbdataReferenceValid(callback.data))
-//        return 0;
-
-    statCounter.syscalls.sock.sockets++;
-
-    fde *F = &fd_table[fd];
-
-    struct addrinfo *AI = NULL;
-    F->local_addr.GetAddrInfo(AI);
-    int new_family = AI->ai_family;
-
-    int fd2 = socket(new_family, AI->ai_socktype, AI->ai_protocol);
-
-    if (fd2 < 0) {
-        debugs(5, DBG_CRITICAL, HERE << "WARNING: FD " << fd2 << " socket failed to allocate: " << xstrerror());
-
-        if (ENFILE == errno || EMFILE == errno)
-            fdAdjustReserved();
-
-        F->local_addr.FreeAddrInfo(AI);
-        return 0;
-    }
-
-#ifdef _SQUID_MSWIN_
-
-    /* On Windows dup2() can't work correctly on Sockets, the          */
-    /* workaround is to close the destination Socket before call them. */
-    close(fd);
-
-#endif
-
-    if (dup2(fd2, fd) < 0) {
-        debugs(5, DBG_CRITICAL, HERE << "WARNING: dup2(FD " << fd2 << ", FD " << fd << ") failed: " << xstrerror());
-
-        if (ENFILE == errno || EMFILE == errno)
-            fdAdjustReserved();
-
-        close(fd2);
-
-        F->local_addr.FreeAddrInfo(AI);
-        return 0;
-    }
-    commResetSelect(fd);
-
-    close(fd2);
-
-    debugs(50, 3, "commResetFD: Reset socket FD " << fd << "->" << fd2 << " : family=" << new_family );
-
-    /* INET6: copy the new sockets family type to the FDE table */
-    F->sock_family = new_family;
-
-    F->flags.called_connect = 0;
-
-    /*
-     * yuck, this has assumptions about comm_open() arguments for
-     * the original socket
-     */
-
-    /* MUST be done before binding or face OS Error: "(99) Cannot assign requested address"... */
-    if ( F->flags.transparent ) {
-        comm_set_transparent(fd);
-    }
-
-    if (commBind(fd, *AI) != COMM_OK) {
-        debugs(5, DBG_CRITICAL, "WARNING: Reset of FD " << fd << " for " << F->local_addr << " failed to bind: " << xstrerror());
-        F->local_addr.FreeAddrInfo(AI);
-        return 0;
-    }
-    F->local_addr.FreeAddrInfo(AI);
-
-    if (F->tos)
-        comm_set_tos(fd, F->tos);
-
-    if ( Ip::EnableIpv6&IPV6_SPECIAL_SPLITSTACK && F->local_addr.IsIPv6() )
-        comm_set_v6only(fd, 1);
-
-    copyFDFlags(fd, F);
-
-    return 1;
-}
-
-int
-ConnectStateData::commRetryConnect()
-{
-    assert(addrcount > 0);
-
-    if (addrcount == 1) {
-        if (tries >= Config.retry.maxtries)
-            return 0;
-
-        if (squid_curtime - connstart > Config.Timeout.connect)
-            return 0;
-    } else {
-        if (tries > addrcount) {
-            /* Flush bad address count in case we are
-             * skipping over incompatible protocol
-             */
-            ipcacheMarkAllGood(host);
-            return 0;
-        }
-    }
-
-    return commResetFD();
-}
-
-static void
-commReconnect(void *data)
-{
-    ConnectStateData *cs = (ConnectStateData *)data;
-    ipcache_nbgethostbyname(cs->host, commConnectDnsHandle, cs);
-}
-
-/** Connect SOCK to specified DEST_PORT at DEST_HOST. */
-void
-ConnectStateData::Connect(int fd, void *me)
-{
-    ConnectStateData *cs = (ConnectStateData *)me;
-    assert (cs->fd == fd);
-    cs->connect();
-}
-
-void
-ConnectStateData::defaults()
-{
-    S = default_addr;
-    S.SetPort(default_port);
-}
-
-void
-ConnectStateData::connect()
-{
-    defaults();
-
-    debugs(5,5, HERE << "to " << S);
-
-    switch (comm_connect_addr(fd, S) ) {
-
-    case COMM_INPROGRESS:
-        debugs(5, 5, HERE << "FD " << fd << ": COMM_INPROGRESS");
-        commSetSelect(fd, COMM_SELECT_WRITE, ConnectStateData::Connect, this, 0);
-        break;
-
-    case COMM_OK:
-        debugs(5, 5, HERE << "FD " << fd << ": COMM_OK - connected");
-        ipcacheMarkGoodAddr(host, S);
-        callCallback(COMM_OK, 0);
-        break;
-
-    case COMM_ERR_PROTOCOL:
-        debugs(5, 5, HERE "FD " << fd << ": COMM_ERR_PROTOCOL - try again");
-        /* problem using the desired protocol over this socket.
-         * skip to the next address and hope it's more compatible
-         * but do not mark the current address as bad
-         */
-        tries++;
-        if (commRetryConnect()) {
-            /* Force an addr cycle to move forward to the next possible address */
-            ipcacheCycleAddr(host, NULL);
-            eventAdd("commReconnect", commReconnect, this, this->addrcount == 1 ? 0.05 : 0.0, 0);
-        } else {
-            debugs(5, 5, HERE << "FD " << fd << ": COMM_ERR_PROTOCOL - ERR tried too many times already.");
-            callCallback(COMM_ERR_CONNECT, errno);
-        }
-        break;
-
-    default:
-        debugs(5, 5, HERE "FD " << fd << ": * - try again");
-        tries++;
-        ipcacheMarkBadAddr(host, S);
-
-#if USE_ICMP
-        if (Config.onoff.test_reachability)
-            netdbDeleteAddrNetwork(S);
-#endif
-
-        if (commRetryConnect()) {
-            eventAdd("commReconnect", commReconnect, this, this->addrcount == 1 ? 0.05 : 0.0, 0);
-        } else {
-            debugs(5, 5, HERE << "FD " << fd << ": * - ERR tried too many times already.");
-            callCallback(COMM_ERR_CONNECT, errno);
-        }
-    }
-}
->>>>>>> dcaab393
 /*
 int
 commSetTimeout_old(int fd, int timeout, PF * handler, void *data)
