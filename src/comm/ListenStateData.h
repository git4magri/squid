--- conflicted
+++ resolved
@@ -24,11 +24,7 @@
 
     void subscribe(AsyncCall::Pointer &call) { theCallback = call; };
     void acceptNext();
-<<<<<<< HEAD
-    void notify(int newfd, comm_err_t, int xerrno, Comm::ConnectionPointer);
-=======
-    void notify(int newfd, comm_err_t flag, const ConnectionDetail &details);
->>>>>>> fa77ba50
+    void notify(int newfd, comm_err_t flag, const Comm::ConnectionPointer &details);
 
     int fd;
 
