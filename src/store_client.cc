
/*
 * DEBUG: section 90    Storage Manager Client-Side Interface
 * AUTHOR: Duane Wessels
 *
 * SQUID Web Proxy Cache          http://www.squid-cache.org/
 * ----------------------------------------------------------
 *
 *  Squid is the result of efforts by numerous individuals from
 *  the Internet community; see the CONTRIBUTORS file for full
 *  details.   Many organizations have provided support for Squid's
 *  development; see the SPONSORS file for full details.  Squid is
 *  Copyrighted (C) 2001 by the Regents of the University of
 *  California; see the COPYRIGHT file for full details.  Squid
 *  incorporates software developed and/or copyrighted by other
 *  sources; see the CREDITS file for full details.
 *
 *  This program is free software; you can redistribute it and/or modify
 *  it under the terms of the GNU General Public License as published by
 *  the Free Software Foundation; either version 2 of the License, or
 *  (at your option) any later version.
 *
 *  This program is distributed in the hope that it will be useful,
 *  but WITHOUT ANY WARRANTY; without even the implied warranty of
 *  MERCHANTABILITY or FITNESS FOR A PARTICULAR PURPOSE.  See the
 *  GNU General Public License for more details.
 *
 *  You should have received a copy of the GNU General Public License
 *  along with this program; if not, write to the Free Software
 *  Foundation, Inc., 59 Temple Place, Suite 330, Boston, MA 02111, USA.
 *
 * Portions copyright (c) 2003 Robert Collins <robertc@squid-cache.org>
 */

#include "squid.h"
#include "event.h"
#include "globals.h"
#include "HttpReply.h"
#include "HttpRequest.h"
#include "MemBuf.h"
#include "MemObject.h"
#include "mime_header.h"
#include "profiler/Profiler.h"
#include "SquidConfig.h"
#include "StatCounters.h"
#include "Store.h"
#include "store_swapin.h"
#include "StoreClient.h"
#include "StoreMeta.h"
#include "StoreMetaUnpacker.h"
#if USE_DELAY_POOLS
#include "DelayPools.h"
#endif

/*
 * NOTE: 'Header' refers to the swapfile metadata header.
 * 	 'OBJHeader' refers to the object header, with cannonical
 *	 processed object headers (which may derive from FTP/HTTP etc
 *	 upstream protocols
 *       'Body' refers to the swapfile body, which is the full
 *        HTTP reply (including HTTP headers and body).
 */
static StoreIOState::STRCB storeClientReadBody;
static StoreIOState::STRCB storeClientReadHeader;
static void storeClientCopy2(StoreEntry * e, store_client * sc);
static EVH storeClientCopyEvent;
static bool CheckQuickAbortIsReasonable(StoreEntry * entry);
static void CheckQuickAbort(StoreEntry * entry);

CBDATA_CLASS_INIT(store_client);

bool
store_client::memReaderHasLowerOffset(int64_t anOffset) const
{
    return getType() == STORE_MEM_CLIENT && copyInto.offset < anOffset;
}

int
store_client::getType() const
{
    return type;
}

#if STORE_CLIENT_LIST_DEBUG
static store_client *
storeClientListSearch(const MemObject * mem, void *data)
{
    dlink_node *node;
    store_client *sc = NULL;

    for (node = mem->clients.head; node; node = node->next) {
        sc = node->data;

        if (sc->owner == data)
            return sc;
    }

    return NULL;
}

int
storeClientIsThisAClient(store_client * sc, void *someClient)
{
    return sc->owner == someClient;
}

#endif
#include "HttpRequest.h"

/* add client with fd to client list */
store_client *
storeClientListAdd(StoreEntry * e, void *data)
{
    MemObject *mem = e->mem_obj;
    store_client *sc;
    assert(mem);
#if STORE_CLIENT_LIST_DEBUG

    if (storeClientListSearch(mem, data) != NULL)
        /* XXX die! */
        assert(1 == 0);

#endif

    sc = new store_client (e);

    mem->addClient(sc);

    return sc;
}

void
store_client::callback(ssize_t sz, bool error)
{
    StoreIOBuffer result(sz, 0 ,copyInto.data);

    if (sz < 0) {
        result.flags.error = 1;
        result.length = 0;
    } else {
        result.flags.error = error ? 1 : 0;
    }

    result.offset = cmp_offset;
    assert(_callback.pending());
    cmp_offset = copyInto.offset + sz;
    STCB *temphandler = _callback.callback_handler;
    void *cbdata = _callback.callback_data;
    _callback = Callback(NULL, NULL);
    copyInto.data = NULL;

    if (cbdataReferenceValid(cbdata))
        temphandler(cbdata, result);

    cbdataReferenceDone(cbdata);
}

static void
storeClientCopyEvent(void *data)
{
    store_client *sc = (store_client *)data;
    debugs(90, 3, "storeClientCopyEvent: Running");
    assert (sc->flags.copy_event_pending);
    sc->flags.copy_event_pending = false;

    if (!sc->_callback.pending())
        return;

    storeClientCopy2(sc->entry, sc);
}

store_client::store_client(StoreEntry *e) : entry (e)
#if USE_DELAY_POOLS
        , delayId()
#endif
        , type (e->storeClientType())
        ,  object_ok(true)
{
    cmp_offset = 0;
    flags.disk_io_pending = false;
    ++ entry->refcount;

    if (getType() == STORE_DISK_CLIENT)
        /* assert we'll be able to get the data we want */
        /* maybe we should open swapin_sio here */
        assert(entry->swap_filen > -1 || entry->swappingOut());

#if STORE_CLIENT_LIST_DEBUG

    owner = cbdataReference(data);

#endif
}

store_client::~store_client()
{}

/* copy bytes requested by the client */
void
storeClientCopy(store_client * sc,
                StoreEntry * e,
                StoreIOBuffer copyInto,
                STCB * callback,
                void *data)
{
    assert (sc != NULL);
    sc->copy(e, copyInto,callback,data);
}

void
store_client::copy(StoreEntry * anEntry,
                   StoreIOBuffer copyRequest,
                   STCB * callback_fn,
                   void *data)
{
    assert (anEntry == entry);
    assert (callback_fn);
    assert (data);
    assert(!EBIT_TEST(entry->flags, ENTRY_ABORTED));
    debugs(90, 3, "store_client::copy: " << entry->getMD5Text() << ", from " <<
           copyRequest.offset << ", for length " <<
           (int) copyRequest.length << ", cb " << callback_fn << ", cbdata " <<
           data);

#if STORE_CLIENT_LIST_DEBUG

    assert(this == storeClientListSearch(entry->mem_obj, data));
#endif

    assert(!_callback.pending());
#if ONLYCONTIGUOUSREQUESTS

    assert(cmp_offset == copyRequest.offset);
#endif
    /* range requests will skip into the body */
    cmp_offset = copyRequest.offset;
    _callback = Callback (callback_fn, cbdataReference(data));
    copyInto.data = copyRequest.data;
    copyInto.length = copyRequest.length;
    copyInto.offset = copyRequest.offset;

    static bool copying (false);
    assert (!copying);
    copying = true;
    PROF_start(storeClient_kickReads);
    /* we might be blocking comm reads due to readahead limits
     * now we have a new offset, trigger those reads...
     */
    entry->mem_obj->kickReads();
    PROF_stop(storeClient_kickReads);
    copying = false;

<<<<<<< HEAD
    anEntry->lock("store_client::copy"); // see deletion note below
=======
    // XXX: storeClientCopy2 calls doCopy() whose callback may free 'this'!
    // We should make store copying asynchronous, to avoid worrying about
    // 'this' being secretly deleted while we are still inside the object.
    // For now, lock and use on-stack objects after storeClientCopy2().
    ++anEntry->lock_count;
>>>>>>> d4806c91

    storeClientCopy2(entry, this);

    // Bug 3480: This store_client object may be deleted now if, for example,
    // the client rejects the hit response copied above. Use on-stack pointers!

#if USE_ADAPTATION
    anEntry->kickProducer();
#endif
<<<<<<< HEAD
    anEntry->unlock("store_client::copy");
=======

    anEntry->unlock(); // after the "++enEntry->lock_count" above
    // Add no code here. This object may no longer exist.
>>>>>>> d4806c91
}

/// Whether there is (or will be) more entry data for us.
bool
store_client::moreToSend() const
{
    if (entry->store_status == STORE_PENDING)
        return true; // there may be more coming

    /* STORE_OK, including aborted entries: no more data is coming */

    const int64_t len = entry->objectLen();

    // If we do not know the entry length, then we have to open the swap file,
    // which is only possible if there is one AND if we are allowed to use it.
    const bool canSwapIn = entry->swap_filen >= 0 &&
                           getType() == STORE_DISK_CLIENT;
    if (len < 0)
        return canSwapIn;

    if (copyInto.offset >= len)
        return false; // sent everything there is

    if (canSwapIn)
        return true; // if we lack prefix, we can swap it in

    // If we cannot swap in, make sure we have what we want in RAM. Otherwise,
    // scheduleRead calls scheduleDiskRead which asserts on STORE_MEM_CLIENTs.
    const MemObject *mem = entry->mem_obj;
    return mem &&
        mem->inmem_lo <= copyInto.offset && copyInto.offset < mem->endOffset();
}

static void
storeClientCopy2(StoreEntry * e, store_client * sc)
{
    /* reentrancy not allowed  - note this could lead to
     * dropped events
     */

    if (sc->flags.copy_event_pending) {
        return;
    }

    if (EBIT_TEST(e->flags, ENTRY_FWD_HDR_WAIT)) {
        debugs(90, 5, "storeClientCopy2: returning because ENTRY_FWD_HDR_WAIT set");
        return;
    }

    if (sc->flags.store_copying) {
        sc->flags.copy_event_pending = true;
        debugs(90, 3, "storeClientCopy2: Queueing storeClientCopyEvent()");
        eventAdd("storeClientCopyEvent", storeClientCopyEvent, sc, 0.0, 0);
        return;
    }

    debugs(90, 3, "storeClientCopy2: " << e->getMD5Text());
    assert(sc->_callback.pending());
    /*
     * We used to check for ENTRY_ABORTED here.  But there were some
     * problems.  For example, we might have a slow client (or two) and
     * the server-side is reading far ahead and swapping to disk.  Even
     * if the server-side aborts, we want to give the client(s)
     * everything we got before the abort condition occurred.
     */
    /* Warning: doCopy may indirectly free itself in callbacks,
     * hence the lock to keep it active for the duration of
     * this function
     * XXX: Locking does not prevent calling sc destructor (it only prevents
     * freeing sc memory) so sc may become invalid from C++ p.o.v.
     *
     */
    cbdataInternalLock(sc);
    assert (!sc->flags.store_copying);
    sc->doCopy(e);
    assert (!sc->flags.store_copying);
    cbdataInternalUnlock(sc);
}

void
store_client::doCopy(StoreEntry *anEntry)
{
    assert (anEntry == entry);
    flags.store_copying = true;
    MemObject *mem = entry->mem_obj;

    debugs(33, 5, "store_client::doCopy: co: " <<
           copyInto.offset << ", hi: " <<
           mem->endOffset());

    if (!moreToSend()) {
        /* There is no more to send! */
        debugs(33, 3, HERE << "There is no more to send!");
        callback(0);
        flags.store_copying = false;
        return;
    }

    /* Check that we actually have data */
    if (anEntry->store_status == STORE_PENDING && copyInto.offset >= mem->endOffset()) {
        debugs(90, 3, "store_client::doCopy: Waiting for more");
        flags.store_copying = false;
        return;
    }

    /*
     * Slight weirdness here.  We open a swapin file for any
     * STORE_DISK_CLIENT, even if we can copy the requested chunk
     * from memory in the next block.  We must try to open the
     * swapin file before sending any data to the client side.  If
     * we postpone the open, and then can not open the file later
     * on, the client loses big time.  Its transfer just gets cut
     * off.  Better to open it early (while the client side handler
     * is clientCacheHit) so that we can fall back to a cache miss
     * if needed.
     */

    if (STORE_DISK_CLIENT == getType() && swapin_sio == NULL)
        startSwapin();
    else
        scheduleRead();
}

void
store_client::startSwapin()
{
    debugs(90, 3, "store_client::doCopy: Need to open swap in file");
    /* gotta open the swapin file */

    if (storeTooManyDiskFilesOpen()) {
        /* yuck -- this causes a TCP_SWAPFAIL_MISS on the client side */
        fail();
        flags.store_copying = false;
        return;
    } else if (!flags.disk_io_pending) {
        /* Don't set store_io_pending here */
        storeSwapInStart(this);

        if (swapin_sio == NULL) {
            fail();
            flags.store_copying = false;
            return;
        }

        /*
         * If the open succeeds we either copy from memory, or
         * schedule a disk read in the next block.
         */
        scheduleRead();

        return;
    } else {
        debugs(90, DBG_IMPORTANT, "WARNING: Averted multiple fd operation (1)");
        flags.store_copying = false;
        return;
    }
}

void
store_client::scheduleRead()
{
    MemObject *mem = entry->mem_obj;

    if (copyInto.offset >= mem->inmem_lo && copyInto.offset < mem->endOffset())
        scheduleMemRead();
    else
        scheduleDiskRead();
}

void
store_client::scheduleDiskRead()
{
    /* What the client wants is not in memory. Schedule a disk read */
    assert(STORE_DISK_CLIENT == getType());

    assert(!flags.disk_io_pending);

    debugs(90, 3, "store_client::doCopy: reading from STORE");

    fileRead();

    flags.store_copying = false;
}

void
store_client::scheduleMemRead()
{
    /* What the client wants is in memory */
    /* Old style */
    debugs(90, 3, "store_client::doCopy: Copying normal from memory");
    size_t sz = entry->mem_obj->data_hdr.copy(copyInto);
    callback(sz);
    flags.store_copying = false;
}

void
store_client::fileRead()
{
    MemObject *mem = entry->mem_obj;

    assert(_callback.pending());
    assert(!flags.disk_io_pending);
    flags.disk_io_pending = true;

    if (mem->swap_hdr_sz != 0)
        if (entry->swap_status == SWAPOUT_WRITING)
            assert(mem->swapout.sio->offset() > copyInto.offset + (int64_t)mem->swap_hdr_sz);

    storeRead(swapin_sio,
              copyInto.data,
              copyInto.length,
              copyInto.offset + mem->swap_hdr_sz,
              mem->swap_hdr_sz == 0 ? storeClientReadHeader
              : storeClientReadBody,
              this);
}

void
store_client::readBody(const char *buf, ssize_t len)
{
    int parsed_header = 0;

    // Don't assert disk_io_pending here.. may be called by read_header
    flags.disk_io_pending = false;
    assert(_callback.pending());
    debugs(90, 3, "storeClientReadBody: len " << len << "");

    if (copyInto.offset == 0 && len > 0 && entry->getReply()->sline.status() == Http::scNone) {
        /* Our structure ! */
        HttpReply *rep = (HttpReply *) entry->getReply(); // bypass const

        if (!rep->parseCharBuf(copyInto.data, headersEnd(copyInto.data, len))) {
            debugs(90, DBG_CRITICAL, "Could not parse headers from on disk object");
        } else {
            parsed_header = 1;
        }
    }

    const HttpReply *rep = entry->getReply();
    if (len > 0 && rep && entry->mem_obj->inmem_lo == 0 && entry->objectLen() <= (int64_t)Config.Store.maxInMemObjSize && Config.onoff.memory_cache_disk) {
        storeGetMemSpace(len);
        // The above may start to free our object so we need to check again
        if (entry->mem_obj->inmem_lo == 0) {
            /* Copy read data back into memory.
             * copyInto.offset includes headers, which is what mem cache needs
             */
            int64_t mem_offset = entry->mem_obj->endOffset();
            if ((copyInto.offset == mem_offset) || (parsed_header && mem_offset == rep->hdr_sz)) {
                entry->mem_obj->write(StoreIOBuffer(len, copyInto.offset, copyInto.data));
            }
        }
    }

    callback(len);
}

void
store_client::fail()
{
    object_ok = false;
    /* synchronous open failures callback from the store,
     * before startSwapin detects the failure.
     * TODO: fix this inconsistent behaviour - probably by
     * having storeSwapInStart become a callback functions,
     * not synchronous
     */

    if (_callback.pending())
        callback(0, true);
}

static void
storeClientReadHeader(void *data, const char *buf, ssize_t len, StoreIOState::Pointer self)
{
    store_client *sc = (store_client *)data;
    sc->readHeader(buf, len);
}

static void
storeClientReadBody(void *data, const char *buf, ssize_t len, StoreIOState::Pointer self)
{
    store_client *sc = (store_client *)data;
    sc->readBody(buf, len);
}

void
store_client::unpackHeader(char const *buf, ssize_t len)
{
    debugs(90, 3, "store_client::unpackHeader: len " << len << "");

    if (len < 0) {
        debugs(90, 3, "store_client::unpackHeader: " << xstrerror() << "");
        fail();
        return;
    }

    int swap_hdr_sz = 0;
    StoreMetaUnpacker aBuilder(buf, len, &swap_hdr_sz);

    if (!aBuilder.isBufferSane()) {
        /* oops, bad disk file? */
        debugs(90, DBG_IMPORTANT, "WARNING: swapfile header inconsistent with available data");
        fail();
        return;
    }

    tlv *tlv_list = aBuilder.createStoreMeta ();

    if (tlv_list == NULL) {
        debugs(90, DBG_IMPORTANT, "WARNING: failed to unpack meta data");
        fail();
        return;
    }

    /*
     * Check the meta data and make sure we got the right object.
     */
    for (tlv *t = tlv_list; t; t = t->next) {
        if (!t->checkConsistency(entry)) {
            storeSwapTLVFree(tlv_list);
            fail();
            return;
        }
    }

    storeSwapTLVFree(tlv_list);

    assert(swap_hdr_sz >= 0);
    entry->mem_obj->swap_hdr_sz = swap_hdr_sz;
    if (entry->swap_file_sz > 0) { // collapsed hits may not know swap_file_sz
        assert(entry->swap_file_sz >= static_cast<uint64_t>(swap_hdr_sz));
        entry->mem_obj->object_sz = entry->swap_file_sz - swap_hdr_sz;
    }
    debugs(90, 5, "store_client::unpackHeader: swap_file_sz=" <<
           entry->swap_file_sz << "( " << swap_hdr_sz << " + " <<
           entry->mem_obj->object_sz << ")");
}

void
store_client::readHeader(char const *buf, ssize_t len)
{
    MemObject *const mem = entry->mem_obj;

    assert(flags.disk_io_pending);
    flags.disk_io_pending = false;
    assert(_callback.pending());

    unpackHeader (buf, len);

    if (!object_ok)
        return;

    /*
     * If our last read got some data the client wants, then give
     * it to them, otherwise schedule another read.
     */
    size_t body_sz = len - mem->swap_hdr_sz;

    if (copyInto.offset < static_cast<int64_t>(body_sz)) {
        /*
         * we have (part of) what they want
         */
        size_t copy_sz = min(copyInto.length, body_sz);
        debugs(90, 3, "storeClientReadHeader: copying " << copy_sz << " bytes of body");
        memmove(copyInto.data, copyInto.data + mem->swap_hdr_sz, copy_sz);

        readBody(copyInto.data, copy_sz);

        return;
    }

    /*
     * we don't have what the client wants, but at least we now
     * know the swap header size.
     */
    fileRead();
}

int
storeClientCopyPending(store_client * sc, StoreEntry * e, void *data)
{
#if STORE_CLIENT_LIST_DEBUG
    assert(sc == storeClientListSearch(e->mem_obj, data));
#endif
#ifndef SILLY_CODE

    assert(sc);
#endif

    assert(sc->entry == e);
#if SILLY_CODE

    if (sc == NULL)
        return 0;

#endif

    if (!sc->_callback.pending())
        return 0;

    return 1;
}

/*
 * This routine hasn't been optimised to take advantage of the
 * passed sc. Yet.
 */
int
storeUnregister(store_client * sc, StoreEntry * e, void *data)
{
    MemObject *mem = e->mem_obj;
#if STORE_CLIENT_LIST_DEBUG

    assert(sc == storeClientListSearch(e->mem_obj, data));
#endif

    if (mem == NULL)
        return 0;

    debugs(90, 3, "storeUnregister: called for '" << e->getMD5Text() << "'");

    if (sc == NULL) {
        debugs(90, 3, "storeUnregister: No matching client for '" << e->getMD5Text() << "'");
        return 0;
    }

    if (mem->clientCount() == 0) {
        debugs(90, 3, "storeUnregister: Consistency failure - store client being unregistered is not in the mem object's list for '" << e->getMD5Text() << "'");
        return 0;
    }

    dlinkDelete(&sc->node, &mem->clients);
    -- mem->nclients;

    if (e->store_status == STORE_OK && e->swap_status != SWAPOUT_DONE)
        e->swapOut();

    if (sc->swapin_sio != NULL) {
        storeClose(sc->swapin_sio, StoreIOState::readerDone);
        sc->swapin_sio = NULL;
        ++statCounter.swap.ins;
    }

    if (sc->_callback.pending()) {
        /* callback with ssize = -1 to indicate unexpected termination */
        debugs(90, 3, "store_client for " << *e << " has a callback");
        sc->fail();
    }

#if STORE_CLIENT_LIST_DEBUG
    cbdataReferenceDone(sc->owner);

#endif

    delete sc;

<<<<<<< HEAD
    assert(e->locked());
=======
    // This old assert seemed to imply that a locked entry cannot be deleted,
    // but this entry may be deleted because StoreEntry::abort() unlocks it.
    assert(e->lock_count > 0);
    // Since lock_count of 1 is not sufficient to prevent entry destruction,
    // we must lock again so that we can dereference e after CheckQuickAbort().
    // Do not call expensive StoreEntry::lock() here; e "use" has been counted.
    // TODO: Separate entry locking from "use" counting to make locking cheap.
    ++e->lock_count;
>>>>>>> d4806c91

    if (mem->nclients == 0)
        CheckQuickAbort(e);
    else
        mem->kickReads();

#if USE_ADAPTATION
    e->kickProducer();
#endif

    e->unlock(); // after the "++e->lock_count" above
    return 1;
}

/* Call handlers waiting for  data to be appended to E. */
void
StoreEntry::invokeHandlers()
{
    /* Commit what we can to disk, if appropriate */
    swapOut();
    int i = 0;
    store_client *sc;
    dlink_node *nx = NULL;
    dlink_node *node;

    PROF_start(InvokeHandlers);

    debugs(90, 3, "InvokeHandlers: " << getMD5Text()  );
    /* walk the entire list looking for valid callbacks */

    for (node = mem_obj->clients.head; node; node = nx) {
        sc = (store_client *)node->data;
        nx = node->next;
        debugs(90, 3, "StoreEntry::InvokeHandlers: checking client #" << i  );
        ++i;

        if (!sc->_callback.pending())
            continue;

        if (sc->flags.disk_io_pending)
            continue;

        storeClientCopy2(this, sc);
    }
    PROF_stop(InvokeHandlers);
}

// Does not account for remote readers/clients.
int
storePendingNClients(const StoreEntry * e)
{
    MemObject *mem = e->mem_obj;
    int npend = NULL == mem ? 0 : mem->nclients;
    debugs(90, 3, "storePendingNClients: returning " << npend);
    return npend;
}

/* return true if the request should be aborted */
static bool
CheckQuickAbortIsReasonable(StoreEntry * entry)
{
    MemObject * const mem = entry->mem_obj;
    assert(mem);
    debugs(90, 3, "entry=" << entry << ", mem=" << mem);

    if (mem->request && !mem->request->flags.cachable) {
        debugs(90, 3, "quick-abort? YES !mem->request->flags.cachable");
        return true;
    }

    if (EBIT_TEST(entry->flags, KEY_PRIVATE)) {
        debugs(90, 3, "quick-abort? YES KEY_PRIVATE");
        return true;
    }

    int64_t expectlen = entry->getReply()->content_length + entry->getReply()->hdr_sz;

    if (expectlen < 0) {
        /* expectlen is < 0 if *no* information about the object has been received */
        debugs(90, 3, "quick-abort? YES no object data received yet");
        return true;
    }

    int64_t curlen =  mem->endOffset();

    if (Config.quickAbort.min < 0) {
        debugs(90, 3, "quick-abort? NO disabled");
        return false;
    }

    if (mem->request && mem->request->range && mem->request->getRangeOffsetLimit() < 0) {
        /* Don't abort if the admin has configured range_ofset -1 to download fully for caching. */
        debugs(90, 3, "quick-abort? NO admin configured range replies to full-download");
        return false;
    }

    if (curlen > expectlen) {
        debugs(90, 3, "quick-abort? YES bad content length (" << curlen << " of " << expectlen << " bytes received)");
        return true;
    }

    if ((expectlen - curlen) < (Config.quickAbort.min << 10)) {
        debugs(90, 3, "quick-abort? NO only a little more object left to receive");
        return false;
    }

    if ((expectlen - curlen) > (Config.quickAbort.max << 10)) {
        debugs(90, 3, "quick-abort? YES too much left to go");
        return true;
    }

    if (expectlen < 100) {
        debugs(90, 3, "quick-abort? NO avoid FPE");
        return false;
    }

    if ((curlen / (expectlen / 100)) > (Config.quickAbort.pct)) {
        debugs(90, 3, "quick-abort? NO past point of no return");
        return false;
    }

    debugs(90, 3, "quick-abort? YES default");
    return true;
}

/// Aborts a swapping-out entry if nobody needs it any more _and_
/// continuing swap out is not reasonable per CheckQuickAbortIsReasonable().
static void
CheckQuickAbort(StoreEntry * entry)
{
    assert (entry);

    if (storePendingNClients(entry) > 0)
        return;

    if (!shutting_down && Store::Root().transientReaders(*entry))
        return;

    if (entry->store_status != STORE_PENDING)
        return;

    if (EBIT_TEST(entry->flags, ENTRY_SPECIAL))
        return;

    if (!CheckQuickAbortIsReasonable(entry))
        return;

    entry->abort();
}

void
store_client::dumpStats(MemBuf * output, int clientNumber) const
{
    if (_callback.pending())
        return;

    output->Printf("\tClient #%d, %p\n", clientNumber, _callback.callback_data);

    output->Printf("\t\tcopy_offset: %" PRId64 "\n",
                   copyInto.offset);

    output->Printf("\t\tcopy_size: %d\n",
                   (int) copyInto.length);

    output->Printf("\t\tflags:");

    if (flags.disk_io_pending)
        output->Printf(" disk_io_pending");

    if (flags.store_copying)
        output->Printf(" store_copying");

    if (flags.copy_event_pending)
        output->Printf(" copy_event_pending");

    output->Printf("\n");
}

bool
store_client::Callback::pending() const
{
    return callback_handler && callback_data;
}

store_client::Callback::Callback(STCB *function, void *data) : callback_handler(function), callback_data (data) {}

#if USE_DELAY_POOLS
void
store_client::setDelayId(DelayId delay_id)
{
    delayId = delay_id;
}
#endif<|MERGE_RESOLUTION|>--- conflicted
+++ resolved
@@ -250,15 +250,7 @@
     PROF_stop(storeClient_kickReads);
     copying = false;
 
-<<<<<<< HEAD
     anEntry->lock("store_client::copy"); // see deletion note below
-=======
-    // XXX: storeClientCopy2 calls doCopy() whose callback may free 'this'!
-    // We should make store copying asynchronous, to avoid worrying about
-    // 'this' being secretly deleted while we are still inside the object.
-    // For now, lock and use on-stack objects after storeClientCopy2().
-    ++anEntry->lock_count;
->>>>>>> d4806c91
 
     storeClientCopy2(entry, this);
 
@@ -268,13 +260,9 @@
 #if USE_ADAPTATION
     anEntry->kickProducer();
 #endif
-<<<<<<< HEAD
     anEntry->unlock("store_client::copy");
-=======
-
-    anEntry->unlock(); // after the "++enEntry->lock_count" above
+
     // Add no code here. This object may no longer exist.
->>>>>>> d4806c91
 }
 
 /// Whether there is (or will be) more entry data for us.
@@ -731,18 +719,7 @@
 
     delete sc;
 
-<<<<<<< HEAD
     assert(e->locked());
-=======
-    // This old assert seemed to imply that a locked entry cannot be deleted,
-    // but this entry may be deleted because StoreEntry::abort() unlocks it.
-    assert(e->lock_count > 0);
-    // Since lock_count of 1 is not sufficient to prevent entry destruction,
-    // we must lock again so that we can dereference e after CheckQuickAbort().
-    // Do not call expensive StoreEntry::lock() here; e "use" has been counted.
-    // TODO: Separate entry locking from "use" counting to make locking cheap.
-    ++e->lock_count;
->>>>>>> d4806c91
 
     if (mem->nclients == 0)
         CheckQuickAbort(e);
