/*
 * DEBUG: section 47    Store Directory Routines
 */

#include "squid.h"
#include "cache_cf.h"
#include "ConfigOption.h"
#include "DiskIO/DiskIOModule.h"
#include "DiskIO/DiskIOStrategy.h"
#include "DiskIO/ReadRequest.h"
#include "DiskIO/WriteRequest.h"
#include "fs/rock/RockSwapDir.h"
#include "fs/rock/RockIoState.h"
#include "fs/rock/RockIoRequests.h"
#include "fs/rock/RockRebuild.h"
#include "globals.h"
#include "ipc/mem/Pages.h"
#include "MemObject.h"
#include "Parsing.h"
#include "SquidConfig.h"
#include "SquidMath.h"
#include "tools.h"

#include <cstdlib>
#include <iomanip>

#if HAVE_SYS_STAT_H
#include <sys/stat.h>
#endif

const int64_t Rock::SwapDir::HeaderSize = 16*1024;

Rock::SwapDir::SwapDir(): ::SwapDir("rock"), 
    slotSize(HeaderSize), filePath(NULL), map(NULL), io(NULL),
    waitingForPage(NULL)
{
}

Rock::SwapDir::~SwapDir()
{
    delete io;
    delete map;
    safe_free(filePath);
}

StoreSearch *
Rock::SwapDir::search(String const url, HttpRequest *)
{
    assert(false);
    return NULL; // XXX: implement
}

void
Rock::SwapDir::get(String const key, STOREGETCLIENT cb, void *data)
{
    ::SwapDir::get(key, cb, data);
}

// called when Squid core needs a StoreEntry with a given key
StoreEntry *
Rock::SwapDir::get(const cache_key *key)
{
    if (!map || !theFile || !theFile->canRead())
        return NULL;

    sfileno filen;
    const Ipc::StoreMapAnchor *const slot = map->openForReading(key, filen);
    if (!slot)
        return NULL;

    const Ipc::StoreMapAnchor::Basics &basics = slot->basics;

    // create a brand new store entry and initialize it with stored basics
    StoreEntry *e = new StoreEntry();
    e->lock_count = 0;
    e->swap_dirn = index;
    e->swap_filen = filen;
    e->swap_file_sz = basics.swap_file_sz;
    e->lastref = basics.lastref;
    e->timestamp = basics.timestamp;
    e->expires = basics.expires;
    e->lastmod = basics.lastmod;
    e->refcount = basics.refcount;
    e->flags = basics.flags;
    e->store_status = STORE_OK;
    e->setMemStatus(NOT_IN_MEMORY);
    e->swap_status = SWAPOUT_DONE;
    e->ping_status = PING_NONE;
    EBIT_SET(e->flags, ENTRY_CACHABLE);
    EBIT_CLR(e->flags, RELEASE_REQUEST);
    EBIT_CLR(e->flags, KEY_PRIVATE);
    EBIT_SET(e->flags, ENTRY_VALIDATED);
    e->hashInsert(key);
    trackReferences(*e);

    return e;
    // the disk entry remains open for reading, protected from modifications
}

void Rock::SwapDir::disconnect(StoreEntry &e)
{
    assert(e.swap_dirn == index);
    assert(e.swap_filen >= 0);
    // cannot have SWAPOUT_NONE entry with swap_filen >= 0
    assert(e.swap_status != SWAPOUT_NONE);

    // do not rely on e.swap_status here because there is an async delay
    // before it switches from SWAPOUT_WRITING to SWAPOUT_DONE.

    // since e has swap_filen, its slot is locked for either reading or writing
    map->abortIo(e.swap_filen);
    e.swap_dirn = -1;
    e.swap_filen = -1;
    e.swap_status = SWAPOUT_NONE;
}

uint64_t
Rock::SwapDir::currentSize() const
{
    const uint64_t spaceSize = !freeSlots ?
        maxSize() : (slotSize * freeSlots->size());
    // everything that is not free is in use
    return maxSize() - spaceSize;
}

uint64_t
Rock::SwapDir::currentCount() const
{
    return map ? map->entryCount() : 0;
}

/// In SMP mode only the disker process reports stats to avoid
/// counting the same stats by multiple processes.
bool
Rock::SwapDir::doReportStat() const
{
    return ::SwapDir::doReportStat() && (!UsingSmp() || IamDiskProcess());
}

void
Rock::SwapDir::swappedOut(const StoreEntry &)
{
    // stats are not stored but computed when needed
}

int64_t
Rock::SwapDir::entryLimitAllowed() const
{
    const int64_t eLimitLo = map ? map->entryLimit() : 0; // dynamic shrinking unsupported
    const int64_t eWanted = (maxSize() - HeaderSize)/slotSize;
    return min(max(eLimitLo, eWanted), entryLimitHigh());
}

// TODO: encapsulate as a tool; identical to CossSwapDir::create()
void
Rock::SwapDir::create()
{
    assert(path);
    assert(filePath);

    if (UsingSmp() && !IamDiskProcess()) {
        debugs (47,3, HERE << "disker will create in " << path);
        return;
    }

    debugs (47,3, HERE << "creating in " << path);

    struct stat dir_sb;
    if (::stat(path, &dir_sb) == 0) {
        struct stat file_sb;
        if (::stat(filePath, &file_sb) == 0) {
            debugs (47, DBG_IMPORTANT, "Skipping existing Rock db: " << filePath);
            return;
        }
        // else the db file is not there or is not accessible, and we will try
        // to create it later below, generating a detailed error on failures.
    } else { // path does not exist or is inaccessible
        // If path exists but is not accessible, mkdir() below will fail, and
        // the admin should see the error and act accordingly, so there is
        // no need to distinguish ENOENT from other possible stat() errors.
        debugs (47, DBG_IMPORTANT, "Creating Rock db directory: " << path);
        const int res = mkdir(path, 0700);
        if (res != 0)
            createError("mkdir");
    }

<<<<<<< HEAD
    const int swap = open(filePath, O_WRONLY|O_CREAT|O_TRUNC|O_BINARY, 0600);
    if (swap < 0)
        createError("create");

=======
    debugs (47, DBG_IMPORTANT, "Creating Rock db: " << filePath);
>>>>>>> aef3208d
#if SLOWLY_FILL_WITH_ZEROS
    char block[1024];
    Must(maxSize() % sizeof(block) == 0);
    memset(block, '\0', sizeof(block));

    for (off_t offset = 0; offset < maxSize(); offset += sizeof(block)) {
        if (write(swap, block, sizeof(block)) != sizeof(block))
            createError("write");
    }
#else
    if (ftruncate(swap, maxSize()) != 0)
        createError("truncate");

    char header[HeaderSize];
    memset(header, '\0', sizeof(header));
    if (write(swap, header, sizeof(header)) != sizeof(header))
        createError("write");
#endif

    close(swap);
}

// report Rock DB creation error and exit
void
Rock::SwapDir::createError(const char *const msg) {
    debugs(47, DBG_CRITICAL, "ERROR: Failed to initialize Rock Store db in " <<
           filePath << "; " << msg << " error: " << xstrerror());
    fatal("Rock Store db creation error");
}

void
Rock::SwapDir::init()
{
    debugs(47,2, HERE);

    // XXX: SwapDirs aren't refcounted. We make IORequestor calls, which
    // are refcounted. We up our count once to avoid implicit delete's.
    lock();

    freeSlots = shm_old(Ipc::Mem::PageStack)(freeSlotsPath());

    Must(!map);
    map = new DirMap(inodeMapPath());
    map->cleaner = this;

    const char *ioModule = needsDiskStrand() ? "IpcIo" : "Blocking";
    if (DiskIOModule *m = DiskIOModule::Find(ioModule)) {
        debugs(47,2, HERE << "Using DiskIO module: " << ioModule);
        io = m->createStrategy();
        io->init();
    } else {
        debugs(47, DBG_CRITICAL, "FATAL: Rock store is missing DiskIO module: " <<
               ioModule);
        fatal("Rock Store missing a required DiskIO module");
    }

    theFile = io->newFile(filePath);
    theFile->configure(fileConfig);
    theFile->open(O_RDWR, 0644, this);

    // Increment early. Otherwise, if one SwapDir finishes rebuild before
    // others start, storeRebuildComplete() will think the rebuild is over!
    // TODO: move store_dirs_rebuilding hack to store modules that need it.
    ++StoreController::store_dirs_rebuilding;
}

bool
Rock::SwapDir::needsDiskStrand() const
{
    const bool wontEvenWorkWithoutDisker = Config.workers > 1;
    const bool wouldWorkBetterWithDisker = DiskIOModule::Find("IpcIo");
    return InDaemonMode() && (wontEvenWorkWithoutDisker ||
                              wouldWorkBetterWithDisker);
}

void
Rock::SwapDir::parse(int anIndex, char *aPath)
{
    index = anIndex;

    path = xstrdup(aPath);

    // cache store is located at path/db
    String fname(path);
    fname.append("/rock");
    filePath = xstrdup(fname.termedBuf());

    parseSize(false);
    parseOptions(0);

    // Current openForWriting() code overwrites the old slot if needed
    // and possible, so proactively removing old slots is probably useless.
    assert(!repl); // repl = createRemovalPolicy(Config.replPolicy);

    validateOptions();
}

void
Rock::SwapDir::reconfigure()
{
    parseSize(true);
    parseOptions(1);
    // TODO: can we reconfigure the replacement policy (repl)?
    validateOptions();
}

/// parse maximum db disk size
void
Rock::SwapDir::parseSize(const bool reconfig)
{
    const int i = GetInteger();
    if (i < 0)
        fatal("negative Rock cache_dir size value");
    const uint64_t new_max_size =
        static_cast<uint64_t>(i) << 20; // MBytes to Bytes
    if (!reconfig)
        max_size = new_max_size;
    else if (new_max_size != max_size) {
        debugs(3, DBG_IMPORTANT, "WARNING: cache_dir '" << path << "' size "
               "cannot be changed dynamically, value left unchanged (" <<
               (max_size >> 20) << " MB)");
    }
}

ConfigOption *
Rock::SwapDir::getOptionTree() const
{
    ConfigOptionVector *vector = dynamic_cast<ConfigOptionVector*>(::SwapDir::getOptionTree());
    assert(vector);
    vector->options.push_back(new ConfigOptionAdapter<SwapDir>(*const_cast<SwapDir *>(this), &SwapDir::parseSizeOption, &SwapDir::dumpSizeOption));
    vector->options.push_back(new ConfigOptionAdapter<SwapDir>(*const_cast<SwapDir *>(this), &SwapDir::parseTimeOption, &SwapDir::dumpTimeOption));
    vector->options.push_back(new ConfigOptionAdapter<SwapDir>(*const_cast<SwapDir *>(this), &SwapDir::parseRateOption, &SwapDir::dumpRateOption));
    return vector;
}

bool
Rock::SwapDir::allowOptionReconfigure(const char *const option) const
{
    return strcmp(option, "slot-size") != 0 &&
           ::SwapDir::allowOptionReconfigure(option);
}

/// parses time-specific options; mimics ::SwapDir::optionObjectSizeParse()
bool
Rock::SwapDir::parseTimeOption(char const *option, const char *value, int reconfig)
{
    // TODO: ::SwapDir or, better, Config should provide time-parsing routines,
    // including time unit handling. Same for size and rate.

    time_msec_t *storedTime;
    if (strcmp(option, "swap-timeout") == 0)
        storedTime = &fileConfig.ioTimeout;
    else
        return false;

    if (!value)
        self_destruct();

    // TODO: handle time units and detect parsing errors better
    const int64_t parsedValue = strtoll(value, NULL, 10);
    if (parsedValue < 0) {
        debugs(3, DBG_CRITICAL, "FATAL: cache_dir " << path << ' ' << option << " must not be negative but is: " << parsedValue);
        self_destruct();
    }

    const time_msec_t newTime = static_cast<time_msec_t>(parsedValue);

    if (!reconfig)
        *storedTime = newTime;
    else if (*storedTime != newTime) {
        debugs(3, DBG_IMPORTANT, "WARNING: cache_dir " << path << ' ' << option
               << " cannot be changed dynamically, value left unchanged: " <<
               *storedTime);
    }

    return true;
}

/// reports time-specific options; mimics ::SwapDir::optionObjectSizeDump()
void
Rock::SwapDir::dumpTimeOption(StoreEntry * e) const
{
    if (fileConfig.ioTimeout)
        storeAppendPrintf(e, " swap-timeout=%" PRId64,
                          static_cast<int64_t>(fileConfig.ioTimeout));
}

/// parses rate-specific options; mimics ::SwapDir::optionObjectSizeParse()
bool
Rock::SwapDir::parseRateOption(char const *option, const char *value, int isaReconfig)
{
    int *storedRate;
    if (strcmp(option, "max-swap-rate") == 0)
        storedRate = &fileConfig.ioRate;
    else
        return false;

    if (!value)
        self_destruct();

    // TODO: handle time units and detect parsing errors better
    const int64_t parsedValue = strtoll(value, NULL, 10);
    if (parsedValue < 0) {
        debugs(3, DBG_CRITICAL, "FATAL: cache_dir " << path << ' ' << option << " must not be negative but is: " << parsedValue);
        self_destruct();
    }

    const int newRate = static_cast<int>(parsedValue);

    if (newRate < 0) {
        debugs(3, DBG_CRITICAL, "FATAL: cache_dir " << path << ' ' << option << " must not be negative but is: " << newRate);
        self_destruct();
    }

    if (!isaReconfig)
        *storedRate = newRate;
    else if (*storedRate != newRate) {
        debugs(3, DBG_IMPORTANT, "WARNING: cache_dir " << path << ' ' << option
               << " cannot be changed dynamically, value left unchanged: " <<
               *storedRate);
    }

    return true;
}

/// reports rate-specific options; mimics ::SwapDir::optionObjectSizeDump()
void
Rock::SwapDir::dumpRateOption(StoreEntry * e) const
{
    if (fileConfig.ioRate >= 0)
        storeAppendPrintf(e, " max-swap-rate=%d", fileConfig.ioRate);
}

/// parses size-specific options; mimics ::SwapDir::optionObjectSizeParse()
bool
Rock::SwapDir::parseSizeOption(char const *option, const char *value, int reconfiguring)
{
    uint64_t *storedSize;
    if (strcmp(option, "slot-size") == 0)
        storedSize = &slotSize;
    else
        return false;

    if (!value)
        self_destruct();

    // TODO: handle size units and detect parsing errors better
    const uint64_t newSize = strtoll(value, NULL, 10);
    if (newSize <= 0) {
        debugs(3, DBG_CRITICAL, "FATAL: cache_dir " << path << ' ' << option << " must be positive; got: " << newSize);
        self_destruct();
    }

    if (newSize <= sizeof(DbCellHeader)) {
        debugs(3, DBG_CRITICAL, "FATAL: cache_dir " << path << ' ' << option << " must exceed " << sizeof(DbCellHeader) << "; got: " << newSize);
        self_destruct();
    }

    if (!reconfiguring)
        *storedSize = newSize;
    else if (*storedSize != newSize) {
        debugs(3, DBG_IMPORTANT, "WARNING: cache_dir " << path << ' ' << option
               << " cannot be changed dynamically, value left unchanged: " <<
               *storedSize);
    }

    return true;
}

/// reports size-specific options; mimics ::SwapDir::optionObjectSizeDump()
void
Rock::SwapDir::dumpSizeOption(StoreEntry * e) const
{
    storeAppendPrintf(e, " slot-size=%" PRId64, slotSize);
}

/// check the results of the configuration; only level-0 debugging works here
void
Rock::SwapDir::validateOptions()
{
    if (slotSize <= 0)
        fatal("Rock store requires a positive slot-size");

    const int64_t maxSizeRoundingWaste = 1024 * 1024; // size is configured in MB
    const int64_t slotSizeRoundingWaste = slotSize;
    const int64_t maxRoundingWaste =
        max(maxSizeRoundingWaste, slotSizeRoundingWaste);
    const int64_t usableDiskSize = diskOffset(entryLimitAllowed());
    const int64_t diskWasteSize = maxSize() - usableDiskSize;
    Must(diskWasteSize >= 0);

    // warn if maximum db size is not reachable due to sfileno limit
    if (entryLimitAllowed() == entryLimitHigh() &&
            diskWasteSize >= maxRoundingWaste) {
        debugs(47, DBG_CRITICAL, "Rock store cache_dir[" << index << "] '" << path << "':");
        debugs(47, DBG_CRITICAL, "\tmaximum number of entries: " << entryLimitAllowed());
        debugs(47, DBG_CRITICAL, "\tdb slot size: " << slotSize << " Bytes");
        debugs(47, DBG_CRITICAL, "\tmaximum db size: " << maxSize() << " Bytes");
        debugs(47, DBG_CRITICAL, "\tusable db size:  " << usableDiskSize << " Bytes");
        debugs(47, DBG_CRITICAL, "\tdisk space waste: " << diskWasteSize << " Bytes");
        debugs(47, DBG_CRITICAL, "WARNING: Rock store config wastes space.");
    }
}

void
Rock::SwapDir::rebuild()
{
    //++StoreController::store_dirs_rebuilding; // see Rock::SwapDir::init()
    AsyncJob::Start(new Rebuild(this));
}

bool
Rock::SwapDir::canStore(const StoreEntry &e, int64_t diskSpaceNeeded, int &load) const
{
    if (!::SwapDir::canStore(e, sizeof(DbCellHeader)+diskSpaceNeeded, load))
        return false;

    if (!theFile || !theFile->canWrite())
        return false;

    if (!map)
        return false;

    // Do not start I/O transaction if there are less than 10% free pages left.
    // TODO: reserve page instead
    if (needsDiskStrand() &&
            Ipc::Mem::PageLevel(Ipc::Mem::PageId::ioPage) >= 0.9 * Ipc::Mem::PageLimit(Ipc::Mem::PageId::ioPage)) {
        debugs(47, 5, HERE << "too few shared pages for IPC I/O left");
        return false;
    }

    if (io->shedLoad())
        return false;

    load = io->load();
    return true;
}

StoreIOState::Pointer
Rock::SwapDir::createStoreIO(StoreEntry &e, StoreIOState::STFNCB *cbFile, StoreIOState::STIOCB *cbIo, void *data)
{
    if (!theFile || theFile->error()) {
        debugs(47,4, HERE << theFile);
        return NULL;
    }

    sfileno filen;
    Ipc::StoreMapAnchor *const slot =
        map->openForWriting(reinterpret_cast<const cache_key *>(e.key), filen);
    if (!slot) {
        debugs(47, 5, HERE << "map->add failed");
        return NULL;
    }

    assert(filen >= 0);
    slot->set(e);

    // XXX: We rely on our caller, storeSwapOutStart(), to set e.fileno.
    // If that does not happen, the entry will not decrement the read level!

    Rock::SwapDir::Pointer self(this);
    IoState *sio = new IoState(self, &e, cbFile, cbIo, data);

    sio->swap_dirn = index;
    sio->swap_filen = filen;
    sio->writeableAnchor_ = slot;

    debugs(47,5, HERE << "dir " << index << " created new filen " <<
           std::setfill('0') << std::hex << std::uppercase << std::setw(8) <<
           sio->swap_filen << std::dec << " starting at " <<
           diskOffset(sio->swap_filen));

    sio->file(theFile);

    trackReferences(e);
    return sio;
}

int64_t
Rock::SwapDir::diskOffset(int filen) const
{
    assert(filen >= 0);
    return HeaderSize + slotSize*filen;
}

int64_t
Rock::SwapDir::diskOffset(Ipc::Mem::PageId &pageId) const
{
    assert(pageId);
    return diskOffset(pageId.number - 1);
}

int64_t
Rock::SwapDir::diskOffsetLimit() const
{
    assert(map);
    return diskOffset(map->entryLimit());
}

int
Rock::SwapDir::entryMaxPayloadSize() const
{
    return slotSize - sizeof(DbCellHeader);
}

int
Rock::SwapDir::entriesNeeded(const int64_t objSize) const
{
    return (objSize + entryMaxPayloadSize() - 1) / entryMaxPayloadSize();
}

bool
Rock::SwapDir::useFreeSlot(Ipc::Mem::PageId &pageId)
{
    if (freeSlots->pop(pageId)) {
        debugs(47, 5, "got a previously free slot: " << pageId);
        return true;
    }

    // catch free slots delivered to noteFreeMapSlice()
    assert(!waitingForPage);
    waitingForPage = &pageId;
    if (map->purgeOne()) {
        assert(!waitingForPage); // noteFreeMapSlice() should have cleared it
        assert(pageId.set());
        debugs(47, 5, "got a previously busy slot: " << pageId);
        return true;
    }
    assert(waitingForPage == &pageId);
    waitingForPage = NULL;

    debugs(47, 3, "cannot get a slot; entries: " << map->entryCount());
    return false;
}

bool
Rock::SwapDir::validSlotId(const SlotId slotId) const
{
    return 0 <= slotId && slotId < entryLimitAllowed();
}

void
Rock::SwapDir::noteFreeMapSlice(const sfileno sliceId)
{
    Ipc::Mem::PageId pageId;
    pageId.pool = index+1;
    pageId.number = sliceId+1;
    if (waitingForPage) {
        *waitingForPage = pageId;
        waitingForPage = NULL;
    } else {
        freeSlots->push(pageId);
    }
}

// tries to open an old entry with swap_filen for reading
StoreIOState::Pointer
Rock::SwapDir::openStoreIO(StoreEntry &e, StoreIOState::STFNCB *cbFile, StoreIOState::STIOCB *cbIo, void *data)
{
    if (!theFile || theFile->error()) {
        debugs(47,4, HERE << theFile);
        return NULL;
    }

    if (e.swap_filen < 0) {
        debugs(47,4, HERE << e);
        return NULL;
    }

    // Do not start I/O transaction if there are less than 10% free pages left.
    // TODO: reserve page instead
    if (needsDiskStrand() &&
            Ipc::Mem::PageLevel(Ipc::Mem::PageId::ioPage) >= 0.9 * Ipc::Mem::PageLimit(Ipc::Mem::PageId::ioPage)) {
        debugs(47, 5, HERE << "too few shared pages for IPC I/O left");
        return NULL;
    }

    // The are two ways an entry can get swap_filen: our get() locked it for
    // reading or our storeSwapOutStart() locked it for writing. Peeking at our
    // locked entry is safe, but no support for reading a filling entry.
    const Ipc::StoreMapAnchor *slot = map->peekAtReader(e.swap_filen);
    if (!slot)
        return NULL; // we were writing afterall

    Rock::SwapDir::Pointer self(this);
    IoState *sio = new IoState(self, &e, cbFile, cbIo, data);

    sio->swap_dirn = index;
    sio->swap_filen = e.swap_filen;
    sio->readableAnchor_ = slot;
    sio->file(theFile);

    debugs(47,5, HERE << "dir " << index << " has old filen: " <<
           std::setfill('0') << std::hex << std::uppercase << std::setw(8) <<
           sio->swap_filen);

    assert(slot->sameKey(static_cast<const cache_key*>(e.key)));
    assert(slot->basics.swap_file_sz > 0);
    assert(slot->basics.swap_file_sz == e.swap_file_sz);

    return sio;
}

void
Rock::SwapDir::ioCompletedNotification()
{
    if (!theFile)
        fatalf("Rock cache_dir failed to initialize db file: %s", filePath);

    if (theFile->error())
        fatalf("Rock cache_dir at %s failed to open db file: %s", filePath,
               xstrerror());

    debugs(47, 2, "Rock cache_dir[" << index << "] limits: " <<
           std::setw(12) << maxSize() << " disk bytes and " <<
           std::setw(7) << map->entryLimit() << " entries");

    rebuild();
}

void
Rock::SwapDir::closeCompleted()
{
    theFile = NULL;
}

void
Rock::SwapDir::readCompleted(const char *buf, int rlen, int errflag, RefCount< ::ReadRequest> r)
{
    ReadRequest *request = dynamic_cast<Rock::ReadRequest*>(r.getRaw());
    assert(request);
    IoState::Pointer sio = request->sio;

    if (errflag == DISK_OK && rlen > 0)
        sio->offset_ += rlen;

    StoreIOState::STRCB *callb = sio->read.callback;
    assert(callb);
    sio->read.callback = NULL;
    void *cbdata;
    if (cbdataReferenceValidDone(sio->read.callback_data, &cbdata))
        callb(cbdata, r->buf, rlen, sio.getRaw());
}

void
Rock::SwapDir::writeCompleted(int errflag, size_t rlen, RefCount< ::WriteRequest> r)
{
    Rock::WriteRequest *request = dynamic_cast<Rock::WriteRequest*>(r.getRaw());
    assert(request);
    assert(request->sio !=  NULL);
    IoState &sio = *request->sio;

    // quit if somebody called IoState::close() while we were waiting
    if (!sio.stillWaiting()) {
        debugs(79, 3, "ignoring closed entry " << sio.swap_filen);
        return;
    }

    if (errflag == DISK_OK) {
        // do not increment sio.offset_ because we do it in sio->write()
        if (request->isLast) {
            // close, the entry gets the read lock
            map->closeForWriting(sio.swap_filen, true);
            sio.finishedWriting(errflag);
        }
    } else {
        writeError(sio.swap_filen);
        sio.finishedWriting(errflag);
        // and hope that Core will call disconnect() to close the map entry
    }
}

void
Rock::SwapDir::writeError(const sfileno fileno)
{
    // Do not abortWriting here. The entry should keep the write lock
    // instead of losing association with the store and confusing core.
    map->freeEntry(fileno); // will mark as unusable, just in case
    // All callers must also call IoState callback, to propagate the error.
}

bool
Rock::SwapDir::full() const
{
    return freeSlots != NULL && !freeSlots->size();
}

// storeSwapOutFileClosed calls this nethod on DISK_NO_SPACE_LEFT,
// but it should not happen for us
void
Rock::SwapDir::diskFull()
{
    debugs(20, DBG_IMPORTANT, "BUG: No space left with rock cache_dir: " <<
           filePath);
}

/// purge while full(); it should be sufficient to purge just one
void
Rock::SwapDir::maintain()
{
    // The Store calls this to free some db space, but there is nothing wrong
    // with a full() db, except when db has to shrink after reconfigure, and
    // we do not support shrinking yet (it would have to purge specific slots).
    // TODO: Disable maintain() requests when they are pointless.
}

void
Rock::SwapDir::reference(StoreEntry &e)
{
    debugs(47, 5, HERE << &e << ' ' << e.swap_dirn << ' ' << e.swap_filen);
    if (repl && repl->Referenced)
        repl->Referenced(repl, &e, &e.repl);
}

bool
Rock::SwapDir::dereference(StoreEntry &e, bool)
{
    debugs(47, 5, HERE << &e << ' ' << e.swap_dirn << ' ' << e.swap_filen);
    if (repl && repl->Dereferenced)
        repl->Dereferenced(repl, &e, &e.repl);

    // no need to keep e in the global store_table for us; we have our own map
    return false;
}

bool
Rock::SwapDir::unlinkdUseful() const
{
    // no entry-specific files to unlink
    return false;
}

void
Rock::SwapDir::unlink(StoreEntry &e)
{
    debugs(47, 5, HERE << e);
    ignoreReferences(e);
    map->freeEntry(e.swap_filen);
    disconnect(e);
}

void
Rock::SwapDir::trackReferences(StoreEntry &e)
{
    debugs(47, 5, HERE << e);
    if (repl)
        repl->Add(repl, &e, &e.repl);
}

void
Rock::SwapDir::ignoreReferences(StoreEntry &e)
{
    debugs(47, 5, HERE << e);
    if (repl)
        repl->Remove(repl, &e, &e.repl);
}

void
Rock::SwapDir::statfs(StoreEntry &e) const
{
    storeAppendPrintf(&e, "\n");
    storeAppendPrintf(&e, "Maximum Size: %" PRIu64 " KB\n", maxSize() >> 10);
    storeAppendPrintf(&e, "Current Size: %.2f KB %.2f%%\n",
                      currentSize() / 1024.0,
                      Math::doublePercent(currentSize(), maxSize()));

    if (map) {
        const int limit = map->entryLimit();
        storeAppendPrintf(&e, "Maximum entries: %9d\n", limit);
        if (limit > 0) {
            const int entryCount = map->entryCount();
            storeAppendPrintf(&e, "Current entries: %9d %.2f%%\n",
                              entryCount, (100.0 * entryCount / limit));

            const unsigned int slotsFree = !freeSlots ? 0 : freeSlots->size();
            if (slotsFree <= static_cast<const unsigned int>(limit)) {
                const int usedSlots = limit - static_cast<const int>(slotsFree);
                storeAppendPrintf(&e, "Used slots:      %9d %.2f%%\n",
                                  usedSlots, (100.0 * usedSlots / limit));
            }
            if (limit < 100) { // XXX: otherwise too expensive to count
                Ipc::ReadWriteLockStats stats;
                map->updateStats(stats);
                stats.dump(e);
            }
        }
    }

    storeAppendPrintf(&e, "Pending operations: %d out of %d\n",
                      store_open_disk_fd, Config.max_open_disk_fds);

    storeAppendPrintf(&e, "Flags:");

    if (flags.selected)
        storeAppendPrintf(&e, " SELECTED");

    if (flags.read_only)
        storeAppendPrintf(&e, " READ-ONLY");

    storeAppendPrintf(&e, "\n");

}

const char *
Rock::SwapDir::inodeMapPath() const {
    static String inodesPath;
    inodesPath = path;
    inodesPath.append("_inodes");
    return inodesPath.termedBuf();
}

const char *
Rock::SwapDir::freeSlotsPath() const {
    static String spacesPath;
    spacesPath = path;
    spacesPath.append("_spaces");
    return spacesPath.termedBuf();
}

namespace Rock
{
RunnerRegistrationEntry(rrAfterConfig, SwapDirRr);
}

void Rock::SwapDirRr::create(const RunnerRegistry &)
{
    Must(mapOwners.empty() && freeSlotsOwners.empty());
    for (int i = 0; i < Config.cacheSwap.n_configured; ++i) {
        if (const Rock::SwapDir *const sd = dynamic_cast<Rock::SwapDir *>(INDEXSD(i))) {
            const int64_t capacity = sd->entryLimitAllowed();

            SwapDir::DirMap::Owner *const mapOwner =
                SwapDir::DirMap::Init(sd->inodeMapPath(), capacity);
            mapOwners.push_back(mapOwner);

            // XXX: remove pool id and counters from PageStack
            Ipc::Mem::Owner<Ipc::Mem::PageStack> *const freeSlotsOwner =
                shm_new(Ipc::Mem::PageStack)(sd->freeSlotsPath(),
                                             i+1, capacity,
                                             sizeof(DbCellHeader));
            freeSlotsOwners.push_back(freeSlotsOwner);

            // XXX: add method to initialize PageStack with no free pages
            while (true) {
                Ipc::Mem::PageId pageId;
                if (!freeSlotsOwner->object()->pop(pageId))
                    break;
            }
        }
    }
}

Rock::SwapDirRr::~SwapDirRr()
{
    for (size_t i = 0; i < mapOwners.size(); ++i) {
        delete mapOwners[i];
        delete freeSlotsOwners[i];
    }
}<|MERGE_RESOLUTION|>--- conflicted
+++ resolved
@@ -184,14 +184,11 @@
             createError("mkdir");
     }
 
-<<<<<<< HEAD
+    debugs (47, DBG_IMPORTANT, "Creating Rock db: " << filePath);
     const int swap = open(filePath, O_WRONLY|O_CREAT|O_TRUNC|O_BINARY, 0600);
     if (swap < 0)
         createError("create");
 
-=======
-    debugs (47, DBG_IMPORTANT, "Creating Rock db: " << filePath);
->>>>>>> aef3208d
 #if SLOWLY_FILL_WITH_ZEROS
     char block[1024];
     Must(maxSize() % sizeof(block) == 0);
@@ -427,7 +424,7 @@
 
 /// parses size-specific options; mimics ::SwapDir::optionObjectSizeParse()
 bool
-Rock::SwapDir::parseSizeOption(char const *option, const char *value, int reconfiguring)
+Rock::SwapDir::parseSizeOption(char const *option, const char *value, int reconfig)
 {
     uint64_t *storedSize;
     if (strcmp(option, "slot-size") == 0)
@@ -450,7 +447,7 @@
         self_destruct();
     }
 
-    if (!reconfiguring)
+    if (!reconfig)
         *storedSize = newSize;
     else if (*storedSize != newSize) {
         debugs(3, DBG_IMPORTANT, "WARNING: cache_dir " << path << ' ' << option
