--- conflicted
+++ resolved
@@ -362,55 +362,6 @@
         rebuildFromDirectory();
 }
 
-<<<<<<< HEAD
-=======
-struct InitStoreEntry : public unary_function<StoreMeta, void> {
-    InitStoreEntry(StoreEntry *anEntry, cache_key *aKey):what(anEntry),index(aKey) {}
-
-    void operator()(StoreMeta const &x) {
-        switch (x.getType()) {
-
-        case STORE_META_KEY:
-            assert(x.length == SQUID_MD5_DIGEST_LENGTH);
-            memcpy(index, x.value, SQUID_MD5_DIGEST_LENGTH);
-            break;
-
-        case STORE_META_STD:
-            struct old_metahdr {
-                time_t timestamp;
-                time_t lastref;
-                time_t expires;
-                time_t lastmod;
-                size_t swap_file_sz;
-                uint16_t refcount;
-                uint16_t flags;
-            } *tmp;
-            tmp = (struct old_metahdr *)x.value;
-            assert(x.length == STORE_HDR_METASIZE_OLD);
-            what->timestamp = tmp->timestamp;
-            what->lastref = tmp->lastref;
-            what->expires = tmp->expires;
-            what->lastmod = tmp->lastmod;
-            what->swap_file_sz = tmp->swap_file_sz;
-            what->refcount = tmp->refcount;
-            what->flags = tmp->flags;
-            break;
-
-        case STORE_META_STD_LFS:
-            assert(x.length == STORE_HDR_METASIZE);
-            memcpy(&what->timestamp, x.value, STORE_HDR_METASIZE);
-            break;
-
-        default:
-            break;
-        }
-    }
-
-    StoreEntry *what;
-    cache_key *index;
-};
-
->>>>>>> 0b4fb91a
 void
 RebuildState::rebuildFromDirectory()
 {
