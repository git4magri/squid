--- conflicted
+++ resolved
@@ -1335,37 +1335,27 @@
         }
     }
 
-<<<<<<< HEAD
-    if (!calloutContext->clientside_tos_done) {
-        calloutContext->clientside_tos_done = true;
-        if (getConn() != NULL && Comm::IsConnOpen(getConn()->clientConn)) {
-=======
     if (!calloutContext->tosToClientDone) {
         calloutContext->tosToClientDone = true;
-        if (getConn() != NULL) {
->>>>>>> 4d15c643
+        if (getConn() != NULL && Comm::IsConnOpen(getConn()->clientConn)) {
             ACLFilledChecklist ch(NULL, request, NULL);
             ch.src_addr = request->client_addr;
             ch.my_addr = request->my_addr;
             tos_t tos = aclMapTOS(Ip::Qos::TheConfig.tosToClient, &ch);
             if (tos)
-<<<<<<< HEAD
-                comm_set_tos(getConn()->clientConn->fd, tos);
-=======
-                Ip::Qos::setSockTos(getConn()->fd, tos);
+                Ip::Qos::setSockTos(getConn()->clientConn->fd, tos);
         }
     }
 
     if (!calloutContext->nfmarkToClientDone) {
         calloutContext->nfmarkToClientDone = true;
-        if (getConn() != NULL) {
+        if (getConn() != NULL && Comm::IsConnOpen(getConn()->clientConn)) {
             ACLFilledChecklist ch(NULL, request, NULL);
             ch.src_addr = request->client_addr;
             ch.my_addr = request->my_addr;
             nfmark_t mark = aclMapNfmark(Ip::Qos::TheConfig.nfmarkToClient, &ch);
             if (mark)
-                Ip::Qos::setSockNfmark(getConn()->fd, mark);
->>>>>>> 4d15c643
+                Ip::Qos::setSockNfmark(getConn()->clientConn->fd, mark);
         }
     }
 
