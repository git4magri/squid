--- conflicted
+++ resolved
@@ -813,36 +813,6 @@
                 page_id = ERR_ACCESS_DENIED;
         }
 
-<<<<<<< HEAD
-    Ip::Address tmpnoaddr;
-    tmpnoaddr.SetNoAddr();
-    error = clientBuildError(page_id, status, 
-                             NULL,
-                             http->getConn() != NULL ? http->getConn()->clientConnection->remote : tmpnoaddr,
-                             http->request
-        );
-
-    error->auth_user_request = 
-        http->getConn() != NULL && http->getConn()->auth_user_request != NULL ?
-        http->getConn()->auth_user_request : http->request->auth_user_request;
-
-    readNextRequest = true;
-    return true;
-}
-
-void
-ClientRequestContext::clientAccessCheckDone(const allow_t &answer)
-{
-    debugs(85, 2, "The request " <<
-           RequestMethodStr(http->request->method) << " " <<
-           http->uri << " is " << answer <<
-           ", because it matched '" <<
-           (AclMatchedName ? AclMatchedName : "NO ACL's") << "'" );
-
-    maybeSendAuthChallenge(answer);
-     
-    /* ACCESS_ALLOWED (or auth in grace period ACCESS_AUTH_EXPIRED_OK) continues here ... */
-=======
         clientStreamNode *node = (clientStreamNode *)http->client_stream.tail->prev->data;
         clientReplyContext *repContext = dynamic_cast<clientReplyContext *>(node->data.getRaw());
         assert (repContext);
@@ -866,7 +836,6 @@
     }
 
     /* ACCESS_ALLOWED continues here ... */
->>>>>>> b1bcd7da
     safe_free(http->uri);
 
     http->uri = xstrdup(urlCanonical(http->request));
@@ -910,17 +879,11 @@
 clientRedirectAccessCheckDone(allow_t answer, void *data)
 {
     ClientRequestContext *context = (ClientRequestContext *)data;
-<<<<<<< HEAD
-
-    if (!context->maybeSendAuthChallenge(answer) && answer == ACCESS_ALLOWED)
-        redirectStart(context->http, clientRedirectDoneWrapper, context);
-=======
     ClientHttpRequest *http = context->http;
     context->acl_checklist = NULL;
 
     if (answer == ACCESS_ALLOWED)
         redirectStart(http, clientRedirectDoneWrapper, context);
->>>>>>> b1bcd7da
     else
         context->clientRedirectDone(NULL);
 }
@@ -1346,13 +1309,12 @@
 
     if (!calloutContext->httpStateIsValid())
         return;
-    calloutContext->sslBumpAccessCheckDone(answer == ACCESS_ALLOWED);
-}
-
-void
-ClientRequestContext::sslBumpAccessCheckDone(bool doSslBump)
-{
-<<<<<<< HEAD
+    calloutContext->sslBumpAccessCheckDone(answer);
+}
+
+void
+ClientRequestContext::sslBumpAccessCheckDone(const allow_t &answer)
+{
     if (!httpStateIsValid())
         return;
 
@@ -1361,9 +1323,6 @@
     else
         http->sslBumpNeeded(Ssl::bumpNone);
 
-=======
-    http->sslBumpNeeded(doSslBump);
->>>>>>> b1bcd7da
     http->doCallouts();
 }
 #endif
