--- conflicted
+++ resolved
@@ -1422,20 +1422,17 @@
         return;
     }
 
-<<<<<<< HEAD
     // We lack HttpReply which logRequest() uses to log the status code.
     // TODO: Use HttpReply instead of the "200 Connection established" string.
     al.http.code = 200;
 
-    getConn()->switchToHttps(request->GetHost(), request->port);
-=======
 #if USE_AUTH
     // Preserve authentication info for the ssl-bumped request
     if (request->auth_user_request != NULL)
         getConn()->auth_user_request = request->auth_user_request;
 #endif
-    getConn()->switchToHttps(request->GetHost());
->>>>>>> 9f921193
+
+    getConn()->switchToHttps(request->GetHost(), request->port);
 }
 
 void
